--- conflicted
+++ resolved
@@ -26,11 +26,8 @@
 import ca.uhn.fhir.empi.log.Logs;
 import ca.uhn.fhir.empi.model.CanonicalEID;
 import ca.uhn.fhir.empi.model.CanonicalIdentityAssuranceLevel;
-<<<<<<< HEAD
 import ca.uhn.fhir.model.primitive.IdDt;
-=======
 import ca.uhn.fhir.empi.model.EmpiTransactionContext;
->>>>>>> ca4ca1d7
 import ca.uhn.fhir.rest.server.TransactionLogMessages;
 import org.apache.commons.lang3.StringUtils;
 import org.hl7.fhir.instance.model.api.IAnyResource;
@@ -110,18 +107,10 @@
 
 	/**
 	 * Create or update a link from source {@link IBaseResource} to the target {@link IIdType}, with the given {@link CanonicalIdentityAssuranceLevel}.
-<<<<<<< HEAD
-	 *
-	 * @param thePerson                 The person who's link needs to be updated.
-	 * @param theResourceId             The target of the link
-	 * @param canonicalAssuranceLevel   The level of certainty of this link.
-	 * @param theTransactionLogMessages
-=======
 	 * @param thePerson The person who's link needs to be updated.
 	 * @param theResourceId The target of the link
 	 * @param canonicalAssuranceLevel The level of certainty of this link.
 	 * @param theEmpiTransactionContext
->>>>>>> ca4ca1d7
 	 */
 	public void addOrUpdateLink(IBaseResource thePerson, IIdType theResourceId, @Nonnull CanonicalIdentityAssuranceLevel canonicalAssuranceLevel, EmpiTransactionContext theEmpiTransactionContext) {
 		switch (myFhirContext.getVersion().getVersion()) {
@@ -189,16 +178,9 @@
 
 	/**
 	 * Removes a link from the given {@link IBaseResource} to the target {@link IIdType}.
-<<<<<<< HEAD
-	 *
-	 * @param thePerson                 The person to remove the link from.
-	 * @param theResourceId             The target ID to remove.
-	 * @param theTransactionLogMessages
-=======
 	 * @param thePerson The person to remove the link from.
 	 * @param theResourceId The target ID to remove.
 	 * @param theEmpiTransactionContext
->>>>>>> ca4ca1d7
 	 */
 	public void removeLink(IBaseResource thePerson, IIdType theResourceId, EmpiTransactionContext theEmpiTransactionContext) {
 		if (!containsLinkTo(thePerson, theResourceId)) {
