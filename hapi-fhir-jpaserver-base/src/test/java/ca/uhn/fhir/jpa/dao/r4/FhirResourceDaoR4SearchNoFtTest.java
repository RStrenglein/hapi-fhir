--- conflicted
+++ resolved
@@ -1527,11 +1527,8 @@
 			id2 = myOrganizationDao.create(patient, mySrd).getId().toUnqualifiedVersionless().getValue();
 		}
 
-<<<<<<< HEAD
 		// TODO: restore
 
-=======
->>>>>>> 59afbe08
 		int size;
 		SearchParameterMap params = new SearchParameterMap();
 		params.setLoadSynchronous(true);
