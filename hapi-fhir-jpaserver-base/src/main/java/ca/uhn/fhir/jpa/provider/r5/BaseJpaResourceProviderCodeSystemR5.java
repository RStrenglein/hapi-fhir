--- conflicted
+++ resolved
@@ -67,16 +67,12 @@
 		startRequest(theServletRequest);
 		try {
 			IFhirResourceDaoCodeSystem<CodeSystem, Coding, CodeableConcept> dao = (IFhirResourceDaoCodeSystem<CodeSystem, Coding, CodeableConcept>) getDao();
-<<<<<<< HEAD
 			IValidationSupport.LookupCodeResult result;
 			if (theVersion != null) {
 				result = dao.lookupCode(theCode, new UriType(theSystem.getValue() + "|" + theVersion), theCoding, theRequestDetails);
 			} else {
 				result = dao.lookupCode(theCode, theSystem, theCoding, theRequestDetails);
 			}
-=======
-			IValidationSupport.LookupCodeResult result = dao.lookupCode(theCode, theSystem, theCoding, theVersion, theRequestDetails);
->>>>>>> 6f987446
 			result.throwNotFoundIfAppropriate();
 			return (Parameters) result.toParameters(theRequestDetails.getFhirContext(), theProperties);
 		} finally {
@@ -105,15 +101,11 @@
 		startRequest(theServletRequest);
 		try {
 			IFhirResourceDaoCodeSystem<CodeSystem, Coding, CodeableConcept> dao = (IFhirResourceDaoCodeSystem<CodeSystem, Coding, CodeableConcept>) getDao();
-<<<<<<< HEAD
 			IFhirResourceDaoCodeSystem.SubsumesResult result;
 			if (theVersion != null) {
 				theSystem = new UriType(theSystem.asStringValue() + "|" + theVersion.toString());
 			}
 			result = dao.subsumes(theCodeA, theCodeB, theSystem, theCodingA, theCodingB, theRequestDetails);
-=======
-			IFhirResourceDaoCodeSystem.SubsumesResult result = dao.subsumes(theCodeA, theCodeB, theSystem, theCodingA, theCodingB, theVersion, theRequestDetails);
->>>>>>> 6f987446
 			return (Parameters) result.toParameters(theRequestDetails.getFhirContext());
 		} finally {
 			endRequest(theServletRequest);
