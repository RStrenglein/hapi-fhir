--- conflicted
+++ resolved
@@ -64,11 +64,7 @@
 	@Autowired
 	protected PlatformTransactionManager myTransactionMgr;
 	private boolean myProcessDeferred = true;
-<<<<<<< HEAD
-	private List<TermCodeSystem> myCodeSystemsToDelete = Collections.synchronizedList(new ArrayList<>());
-=======
 	private List<TermCodeSystem> myDefferedCodeSystemsDeletions = Collections.synchronizedList(new ArrayList<>());
->>>>>>> abf0a005
 	private List<TermConcept> myDeferredConcepts = Collections.synchronizedList(new ArrayList<>());
 	private List<ValueSet> myDeferredValueSets = Collections.synchronizedList(new ArrayList<>());
 	private List<ConceptMap> myDeferredConceptMaps = Collections.synchronizedList(new ArrayList<>());
@@ -113,11 +109,7 @@
 	public void deleteCodeSystem(TermCodeSystem theCodeSystem) {
 		theCodeSystem.setCodeSystemUri("urn:uuid:" + UUID.randomUUID().toString());
 		myCodeSystemDao.save(theCodeSystem);
-<<<<<<< HEAD
-		myCodeSystemsToDelete.add(theCodeSystem);
-=======
 		myDefferedCodeSystemsDeletions.add(theCodeSystem);
->>>>>>> abf0a005
 	}
 
 	@Override
@@ -255,17 +247,10 @@
 	}
 
 	private void processDeferredCodeSystemDeletions() {
-<<<<<<< HEAD
-		for (TermCodeSystem next : myCodeSystemsToDelete) {
-			myCodeSystemStorageSvc.deleteCodeSystem(next);
-		}
-		myCodeSystemsToDelete.clear();
-=======
 		for (TermCodeSystem next : myDefferedCodeSystemsDeletions) {
 			myCodeSystemStorageSvc.deleteCodeSystem(next);
 		}
 		myDefferedCodeSystemsDeletions.clear();
->>>>>>> abf0a005
 	}
 
 	@Override
@@ -296,11 +281,7 @@
 	}
 
 	private boolean isDeferredCodeSystemDeletions() {
-<<<<<<< HEAD
-		return !myCodeSystemsToDelete.isEmpty();
-=======
 		return !myDefferedCodeSystemsDeletions.isEmpty();
->>>>>>> abf0a005
 	}
 
 	private boolean isDeferredConcepts() {
