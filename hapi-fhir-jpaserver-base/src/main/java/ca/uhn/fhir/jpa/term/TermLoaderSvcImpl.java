package ca.uhn.fhir.jpa.term;

import ca.uhn.fhir.context.FhirContext;
import ca.uhn.fhir.jpa.entity.TermCodeSystemVersion;
import ca.uhn.fhir.jpa.entity.TermConcept;
import ca.uhn.fhir.jpa.entity.TermConceptParentChildLink;
import ca.uhn.fhir.jpa.term.api.ITermCodeSystemStorageSvc;
import ca.uhn.fhir.jpa.term.api.ITermDeferredStorageSvc;
import ca.uhn.fhir.jpa.term.api.ITermLoaderSvc;
import ca.uhn.fhir.jpa.term.custom.CustomTerminologySet;
import ca.uhn.fhir.jpa.term.loinc.*;
import ca.uhn.fhir.jpa.term.snomedct.SctHandlerConcept;
import ca.uhn.fhir.jpa.term.snomedct.SctHandlerDescription;
import ca.uhn.fhir.jpa.term.snomedct.SctHandlerRelationship;
import ca.uhn.fhir.jpa.util.Counter;
import ca.uhn.fhir.rest.api.EncodingEnum;
import ca.uhn.fhir.rest.api.server.RequestDetails;
import ca.uhn.fhir.rest.server.exceptions.InternalErrorException;
import ca.uhn.fhir.rest.server.exceptions.InvalidRequestException;
import ca.uhn.fhir.util.ValidateUtil;
import com.google.common.annotations.VisibleForTesting;
import com.google.common.base.Charsets;
import org.apache.commons.csv.CSVFormat;
import org.apache.commons.csv.CSVParser;
import org.apache.commons.csv.CSVRecord;
import org.apache.commons.csv.QuoteMode;
import org.apache.commons.io.IOUtils;
import org.apache.commons.lang3.ObjectUtils;
import org.apache.commons.lang3.StringUtils;
import org.apache.commons.lang3.Validate;
import org.hl7.fhir.instance.model.api.IIdType;
import org.hl7.fhir.r4.model.CodeSystem;
import org.hl7.fhir.r4.model.ConceptMap;
import org.hl7.fhir.r4.model.Enumerations;
import org.hl7.fhir.r4.model.ValueSet;
import org.springframework.beans.factory.annotation.Autowired;

import javax.annotation.Nonnull;
import javax.validation.constraints.NotNull;
import java.io.*;
import java.util.*;
import java.util.Map.Entry;
import java.util.stream.Collectors;

import static ca.uhn.fhir.jpa.term.loinc.LoincUploadPropertiesEnum.*;
import static org.apache.commons.lang3.StringUtils.isNotBlank;

/*
 * #%L
 * HAPI FHIR JPA Server
 * %%
 * Copyright (C) 2014 - 2020 University Health Network
 * %%
 * Licensed under the Apache License, Version 2.0 (the "License");
 * you may not use this file except in compliance with the License.
 * You may obtain a copy of the License at
 *
 *      http://www.apache.org/licenses/LICENSE-2.0
 *
 * Unless required by applicable law or agreed to in writing, software
 * distributed under the License is distributed on an "AS IS" BASIS,
 * WITHOUT WARRANTIES OR CONDITIONS OF ANY KIND, either express or implied.
 * See the License for the specific language governing permissions and
 * limitations under the License.
 * #L%
 */

public class TermLoaderSvcImpl implements ITermLoaderSvc {
	public static final String CUSTOM_CONCEPTS_FILE = "concepts.csv";
	public static final String CUSTOM_HIERARCHY_FILE = "hierarchy.csv";
	static final String IMGTHLA_HLA_NOM_TXT = "hla_nom.txt";
	static final String IMGTHLA_HLA_XML = "hla.xml";
	static final String CUSTOM_CODESYSTEM_JSON = "codesystem.json";
	private static final String SCT_FILE_CONCEPT = "Terminology/sct2_Concept_Full_";
	private static final String SCT_FILE_DESCRIPTION = "Terminology/sct2_Description_Full-en";
	private static final String SCT_FILE_RELATIONSHIP = "Terminology/sct2_Relationship_Full";
	private static final String CUSTOM_CODESYSTEM_XML = "codesystem.xml";

	private static final int LOG_INCREMENT = 1000;
	private static final org.slf4j.Logger ourLog = org.slf4j.LoggerFactory.getLogger(TermLoaderSvcImpl.class);
	// FYI: Hardcoded to R4 because that's what the term svc uses internally
	private final FhirContext myCtx = FhirContext.forR4();
	@Autowired
	private ITermDeferredStorageSvc myDeferredStorageSvc;
	@Autowired
	private ITermCodeSystemStorageSvc myCodeSystemStorageSvc;

	@Override
	public UploadStatistics loadImgthla(List<FileDescriptor> theFiles, RequestDetails theRequestDetails) {
		try (LoadedFileDescriptors descriptors = new LoadedFileDescriptors(theFiles)) {
			List<String> mandatoryFilenameFragments = Arrays.asList(
				IMGTHLA_HLA_NOM_TXT,
				IMGTHLA_HLA_XML
			);
			descriptors.verifyMandatoryFilesExist(mandatoryFilenameFragments);

			ourLog.info("Beginning IMGTHLA processing");

			return processImgthlaFiles(descriptors, theRequestDetails);
		}
	}

	@Override
	public UploadStatistics loadLoinc(List<FileDescriptor> theFiles, RequestDetails theRequestDetails) {
		try (LoadedFileDescriptors descriptors = new LoadedFileDescriptors(theFiles)) {
			Properties uploadProperties = getProperties(descriptors, LOINC_UPLOAD_PROPERTIES_FILE.getCode());

			List<String> mandatoryFilenameFragments = Arrays.asList(
				uploadProperties.getProperty(LOINC_ANSWERLIST_FILE.getCode(), LOINC_ANSWERLIST_FILE_DEFAULT.getCode()),
				uploadProperties.getProperty(LOINC_ANSWERLIST_LINK_FILE.getCode(), LOINC_ANSWERLIST_LINK_FILE_DEFAULT.getCode()),
				uploadProperties.getProperty(LOINC_DOCUMENT_ONTOLOGY_FILE.getCode(), LOINC_DOCUMENT_ONTOLOGY_FILE_DEFAULT.getCode()),
				uploadProperties.getProperty(LOINC_FILE.getCode(), LOINC_FILE_DEFAULT.getCode()),
				uploadProperties.getProperty(LOINC_HIERARCHY_FILE.getCode(), LOINC_HIERARCHY_FILE_DEFAULT.getCode()),
				uploadProperties.getProperty(LOINC_IEEE_MEDICAL_DEVICE_CODE_MAPPING_TABLE_FILE.getCode(), LOINC_IEEE_MEDICAL_DEVICE_CODE_MAPPING_TABLE_FILE_DEFAULT.getCode()),
				uploadProperties.getProperty(LOINC_IMAGING_DOCUMENT_CODES_FILE.getCode(), LOINC_IMAGING_DOCUMENT_CODES_FILE_DEFAULT.getCode()),
				uploadProperties.getProperty(LOINC_PART_FILE.getCode(), LOINC_PART_FILE_DEFAULT.getCode()),
				uploadProperties.getProperty(LOINC_PART_LINK_FILE_PRIMARY.getCode(), LOINC_PART_LINK_FILE_PRIMARY_DEFAULT.getCode()),
				uploadProperties.getProperty(LOINC_PART_LINK_FILE_SUPPLEMENTARY.getCode(), LOINC_PART_LINK_FILE_SUPPLEMENTARY_DEFAULT.getCode()),
				uploadProperties.getProperty(LOINC_PART_RELATED_CODE_MAPPING_FILE.getCode(), LOINC_PART_RELATED_CODE_MAPPING_FILE_DEFAULT.getCode()),
				uploadProperties.getProperty(LOINC_RSNA_PLAYBOOK_FILE.getCode(), LOINC_RSNA_PLAYBOOK_FILE_DEFAULT.getCode()),
				uploadProperties.getProperty(LOINC_TOP2000_COMMON_LAB_RESULTS_SI_FILE.getCode(), LOINC_TOP2000_COMMON_LAB_RESULTS_SI_FILE_DEFAULT.getCode()),
				uploadProperties.getProperty(LOINC_TOP2000_COMMON_LAB_RESULTS_US_FILE.getCode(), LOINC_TOP2000_COMMON_LAB_RESULTS_US_FILE_DEFAULT.getCode()),
				uploadProperties.getProperty(LOINC_UNIVERSAL_LAB_ORDER_VALUESET_FILE.getCode(), LOINC_UNIVERSAL_LAB_ORDER_VALUESET_FILE_DEFAULT.getCode())
			);
			descriptors.verifyMandatoryFilesExist(mandatoryFilenameFragments);

			List<String> optionalFilenameFragments = Arrays.asList(
				uploadProperties.getProperty(LOINC_GROUP_FILE.getCode(), LOINC_GROUP_FILE_DEFAULT.getCode()),
				uploadProperties.getProperty(LOINC_GROUP_TERMS_FILE.getCode(), LOINC_GROUP_TERMS_FILE_DEFAULT.getCode()),
				uploadProperties.getProperty(LOINC_PARENT_GROUP_FILE.getCode(), LOINC_PARENT_GROUP_FILE_DEFAULT.getCode())
			);
			descriptors.verifyOptionalFilesExist(optionalFilenameFragments);

			ourLog.info("Beginning LOINC processing");

			return processLoincFiles(descriptors, theRequestDetails, uploadProperties);
		}
	}

	@Override
	public UploadStatistics loadSnomedCt(List<FileDescriptor> theFiles, RequestDetails theRequestDetails) {
		try (LoadedFileDescriptors descriptors = new LoadedFileDescriptors(theFiles)) {

			List<String> expectedFilenameFragments = Arrays.asList(
				SCT_FILE_DESCRIPTION,
				SCT_FILE_RELATIONSHIP,
				SCT_FILE_CONCEPT);
			descriptors.verifyMandatoryFilesExist(expectedFilenameFragments);

			ourLog.info("Beginning SNOMED CT processing");

			return processSnomedCtFiles(descriptors, theRequestDetails);
		}
	}

	@Override
	public UploadStatistics loadCustom(String theSystem, List<FileDescriptor> theFiles, RequestDetails theRequestDetails) {
		try (LoadedFileDescriptors descriptors = new LoadedFileDescriptors(theFiles)) {
			Optional<String> codeSystemContent = loadFile(descriptors, CUSTOM_CODESYSTEM_JSON, CUSTOM_CODESYSTEM_XML);
			CodeSystem codeSystem;
			if (codeSystemContent.isPresent()) {
				codeSystem = EncodingEnum
					.detectEncoding(codeSystemContent.get())
					.newParser(myCtx)
					.parseResource(CodeSystem.class, codeSystemContent.get());
				ValidateUtil.isTrueOrThrowInvalidRequest(theSystem.equalsIgnoreCase(codeSystem.getUrl()), "CodeSystem.url does not match the supplied system: %s", theSystem);
				ValidateUtil.isTrueOrThrowInvalidRequest(CodeSystem.CodeSystemContentMode.NOTPRESENT.equals(codeSystem.getContent()), "CodeSystem.content does not match the expected value: %s", CodeSystem.CodeSystemContentMode.NOTPRESENT.toCode());
			} else {
				codeSystem = new CodeSystem();
				codeSystem.setUrl(theSystem);
				codeSystem.setContent(CodeSystem.CodeSystemContentMode.NOTPRESENT);
			}

			CustomTerminologySet terminologySet = CustomTerminologySet.load(descriptors, false);
			TermCodeSystemVersion csv = terminologySet.toCodeSystemVersion();

			IIdType target = storeCodeSystem(theRequestDetails, csv, codeSystem, null, null);
			return new UploadStatistics(terminologySet.getSize(), target);
		}
	}


	@Override
	public UploadStatistics loadDeltaAdd(String theSystem, List<FileDescriptor> theFiles, RequestDetails theRequestDetails) {
		ourLog.info("Processing terminology delta ADD for system[{}] with files: {}", theSystem, theFiles.stream().map(t -> t.getFilename()).collect(Collectors.toList()));
		try (LoadedFileDescriptors descriptors = new LoadedFileDescriptors(theFiles)) {
			CustomTerminologySet terminologySet = CustomTerminologySet.load(descriptors, false);
			return myCodeSystemStorageSvc.applyDeltaCodeSystemsAdd(theSystem, terminologySet);
		}
	}

	@Override
	public UploadStatistics loadDeltaRemove(String theSystem, List<FileDescriptor> theFiles, RequestDetails theRequestDetails) {
		ourLog.info("Processing terminology delta REMOVE for system[{}] with files: {}", theSystem, theFiles.stream().map(t -> t.getFilename()).collect(Collectors.toList()));
		try (LoadedFileDescriptors descriptors = new LoadedFileDescriptors(theFiles)) {
			CustomTerminologySet terminologySet = CustomTerminologySet.load(descriptors, true);
			return myCodeSystemStorageSvc.applyDeltaCodeSystemsRemove(theSystem, terminologySet);
		}
	}

	private void dropCircularRefs(TermConcept theConcept, ArrayList<String> theChain, Map<String, TermConcept> theCode2concept) {

		theChain.add(theConcept.getCode());
		for (Iterator<TermConceptParentChildLink> childIter = theConcept.getChildren().iterator(); childIter.hasNext(); ) {
			TermConceptParentChildLink next = childIter.next();
			TermConcept nextChild = next.getChild();
			if (theChain.contains(nextChild.getCode())) {

				StringBuilder b = new StringBuilder();
				b.append("Removing circular reference code ");
				b.append(nextChild.getCode());
				b.append(" from parent ");
				b.append(next.getParent().getCode());
				b.append(". Chain was: ");
				for (String nextInChain : theChain) {
					TermConcept nextCode = theCode2concept.get(nextInChain);
					b.append(nextCode.getCode());
					b.append('[');
					b.append(StringUtils.substring(nextCode.getDisplay(), 0, 20).replace("[", "").replace("]", "").trim());
					b.append("] ");
				}
				ourLog.info(b.toString(), theConcept.getCode());
				childIter.remove();
				nextChild.getParents().remove(next);

			} else {
				dropCircularRefs(nextChild, theChain, theCode2concept);
			}
		}
		theChain.remove(theChain.size() - 1);

	}

	@NotNull
	private Properties getProperties(LoadedFileDescriptors theDescriptors, String thePropertiesFile) {
		Properties retVal = new Properties();

		try (InputStream propertyStream = TermLoaderSvcImpl.class.getResourceAsStream("/ca/uhn/fhir/jpa/term/loinc/loincupload.properties")) {
			retVal.load(propertyStream);
		} catch (IOException e) {
			throw new InternalErrorException("Failed to process loinc.properties", e);
		}

		for (FileDescriptor next : theDescriptors.getUncompressedFileDescriptors()) {
			if (next.getFilename().endsWith(thePropertiesFile)) {
				try {
					try (InputStream inputStream = next.getInputStream()) {
						retVal.load(inputStream);
					}
				} catch (IOException e) {
					throw new InternalErrorException("Failed to read " + thePropertiesFile, e);
				}
			}
		}
		return retVal;
	}

	private Optional<String> loadFile(LoadedFileDescriptors theDescriptors, String... theFilenames) {
		for (FileDescriptor next : theDescriptors.getUncompressedFileDescriptors()) {
			for (String nextFilename : theFilenames) {
				if (next.getFilename().endsWith(nextFilename)) {
					try {
						String contents = IOUtils.toString(next.getInputStream(), Charsets.UTF_8);
						return Optional.of(contents);
					} catch (IOException e) {
						throw new InternalErrorException(e);
					}
				}
			}
		}
		return Optional.empty();
	}

	private UploadStatistics processImgthlaFiles(LoadedFileDescriptors theDescriptors, RequestDetails theRequestDetails) {
		final TermCodeSystemVersion codeSystemVersion = new TermCodeSystemVersion();
		final List<ValueSet> valueSets = new ArrayList<>();
		final List<ConceptMap> conceptMaps = new ArrayList<>();

		CodeSystem imgthlaCs;
		try {
			String imgthlaCsString = IOUtils.toString(BaseTermReadSvcImpl.class.getResourceAsStream("/ca/uhn/fhir/jpa/term/imgthla/imgthla.xml"), Charsets.UTF_8);
			imgthlaCs = FhirContext.forR4().newXmlParser().parseResource(CodeSystem.class, imgthlaCsString);
		} catch (IOException e) {
			throw new InternalErrorException("Failed to load imgthla.xml", e);
		}

		boolean foundHlaNom = false;
		boolean foundHlaXml = false;
		for (FileDescriptor nextZipBytes : theDescriptors.getUncompressedFileDescriptors()) {
			String nextFilename = nextZipBytes.getFilename();

			if (!IMGTHLA_HLA_NOM_TXT.equals(nextFilename) && !nextFilename.endsWith("/" + IMGTHLA_HLA_NOM_TXT)
				&& !IMGTHLA_HLA_XML.equals(nextFilename) && !nextFilename.endsWith("/" + IMGTHLA_HLA_XML)) {
				ourLog.info("Skipping unexpected file {}", nextFilename);
				continue;
			}

			if (IMGTHLA_HLA_NOM_TXT.equals(nextFilename) || nextFilename.endsWith("/" + IMGTHLA_HLA_NOM_TXT)) {
				// process colon-delimited hla_nom.txt file
				ourLog.info("Processing file {}", nextFilename);

//				IRecordHandler handler = new HlaNomTxtHandler(codeSystemVersion, code2concept, propertyNamesToTypes);
//				AntigenSource antigenSource = new WmdaAntigenSource(hlaNomFilename, relSerSerFilename, relDnaSerFilename);

				Reader reader = null;
				try {
					reader = new InputStreamReader(nextZipBytes.getInputStream(), Charsets.UTF_8);

					LineNumberReader lnr = new LineNumberReader(reader);
					while (lnr.readLine() != null) {
					}
					ourLog.warn("Lines read from {}:  {}", nextFilename, lnr.getLineNumber());

				} catch (IOException e) {
					throw new InternalErrorException(e);
				} finally {
					IOUtils.closeQuietly(reader);
				}

				foundHlaNom = true;
			}

			if (IMGTHLA_HLA_XML.equals(nextFilename) || nextFilename.endsWith("/" + IMGTHLA_HLA_XML)) {
				// process hla.xml file
				ourLog.info("Processing file {}", nextFilename);

//				IRecordHandler handler = new HlaXmlHandler(codeSystemVersion, code2concept, propertyNamesToTypes);
//				AlleleSource alleleSource = new HlaXmlAlleleSource(hlaXmlFilename);

				Reader reader = null;
				try {
					reader = new InputStreamReader(nextZipBytes.getInputStream(), Charsets.UTF_8);

					LineNumberReader lnr = new LineNumberReader(reader);
					while (lnr.readLine() != null) {
					}
					ourLog.warn("Lines read from {}:  {}", nextFilename, lnr.getLineNumber());

				} catch (IOException e) {
					throw new InternalErrorException(e);
				} finally {
					IOUtils.closeQuietly(reader);
				}

				foundHlaXml = true;
			}

		}

		if (!foundHlaNom) {
			throw new InvalidRequestException("Did not find file matching " + IMGTHLA_HLA_NOM_TXT);
		}

		if (!foundHlaXml) {
			throw new InvalidRequestException("Did not find file matching " + IMGTHLA_HLA_XML);
		}

		int valueSetCount = valueSets.size();
		int rootConceptCount = codeSystemVersion.getConcepts().size();
		int conceptCount = rootConceptCount;
		ourLog.info("Have {} total concepts, {} root concepts, {} ValueSets", conceptCount, rootConceptCount, valueSetCount);

		// remove this when fully implemented ...
		throw new InternalErrorException("HLA nomenclature terminology upload not yet fully implemented.");

//		IIdType target = storeCodeSystem(theRequestDetails, codeSystemVersion, imgthlaCs, valueSets, conceptMaps);
//
//		return new UploadStatistics(conceptCount, target);
	}

	UploadStatistics processLoincFiles(LoadedFileDescriptors theDescriptors, RequestDetails theRequestDetails, Properties theUploadProperties) {
		final TermCodeSystemVersion codeSystemVersion = new TermCodeSystemVersion();
		final Map<String, TermConcept> code2concept = new HashMap<>();
		final List<ValueSet> valueSets = new ArrayList<>();
		final List<ConceptMap> conceptMaps = new ArrayList<>();

		CodeSystem loincCs;
		try {
			String loincCsString = IOUtils.toString(BaseTermReadSvcImpl.class.getResourceAsStream("/ca/uhn/fhir/jpa/term/loinc/loinc.xml"), Charsets.UTF_8);
			loincCs = FhirContext.forR4().newXmlParser().parseResource(CodeSystem.class, loincCsString);
			String  codeSystemVersionId = theUploadProperties.getProperty(LOINC_CODESYSTEM_VERSION.getCode());
			if (codeSystemVersionId != null) {
				loincCs.setVersion(codeSystemVersionId);
<<<<<<< HEAD
=======
				loincCs.setId(loincCs.getId() + "-" + codeSystemVersionId);
>>>>>>> ca0bdc8e
			}
		} catch (IOException e) {
			throw new InternalErrorException("Failed to load loinc.xml", e);
		}

		Map<String, CodeSystem.PropertyType> propertyNamesToTypes = new HashMap<>();
		for (CodeSystem.PropertyComponent nextProperty : loincCs.getProperty()) {
			String nextPropertyCode = nextProperty.getCode();
			CodeSystem.PropertyType nextPropertyType = nextProperty.getType();
			if (isNotBlank(nextPropertyCode)) {
				propertyNamesToTypes.put(nextPropertyCode, nextPropertyType);
			}
		}

		// TODO: DM 2019-09-13 - Manually add EXTERNAL_COPYRIGHT_NOTICE property until Regenstrief adds this to loinc.xml
		if (!propertyNamesToTypes.containsKey("EXTERNAL_COPYRIGHT_NOTICE")) {
			String externalCopyRightNoticeCode = "EXTERNAL_COPYRIGHT_NOTICE";
			CodeSystem.PropertyType externalCopyRightNoticeType = CodeSystem.PropertyType.STRING;
			propertyNamesToTypes.put(externalCopyRightNoticeCode, externalCopyRightNoticeType);
		}

		IRecordHandler handler;

		// Part
		handler = new LoincPartHandler(codeSystemVersion, code2concept);
		iterateOverZipFile(theDescriptors, theUploadProperties.getProperty(LOINC_PART_FILE.getCode(), LOINC_PART_FILE_DEFAULT.getCode()), handler, ',', QuoteMode.NON_NUMERIC, false);
		Map<PartTypeAndPartName, String> partTypeAndPartNameToPartNumber = ((LoincPartHandler) handler).getPartTypeAndPartNameToPartNumber();

		// LOINC codes
		handler = new LoincHandler(codeSystemVersion, code2concept, propertyNamesToTypes, partTypeAndPartNameToPartNumber);
		iterateOverZipFile(theDescriptors, theUploadProperties.getProperty(LOINC_FILE.getCode(), LOINC_FILE_DEFAULT.getCode()), handler, ',', QuoteMode.NON_NUMERIC, false);

		// LOINC hierarchy
		handler = new LoincHierarchyHandler(codeSystemVersion, code2concept);
		iterateOverZipFile(theDescriptors, theUploadProperties.getProperty(LOINC_HIERARCHY_FILE.getCode(), LOINC_HIERARCHY_FILE_DEFAULT.getCode()), handler, ',', QuoteMode.NON_NUMERIC, false);

		// Answer lists (ValueSets of potential answers/values for LOINC "questions")
		handler = new LoincAnswerListHandler(codeSystemVersion, code2concept, valueSets, conceptMaps, theUploadProperties);
		iterateOverZipFile(theDescriptors, theUploadProperties.getProperty(LOINC_ANSWERLIST_FILE.getCode(), LOINC_ANSWERLIST_FILE_DEFAULT.getCode()), handler, ',', QuoteMode.NON_NUMERIC, false);

		// Answer list links (connects LOINC observation codes to answer list codes)
		handler = new LoincAnswerListLinkHandler(code2concept);
		iterateOverZipFile(theDescriptors, theUploadProperties.getProperty(LOINC_ANSWERLIST_LINK_FILE.getCode(), LOINC_ANSWERLIST_LINK_FILE_DEFAULT.getCode()), handler, ',', QuoteMode.NON_NUMERIC, false);

		// RSNA playbook
		// Note that this should come before the "Part Related Code Mapping"
		// file because there are some duplicate mappings between these
		// two files, and the RSNA Playbook file has more metadata
		handler = new LoincRsnaPlaybookHandler(code2concept, valueSets, conceptMaps, theUploadProperties);
		iterateOverZipFile(theDescriptors, theUploadProperties.getProperty(LOINC_RSNA_PLAYBOOK_FILE.getCode(), LOINC_RSNA_PLAYBOOK_FILE_DEFAULT.getCode()), handler, ',', QuoteMode.NON_NUMERIC, false);

		// Part related code mapping
		handler = new LoincPartRelatedCodeMappingHandler(code2concept, valueSets, conceptMaps, theUploadProperties);
		iterateOverZipFile(theDescriptors, theUploadProperties.getProperty(LOINC_PART_RELATED_CODE_MAPPING_FILE.getCode(), LOINC_PART_RELATED_CODE_MAPPING_FILE_DEFAULT.getCode()), handler, ',', QuoteMode.NON_NUMERIC, false);

		// Document ontology
		handler = new LoincDocumentOntologyHandler(code2concept, propertyNamesToTypes, valueSets, conceptMaps, theUploadProperties);
		iterateOverZipFile(theDescriptors, theUploadProperties.getProperty(LOINC_DOCUMENT_ONTOLOGY_FILE.getCode(), LOINC_DOCUMENT_ONTOLOGY_FILE_DEFAULT.getCode()), handler, ',', QuoteMode.NON_NUMERIC, false);

		// Top 2000 codes - US
		handler = new LoincTop2000LabResultsUsHandler(code2concept, valueSets, conceptMaps, theUploadProperties);
		iterateOverZipFile(theDescriptors, theUploadProperties.getProperty(LOINC_TOP2000_COMMON_LAB_RESULTS_US_FILE.getCode(), LOINC_TOP2000_COMMON_LAB_RESULTS_US_FILE_DEFAULT.getCode()), handler, ',', QuoteMode.NON_NUMERIC, false);

		// Top 2000 codes - SI
		handler = new LoincTop2000LabResultsSiHandler(code2concept, valueSets, conceptMaps, theUploadProperties);
		iterateOverZipFile(theDescriptors, theUploadProperties.getProperty(LOINC_TOP2000_COMMON_LAB_RESULTS_SI_FILE.getCode(), LOINC_TOP2000_COMMON_LAB_RESULTS_SI_FILE_DEFAULT.getCode()), handler, ',', QuoteMode.NON_NUMERIC, false);

		// Universal lab order ValueSet
		handler = new LoincUniversalOrderSetHandler(code2concept, valueSets, conceptMaps, theUploadProperties);
		iterateOverZipFile(theDescriptors, theUploadProperties.getProperty(LOINC_UNIVERSAL_LAB_ORDER_VALUESET_FILE.getCode(), LOINC_UNIVERSAL_LAB_ORDER_VALUESET_FILE_DEFAULT.getCode()), handler, ',', QuoteMode.NON_NUMERIC, false);

		// IEEE medical device codes
		handler = new LoincIeeeMedicalDeviceCodeHandler(code2concept, valueSets, conceptMaps, theUploadProperties);
		iterateOverZipFile(theDescriptors, theUploadProperties.getProperty(LOINC_IEEE_MEDICAL_DEVICE_CODE_MAPPING_TABLE_FILE.getCode(), LOINC_IEEE_MEDICAL_DEVICE_CODE_MAPPING_TABLE_FILE_DEFAULT.getCode()), handler, ',', QuoteMode.NON_NUMERIC, false);

		// Imaging document codes
		handler = new LoincImagingDocumentCodeHandler(code2concept, valueSets, conceptMaps, theUploadProperties);
		iterateOverZipFile(theDescriptors, theUploadProperties.getProperty(LOINC_IMAGING_DOCUMENT_CODES_FILE.getCode(), LOINC_IMAGING_DOCUMENT_CODES_FILE_DEFAULT.getCode()), handler, ',', QuoteMode.NON_NUMERIC, false);

		// Group
		handler = new LoincGroupFileHandler(code2concept, valueSets, conceptMaps, theUploadProperties);
		iterateOverZipFile(theDescriptors, theUploadProperties.getProperty(LOINC_GROUP_FILE.getCode(), LOINC_GROUP_FILE_DEFAULT.getCode()), handler, ',', QuoteMode.NON_NUMERIC, false);

		// Group terms
		handler = new LoincGroupTermsFileHandler(code2concept, valueSets, conceptMaps, theUploadProperties);
		iterateOverZipFile(theDescriptors, theUploadProperties.getProperty(LOINC_GROUP_TERMS_FILE.getCode(), LOINC_GROUP_TERMS_FILE_DEFAULT.getCode()), handler, ',', QuoteMode.NON_NUMERIC, false);

		// Parent group
		handler = new LoincParentGroupFileHandler(code2concept, valueSets, conceptMaps, theUploadProperties);
		iterateOverZipFile(theDescriptors, theUploadProperties.getProperty(LOINC_PARENT_GROUP_FILE.getCode(), LOINC_PARENT_GROUP_FILE_DEFAULT.getCode()), handler, ',', QuoteMode.NON_NUMERIC, false);

		// Part link
		handler = new LoincPartLinkHandler(codeSystemVersion, code2concept, propertyNamesToTypes);
		iterateOverZipFile(theDescriptors, theUploadProperties.getProperty(LOINC_PART_LINK_FILE_PRIMARY.getCode(), LOINC_PART_LINK_FILE_PRIMARY_DEFAULT.getCode()), handler, ',', QuoteMode.NON_NUMERIC, false);
		iterateOverZipFile(theDescriptors, theUploadProperties.getProperty(LOINC_PART_LINK_FILE_SUPPLEMENTARY.getCode(), LOINC_PART_LINK_FILE_SUPPLEMENTARY_DEFAULT.getCode()), handler, ',', QuoteMode.NON_NUMERIC, false);

		IOUtils.closeQuietly(theDescriptors);

		valueSets.add(getValueSetLoincAll());

		for (Entry<String, TermConcept> next : code2concept.entrySet()) {
			TermConcept nextConcept = next.getValue();
			if (nextConcept.getParents().isEmpty()) {
				codeSystemVersion.getConcepts().add(nextConcept);
			}
		}

		int valueSetCount = valueSets.size();
		int rootConceptCount = codeSystemVersion.getConcepts().size();
		int conceptCount = code2concept.size();
		ourLog.info("Have {} total concepts, {} root concepts, {} ValueSets", conceptCount, rootConceptCount, valueSetCount);

		IIdType target = storeCodeSystem(theRequestDetails, codeSystemVersion, loincCs, valueSets, conceptMaps);

		return new UploadStatistics(conceptCount, target);
	}

	private ValueSet getValueSetLoincAll() {
		ValueSet retVal = new ValueSet();

		retVal.setId("loinc-all");
		retVal.setUrl("http://loinc.org/vs");
		retVal.setVersion("1.0.0");
		retVal.setName("All LOINC codes");
		retVal.setStatus(Enumerations.PublicationStatus.ACTIVE);
		retVal.setDate(new Date());
		retVal.setPublisher("Regenstrief Institute, Inc.");
		retVal.setDescription("A value set that includes all LOINC codes");
		retVal.setCopyright("This content from LOINC® is copyright © 1995 Regenstrief Institute, Inc. and the LOINC Committee, and available at no cost under the license at https://loinc.org/license/");
		retVal.getCompose().addInclude().setSystem(ITermLoaderSvc.LOINC_URI);

		return retVal;
	}

	private UploadStatistics processSnomedCtFiles(LoadedFileDescriptors theDescriptors, RequestDetails theRequestDetails) {
		final TermCodeSystemVersion codeSystemVersion = new TermCodeSystemVersion();
		final Map<String, TermConcept> id2concept = new HashMap<>();
		final Map<String, TermConcept> code2concept = new HashMap<>();
		final Set<String> validConceptIds = new HashSet<>();

		IRecordHandler handler = new SctHandlerConcept(validConceptIds);
		iterateOverZipFile(theDescriptors, SCT_FILE_CONCEPT, handler, '\t', null, true);

		ourLog.info("Have {} valid concept IDs", validConceptIds.size());

		handler = new SctHandlerDescription(validConceptIds, code2concept, id2concept, codeSystemVersion);
		iterateOverZipFile(theDescriptors, SCT_FILE_DESCRIPTION, handler, '\t', null, true);

		ourLog.info("Got {} concepts, cloning map", code2concept.size());
		final HashMap<String, TermConcept> rootConcepts = new HashMap<>(code2concept);

		handler = new SctHandlerRelationship(codeSystemVersion, rootConcepts, code2concept);
		iterateOverZipFile(theDescriptors, SCT_FILE_RELATIONSHIP, handler, '\t', null, true);

		IOUtils.closeQuietly(theDescriptors);

		ourLog.info("Looking for root codes");
		rootConcepts
			.entrySet()
			.removeIf(theStringTermConceptEntry -> theStringTermConceptEntry.getValue().getParents().isEmpty() == false);

		ourLog.info("Done loading SNOMED CT files - {} root codes, {} total codes", rootConcepts.size(), code2concept.size());

		Counter circularCounter = new Counter();
		for (TermConcept next : rootConcepts.values()) {
			long count = circularCounter.getThenAdd();
			float pct = ((float) count / rootConcepts.size()) * 100.0f;
			ourLog.info(" * Scanning for circular refs - have scanned {} / {} codes ({}%)", count, rootConcepts.size(), pct);
			dropCircularRefs(next, new ArrayList<>(), code2concept);
		}

		codeSystemVersion.getConcepts().addAll(rootConcepts.values());

		CodeSystem cs = new org.hl7.fhir.r4.model.CodeSystem();
		cs.setUrl(SCT_URI);
		cs.setName("SNOMED CT");
		cs.setContent(CodeSystem.CodeSystemContentMode.NOTPRESENT);
		cs.setStatus(Enumerations.PublicationStatus.ACTIVE);
		IIdType target = storeCodeSystem(theRequestDetails, codeSystemVersion, cs, null, null);

		return new UploadStatistics(code2concept.size(), target);
	}

	@VisibleForTesting
	void setTermDeferredStorageSvc(ITermDeferredStorageSvc theDeferredStorageSvc) {
		myDeferredStorageSvc = theDeferredStorageSvc;
	}

	@VisibleForTesting
	void setTermCodeSystemStorageSvcForUnitTests(ITermCodeSystemStorageSvc theTermCodeSystemStorageSvc) {
		myCodeSystemStorageSvc = theTermCodeSystemStorageSvc;
	}

	private IIdType storeCodeSystem(RequestDetails theRequestDetails, final TermCodeSystemVersion theCodeSystemVersion, CodeSystem theCodeSystem, List<ValueSet> theValueSets, List<ConceptMap> theConceptMaps) {
		Validate.isTrue(theCodeSystem.getContent() == CodeSystem.CodeSystemContentMode.NOTPRESENT);

		List<ValueSet> valueSets = ObjectUtils.defaultIfNull(theValueSets, Collections.emptyList());
		List<ConceptMap> conceptMaps = ObjectUtils.defaultIfNull(theConceptMaps, Collections.emptyList());

		IIdType retVal;
		myDeferredStorageSvc.setProcessDeferred(false);
		retVal = myCodeSystemStorageSvc.storeNewCodeSystemVersion(theCodeSystem, theCodeSystemVersion, theRequestDetails, valueSets, conceptMaps);
		myDeferredStorageSvc.setProcessDeferred(true);

		return retVal;
	}

	public static void iterateOverZipFile(LoadedFileDescriptors theDescriptors, String theFileNamePart, IRecordHandler theHandler, char theDelimiter, QuoteMode theQuoteMode, boolean theIsPartialFilename) {

		boolean foundMatch = false;
		for (FileDescriptor nextZipBytes : theDescriptors.getUncompressedFileDescriptors()) {
			String nextFilename = nextZipBytes.getFilename();
			boolean matches;
			if (theIsPartialFilename) {
				matches = nextFilename.contains(theFileNamePart);
			} else {
				matches = nextFilename.endsWith("/" + theFileNamePart) || nextFilename.equals(theFileNamePart);
			}

			if (matches) {
				ourLog.info("Processing file {}", nextFilename);
				foundMatch = true;

				Reader reader;
				CSVParser parsed;
				try {
					reader = new InputStreamReader(nextZipBytes.getInputStream(), Charsets.UTF_8);

					parsed = newCsvRecords(theDelimiter, theQuoteMode, reader);
					Iterator<CSVRecord> iter = parsed.iterator();
					ourLog.debug("Header map: {}", parsed.getHeaderMap());

					int count = 0;
					int nextLoggedCount = 0;
					while (iter.hasNext()) {
						CSVRecord nextRecord = iter.next();
						if (nextRecord.isConsistent() == false) {
							continue;
						}
						theHandler.accept(nextRecord);
						count++;
						if (count >= nextLoggedCount) {
							ourLog.info(" * Processed {} records in {}", count, nextFilename);
							nextLoggedCount += LOG_INCREMENT;
						}
					}

				} catch (IOException e) {
					throw new InternalErrorException(e);
				}
			}

		}

		if (!foundMatch) {
			throw new InvalidRequestException("Did not find file matching " + theFileNamePart);
		}

	}

	@Nonnull
	private static CSVParser newCsvRecords(char theDelimiter, QuoteMode theQuoteMode, Reader theReader) throws IOException {
		CSVParser parsed;
		CSVFormat format = CSVFormat
			.newFormat(theDelimiter)
			.withFirstRecordAsHeader()
			.withTrim();
		if (theQuoteMode != null) {
			format = format.withQuote('"').withQuoteMode(theQuoteMode);
		}
		parsed = new CSVParser(theReader, format);
		return parsed;
	}

	public static String firstNonBlank(String... theStrings) {
		String retVal = "";
		for (String nextString : theStrings) {
			if (isNotBlank(nextString)) {
				retVal = nextString;
				break;
			}
		}
		return retVal;
	}

	public static TermConcept getOrCreateConcept(Map<String, TermConcept> id2concept, String id) {
		TermConcept concept = id2concept.get(id);
		if (concept == null) {
			concept = new TermConcept();
			id2concept.put(id, concept);
		}
		return concept;
	}
}<|MERGE_RESOLUTION|>--- conflicted
+++ resolved
@@ -381,10 +381,7 @@
 			String  codeSystemVersionId = theUploadProperties.getProperty(LOINC_CODESYSTEM_VERSION.getCode());
 			if (codeSystemVersionId != null) {
 				loincCs.setVersion(codeSystemVersionId);
-<<<<<<< HEAD
-=======
 				loincCs.setId(loincCs.getId() + "-" + codeSystemVersionId);
->>>>>>> ca0bdc8e
 			}
 		} catch (IOException e) {
 			throw new InternalErrorException("Failed to load loinc.xml", e);
