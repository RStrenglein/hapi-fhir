--- conflicted
+++ resolved
@@ -648,13 +648,8 @@
 
 				}
 
-<<<<<<< HEAD
-				String verb = myVersionAdapter.getEntryRequestVerb(nextReqEntry);
+				String verb = myVersionAdapter.getEntryRequestVerb(myContext, nextReqEntry);
 				String resourceType = res != null ? myContext.getResourceType(res) : null;
-=======
-				String verb = myVersionAdapter.getEntryRequestVerb(myContext, nextReqEntry);
-				String resourceType = res != null ? myContext.getResourceDefinition(res).getName() : null;
->>>>>>> 5b2181a5
 				Integer order = theOriginalRequestOrder.get(nextReqEntry);
 				IBase nextRespEntry = (IBase) myVersionAdapter.getEntries(theResponse).get(order);
 
