package ca.uhn.fhir.jpa.dao;

/*
 * #%L
 * HAPI FHIR JPA Server
 * %%
 * Copyright (C) 2014 - 2018 University Health Network
 * %%
 * Licensed under the Apache License, Version 2.0 (the "License");
 * you may not use this file except in compliance with the License.
 * You may obtain a copy of the License at
 * 
 * http://www.apache.org/licenses/LICENSE-2.0
 * 
 * Unless required by applicable law or agreed to in writing, software
 * distributed under the License is distributed on an "AS IS" BASIS,
 * WITHOUT WARRANTIES OR CONDITIONS OF ANY KIND, either express or implied.
 * See the License for the specific language governing permissions and
 * limitations under the License.
 * #L%
 */

import ca.uhn.fhir.context.*;
import ca.uhn.fhir.jpa.dao.data.IForcedIdDao;
import ca.uhn.fhir.jpa.dao.data.IResourceHistoryTableDao;
import ca.uhn.fhir.jpa.dao.data.IResourceIndexedSearchParamUriDao;
import ca.uhn.fhir.jpa.dao.data.IResourceTagDao;
<<<<<<< HEAD
import ca.uhn.fhir.jpa.dao.data.IResourceSearchViewDao;
import ca.uhn.fhir.jpa.entity.BaseHasResource;
import ca.uhn.fhir.jpa.entity.BaseResourceIndexedSearchParam;
import ca.uhn.fhir.jpa.entity.ForcedId;
import ca.uhn.fhir.jpa.entity.ResourceHistoryTable;
import ca.uhn.fhir.jpa.entity.ResourceIndexedSearchParamDate;
import ca.uhn.fhir.jpa.entity.ResourceIndexedSearchParamNumber;
import ca.uhn.fhir.jpa.entity.ResourceIndexedSearchParamQuantity;
import ca.uhn.fhir.jpa.entity.ResourceIndexedSearchParamString;
import ca.uhn.fhir.jpa.entity.ResourceIndexedSearchParamToken;
import ca.uhn.fhir.jpa.entity.ResourceIndexedSearchParamUri;
import ca.uhn.fhir.jpa.entity.ResourceLink;
import ca.uhn.fhir.jpa.entity.ResourceTable;
import ca.uhn.fhir.jpa.entity.ResourceTag;
import ca.uhn.fhir.jpa.entity.ResourceSearchView;
import ca.uhn.fhir.jpa.entity.SearchParam;
import ca.uhn.fhir.jpa.entity.SearchParamPresent;
import ca.uhn.fhir.jpa.entity.TagDefinition;
import ca.uhn.fhir.jpa.entity.TagTypeEnum;
=======
import ca.uhn.fhir.jpa.entity.*;
>>>>>>> 6afc2a72
import ca.uhn.fhir.jpa.search.JpaRuntimeSearchParam;
import ca.uhn.fhir.jpa.term.IHapiTerminologySvc;
import ca.uhn.fhir.jpa.term.VersionIndependentConcept;
import ca.uhn.fhir.jpa.util.BaseIterator;
import ca.uhn.fhir.jpa.util.ScrollableResultsIterator;
import ca.uhn.fhir.model.api.*;
import ca.uhn.fhir.model.base.composite.BaseCodingDt;
import ca.uhn.fhir.model.base.composite.BaseIdentifierDt;
import ca.uhn.fhir.model.base.composite.BaseQuantityDt;
import ca.uhn.fhir.model.primitive.IdDt;
import ca.uhn.fhir.model.primitive.InstantDt;
import ca.uhn.fhir.model.valueset.BundleEntrySearchModeEnum;
import ca.uhn.fhir.parser.DataFormatException;
import ca.uhn.fhir.rest.api.Constants;
import ca.uhn.fhir.rest.api.RestSearchParameterTypeEnum;
import ca.uhn.fhir.rest.api.SortOrderEnum;
import ca.uhn.fhir.rest.api.SortSpec;
import ca.uhn.fhir.rest.param.*;
import ca.uhn.fhir.rest.server.exceptions.InternalErrorException;
import ca.uhn.fhir.rest.server.exceptions.InvalidRequestException;
import ca.uhn.fhir.rest.server.exceptions.MethodNotAllowedException;
import ca.uhn.fhir.rest.server.exceptions.ResourceNotFoundException;
import ca.uhn.fhir.util.StopWatch;
import ca.uhn.fhir.util.UrlUtil;
import com.google.common.annotations.VisibleForTesting;
import com.google.common.collect.Lists;
import com.google.common.collect.Maps;
import com.google.common.collect.Sets;
import org.apache.commons.lang3.ObjectUtils;
import org.apache.commons.lang3.Validate;
import org.apache.commons.lang3.builder.EqualsBuilder;
import org.apache.commons.lang3.builder.HashCodeBuilder;
import org.apache.commons.lang3.tuple.Pair;
import org.hibernate.ScrollMode;
import org.hibernate.ScrollableResults;
import org.hibernate.query.Query;
import org.hibernate.query.criteria.internal.CriteriaBuilderImpl;
import org.hibernate.query.criteria.internal.predicate.BooleanStaticAssertionPredicate;
import org.hl7.fhir.dstu3.model.BaseResource;
import org.hl7.fhir.instance.model.api.IAnyResource;
import org.hl7.fhir.instance.model.api.IBaseResource;
import org.hl7.fhir.instance.model.api.IIdType;

import javax.persistence.EntityManager;
import javax.persistence.TypedQuery;
import javax.persistence.criteria.*;
import java.math.BigDecimal;
import java.math.MathContext;
import java.util.*;
import java.util.Map.Entry;

import static org.apache.commons.lang3.StringUtils.*;

/**
 * The SearchBuilder is responsible for actually forming the SQL query that handles
 * searches for resources
 */
public class SearchBuilder implements ISearchBuilder {

	private static final List<Long> EMPTY_LONG_LIST = Collections.unmodifiableList(new ArrayList<Long>());
	private static final org.slf4j.Logger ourLog = org.slf4j.LoggerFactory.getLogger(SearchBuilder.class);
	private static Long NO_MORE = -1L;
	private static HandlerTypeEnum ourLastHandlerMechanismForUnitTest;
	private static SearchParameterMap ourLastHandlerParamsForUnitTest;
	private List<Long> myAlsoIncludePids;
	private CriteriaBuilder myBuilder;
	private BaseHapiFhirDao<?> myCallingDao;
	private FhirContext myContext;
	private EntityManager myEntityManager;
	private IForcedIdDao myForcedIdDao;
	private IFulltextSearchSvc myFulltextSearchSvc;
	private Map<JoinKey, Join<?, ?>> myIndexJoins = Maps.newHashMap();
	private SearchParameterMap myParams;
	private ArrayList<Predicate> myPredicates;
	private IResourceIndexedSearchParamUriDao myResourceIndexedSearchParamUriDao;
	private String myResourceName;
	private AbstractQuery<Long> myResourceTableQuery;
	private Root<ResourceTable> myResourceTableRoot;
	private Class<? extends IBaseResource> myResourceType;
	private ISearchParamRegistry mySearchParamRegistry;
	private String mySearchUuid;
	private IHapiTerminologySvc myTerminologySvc;
	private int myFetchSize;

	protected IResourceTagDao myResourceTagDao;
	protected IResourceSearchViewDao myResourceSearchViewDao;
	
	/**
	 * Constructor
	 */
	public SearchBuilder(FhirContext theFhirContext, EntityManager theEntityManager,
<<<<<<< HEAD
			IFulltextSearchSvc theFulltextSearchSvc, BaseHapiFhirDao<?> theDao,
			IResourceIndexedSearchParamUriDao theResourceIndexedSearchParamUriDao, IForcedIdDao theForcedIdDao,
			IHapiTerminologySvc theTerminologySvc, ISearchParamRegistry theSearchParamRegistry,
			IResourceTagDao theResourceTagDao, IResourceSearchViewDao theResourceViewDao) {
=======
								IFulltextSearchSvc theFulltextSearchSvc, BaseHapiFhirDao<?> theDao,
								IResourceIndexedSearchParamUriDao theResourceIndexedSearchParamUriDao, IForcedIdDao theForcedIdDao,
								IHapiTerminologySvc theTerminologySvc, ISearchParamRegistry theSearchParamRegistry,
								IResourceHistoryTableDao theResourceHistoryTableDao, IResourceTagDao theResourceTagDao) {
>>>>>>> 6afc2a72
		myContext = theFhirContext;
		myEntityManager = theEntityManager;
		myFulltextSearchSvc = theFulltextSearchSvc;
		myCallingDao = theDao;
		myResourceIndexedSearchParamUriDao = theResourceIndexedSearchParamUriDao;
		myForcedIdDao = theForcedIdDao;
		myTerminologySvc = theTerminologySvc;
		mySearchParamRegistry = theSearchParamRegistry;
		myResourceTagDao = theResourceTagDao;
		myResourceSearchViewDao = theResourceViewDao;
	}

	private void addPredicateComposite(String theResourceName, RuntimeSearchParam theParamDef, List<? extends IQueryParameterType> theNextAnd) {
		// TODO: fail if missing is set for a composite query

		IQueryParameterType or = theNextAnd.get(0);
		if (!(or instanceof CompositeParam<?, ?>)) {
			throw new InvalidRequestException("Invalid type for composite param (must be " + CompositeParam.class.getSimpleName() + ": " + or.getClass());
		}
		CompositeParam<?, ?> cp = (CompositeParam<?, ?>) or;

		RuntimeSearchParam left = theParamDef.getCompositeOf().get(0);
		IQueryParameterType leftValue = cp.getLeftValue();
		myPredicates.add(createCompositeParamPart(theResourceName, myResourceTableRoot, left, leftValue));

		RuntimeSearchParam right = theParamDef.getCompositeOf().get(1);
		IQueryParameterType rightValue = cp.getRightValue();
		myPredicates.add(createCompositeParamPart(theResourceName, myResourceTableRoot, right, rightValue));

	}

	private void addPredicateDate(String theResourceName, String theParamName, List<? extends IQueryParameterType> theList) {

		Join<ResourceTable, ResourceIndexedSearchParamDate> join = createOrReuseJoin(JoinEnum.DATE, theParamName);

		if (theList.get(0).getMissing() != null) {
			Boolean missing = theList.get(0).getMissing();
			addPredicateParamMissing(theResourceName, theParamName, missing, join);
			return;
		}

		List<Predicate> codePredicates = new ArrayList<>();
		for (IQueryParameterType nextOr : theList) {
			IQueryParameterType params = nextOr;
			Predicate p = createPredicateDate(params, theResourceName, theParamName, myBuilder, join);
			codePredicates.add(p);
		}

		Predicate orPredicates = myBuilder.or(toArray(codePredicates));
		myPredicates.add(orPredicates);

	}

	private void addPredicateHas(List<List<? extends IQueryParameterType>> theHasParameters) {

		for (List<? extends IQueryParameterType> nextOrList : theHasParameters) {

			StringBuilder valueBuilder = new StringBuilder();
			String targetResourceType = null;
			String owningParameter = null;
			String parameterName = null;
			for (IQueryParameterType nextParam : nextOrList) {
				HasParam next = (HasParam) nextParam;
				if (valueBuilder.length() > 0) {
					valueBuilder.append(',');
				}
				valueBuilder.append(UrlUtil.escapeUrlParam(next.getValueAsQueryToken(myContext)));
				targetResourceType = next.getTargetResourceType();
				owningParameter = next.getOwningFieldName();
				parameterName = next.getParameterName();
			}

			if (valueBuilder.length() == 0) {
				continue;
			}

			String matchUrl = targetResourceType + '?' + UrlUtil.escapeUrlParam(parameterName) + '=' + valueBuilder.toString();
			RuntimeResourceDefinition targetResourceDefinition;
			try {
				targetResourceDefinition = myContext.getResourceDefinition(targetResourceType);
			} catch (DataFormatException e) {
				throw new InvalidRequestException("Invalid resource type: " + targetResourceType);
			}

			String paramName = parameterName.replaceAll("\\..*", "");
			RuntimeSearchParam owningParameterDef = myCallingDao.getSearchParamByName(targetResourceDefinition, paramName);
			if (owningParameterDef == null) {
				throw new InvalidRequestException("Unknown parameter name: " + targetResourceType + ':' + parameterName);
			}

			owningParameterDef = myCallingDao.getSearchParamByName(targetResourceDefinition, owningParameter);
			if (owningParameterDef == null) {
				throw new InvalidRequestException("Unknown parameter name: " + targetResourceType + ':' + owningParameter);
			}

			Class<? extends IBaseResource> resourceType = targetResourceDefinition.getImplementingClass();
			Set<Long> match = myCallingDao.processMatchUrl(matchUrl, resourceType);
			if (match.isEmpty()) {
				// Pick a PID that can never match
				match = Collections.singleton(-1L);
			}

			Join<ResourceTable, ResourceLink> join = myResourceTableRoot.join("myIncomingResourceLinks", JoinType.LEFT);

			Predicate predicate = join.get("mySourceResourcePid").in(match);
			myPredicates.add(predicate);
		}
	}

	private void addPredicateLanguage(List<List<? extends IQueryParameterType>> theList) {
		for (List<? extends IQueryParameterType> nextList : theList) {

			Set<String> values = new HashSet<String>();
			for (IQueryParameterType next : nextList) {
				if (next instanceof StringParam) {
					String nextValue = ((StringParam) next).getValue();
					if (isBlank(nextValue)) {
						continue;
					}
					values.add(nextValue);
				} else {
					throw new InternalErrorException("Lanugage parameter must be of type " + StringParam.class.getCanonicalName() + " - Got " + next.getClass().getCanonicalName());
				}
			}

			if (values.isEmpty()) {
				continue;
			}

			Predicate predicate = myResourceTableRoot.get("myLanguage").as(String.class).in(values);
			myPredicates.add(predicate);
		}

		return;
	}

	private void addPredicateNumber(String theResourceName, String theParamName, List<? extends IQueryParameterType> theList) {

		Join<ResourceTable, ResourceIndexedSearchParamNumber> join = createOrReuseJoin(JoinEnum.NUMBER, theParamName);

		if (theList.get(0).getMissing() != null) {
			addPredicateParamMissing(theResourceName, theParamName, theList.get(0).getMissing(), join);
			return;
		}

		List<Predicate> codePredicates = new ArrayList<>();
		for (IQueryParameterType nextOr : theList) {
			IQueryParameterType params = nextOr;

			if (params instanceof NumberParam) {
				NumberParam param = (NumberParam) params;

				BigDecimal value = param.getValue();
				if (value == null) {
					continue;
				}

				final Expression<BigDecimal> fromObj = join.get("myValue");
				ParamPrefixEnum prefix = ObjectUtils.defaultIfNull(param.getPrefix(), ParamPrefixEnum.EQUAL);
				String invalidMessageName = "invalidNumberPrefix";

				Predicate predicateNumeric = createPredicateNumeric(theResourceName, theParamName, join, myBuilder, params, prefix, value, fromObj, invalidMessageName);
				Predicate predicateOuter = combineParamIndexPredicateWithParamNamePredicate(theResourceName, theParamName, join, predicateNumeric );
				codePredicates.add(predicateOuter);

			} else {
				throw new IllegalArgumentException("Invalid token type: " + params.getClass());
			}

		}

		myPredicates.add(myBuilder.or(toArray(codePredicates)));
	}

	private void addPredicateParamMissing(String theResourceName, String theParamName, boolean theMissing) {
		Join<ResourceTable, SearchParamPresent> paramPresentJoin = myResourceTableRoot.join("mySearchParamPresents", JoinType.LEFT);

		Expression<Long> hashPresence = paramPresentJoin.get("myHashPresence").as(Long.class);
		Long hash = SearchParamPresent.calculateHashPresence(theResourceName, theParamName, !theMissing);
		myPredicates.add(myBuilder.equal(hashPresence, hash));
	}

	private void addPredicateParamMissing(String theResourceName, String theParamName, boolean theMissing, Join<ResourceTable, ? extends BaseResourceIndexedSearchParam> theJoin) {

		myPredicates.add(myBuilder.equal(theJoin.get("myResourceType"), theResourceName));
		myPredicates.add(myBuilder.equal(theJoin.get("myParamName"), theParamName));
		myPredicates.add(myBuilder.equal(theJoin.get("myMissing"), theMissing));
	}

	private void addPredicateQuantity(String theResourceName, String theParamName, List<? extends IQueryParameterType> theList) {
		Join<ResourceTable, ResourceIndexedSearchParamQuantity> join = createOrReuseJoin(JoinEnum.QUANTITY, theParamName);

		if (theList.get(0).getMissing() != null) {
			addPredicateParamMissing(theResourceName, theParamName, theList.get(0).getMissing(), join);
			return;
		}

		List<Predicate> codePredicates = new ArrayList<>();
		for (IQueryParameterType nextOr : theList) {

			Predicate singleCode = createPredicateQuantity(nextOr, theResourceName, theParamName, myBuilder, join);
			codePredicates.add(singleCode);
		}

		myPredicates.add(myBuilder.or(toArray(codePredicates)));
	}

	/**
	 * Add reference predicate to the current search
	 */
	private void addPredicateReference(String theResourceName, String theParamName, List<? extends IQueryParameterType> theList) {
		assert theParamName.contains(".") == false;

		if (theList.get(0).getMissing() != null) {
			addPredicateParamMissing(theResourceName, theParamName, theList.get(0).getMissing());
			return;
		}

		Join<ResourceTable, ResourceLink> join = createOrReuseJoin(JoinEnum.REFERENCE, theParamName);

		List<Predicate> codePredicates = new ArrayList<>();

		for (IQueryParameterType nextOr : theList) {

			if (nextOr instanceof ReferenceParam) {
				ReferenceParam ref = (ReferenceParam) nextOr;

				if (isBlank(ref.getChain())) {
					IIdType dt = new IdDt(ref.getBaseUrl(), ref.getResourceType(), ref.getIdPart(), null);

					if (dt.hasBaseUrl()) {
						if (myCallingDao.getConfig().getTreatBaseUrlsAsLocal().contains(dt.getBaseUrl())) {
							dt = dt.toUnqualified();
						} else {
							ourLog.debug("Searching for resource link with target URL: {}", dt.getValue());
							Predicate eq = myBuilder.equal(join.get("myTargetResourceUrl"), dt.getValue());
							codePredicates.add(eq);
							continue;
						}
					}

					List<Long> targetPid;
					try {
						targetPid = myCallingDao.translateForcedIdToPids(dt);
					} catch (ResourceNotFoundException e) {
						// Use a PID that will never exist
						targetPid = Collections.singletonList(-1L);
					}
					for (Long next : targetPid) {
						ourLog.debug("Searching for resource link with target PID: {}", next);

						Predicate pathPredicate = createResourceLinkPathPredicate(theResourceName, theParamName, join);
						Predicate pidPredicate = myBuilder.equal(join.get("myTargetResourcePid"), next);
						codePredicates.add(myBuilder.and(pathPredicate, pidPredicate));
					}

				} else {

					final List<Class<? extends IBaseResource>> resourceTypes;
					String resourceId;
					if (!ref.getValue().matches("[a-zA-Z]+\\/.*")) {

						RuntimeSearchParam param = mySearchParamRegistry.getActiveSearchParam(theResourceName, theParamName);
						resourceTypes = new ArrayList<>();

						Set<String> targetTypes = param.getTargets();

						if (targetTypes != null && !targetTypes.isEmpty()) {
							for (String next : targetTypes) {
								resourceTypes.add(myContext.getResourceDefinition(next).getImplementingClass());
							}
						}

						if (resourceTypes.isEmpty()) {
							RuntimeResourceDefinition resourceDef = myContext.getResourceDefinition(theResourceName);
							RuntimeSearchParam searchParamByName = myCallingDao.getSearchParamByName(resourceDef, theParamName);
							if (searchParamByName == null) {
								throw new InternalErrorException("Could not find parameter " + theParamName);
							}
							String paramPath = searchParamByName.getPath();
							if (paramPath.endsWith(".as(Reference)")) {
								paramPath = paramPath.substring(0, paramPath.length() - ".as(Reference)".length()) + "Reference";
							}

							if (paramPath.contains(".extension(")) {
								int startIdx = paramPath.indexOf(".extension(");
								int endIdx = paramPath.indexOf(')', startIdx);
								if (startIdx != -1 && endIdx != -1) {
									paramPath = paramPath.substring(0, startIdx + 10) + paramPath.substring(endIdx + 1);
								}
							}

							BaseRuntimeChildDefinition def = myContext.newTerser().getDefinition(myResourceType, paramPath);
							if (def instanceof RuntimeChildChoiceDefinition) {
								RuntimeChildChoiceDefinition choiceDef = (RuntimeChildChoiceDefinition) def;
								resourceTypes.addAll(choiceDef.getResourceTypes());
							} else if (def instanceof RuntimeChildResourceDefinition) {
								RuntimeChildResourceDefinition resDef = (RuntimeChildResourceDefinition) def;
								resourceTypes.addAll(resDef.getResourceTypes());
							} else {
								throw new ConfigurationException("Property " + paramPath + " of type " + myResourceName + " is not a resource: " + def.getClass());
							}
						}

						if (resourceTypes.isEmpty()) {
							for (BaseRuntimeElementDefinition<?> next : myContext.getElementDefinitions()) {
								if (next instanceof RuntimeResourceDefinition) {
									RuntimeResourceDefinition nextResDef = (RuntimeResourceDefinition) next;
									resourceTypes.add(nextResDef.getImplementingClass());
								}
							}
						}

						resourceId = ref.getValue();

					} else {
						RuntimeResourceDefinition resDef = myContext.getResourceDefinition(ref.getResourceType());
						resourceTypes = new ArrayList<>(1);
						resourceTypes.add(resDef.getImplementingClass());
						resourceId = ref.getIdPart();
					}

					boolean foundChainMatch = false;

					String chain = ref.getChain();
					String remainingChain = null;
					int chainDotIndex = chain.indexOf('.');
					if (chainDotIndex != -1) {
						remainingChain = chain.substring(chainDotIndex + 1);
						chain = chain.substring(0, chainDotIndex);
					}

					for (Class<? extends IBaseResource> nextType : resourceTypes) {
						RuntimeResourceDefinition typeDef = myContext.getResourceDefinition(nextType);
						String subResourceName = typeDef.getName();

						IFhirResourceDao<?> dao = myCallingDao.getDao(nextType);
						if (dao == null) {
							ourLog.debug("Don't have a DAO for type {}", nextType.getSimpleName());
							continue;
						}

						int qualifierIndex = chain.indexOf(':');
						String qualifier = null;
						if (qualifierIndex != -1) {
							qualifier = chain.substring(qualifierIndex);
							chain = chain.substring(0, qualifierIndex);
						}

						boolean isMeta = BaseHapiFhirDao.RESOURCE_META_PARAMS.containsKey(chain);
						RuntimeSearchParam param = null;
						if (!isMeta) {
							param = myCallingDao.getSearchParamByName(typeDef, chain);
							if (param == null) {
								ourLog.debug("Type {} doesn't have search param {}", nextType.getSimpleName(), param);
								continue;
							}
						}

						IQueryParameterType chainValue;
						if (remainingChain != null) {
							if (param == null || param.getParamType() != RestSearchParameterTypeEnum.REFERENCE) {
								ourLog.debug("Type {} parameter {} is not a reference, can not chain {}", nextType.getSimpleName(), chain, remainingChain);
								continue;
							}

							chainValue = new ReferenceParam();
							chainValue.setValueAsQueryToken(myContext, theParamName, qualifier, resourceId);
							((ReferenceParam) chainValue).setChain(remainingChain);
						} else if (isMeta) {
							IQueryParameterType type = BaseHapiFhirDao.newInstanceType(chain);
							type.setValueAsQueryToken(myContext, theParamName, qualifier, resourceId);
							chainValue = type;
						} else {
							chainValue = toParameterType(param, qualifier, resourceId);
						}

						foundChainMatch = true;

						Subquery<Long> subQ = myResourceTableQuery.subquery(Long.class);
						Root<ResourceTable> subQfrom = subQ.from(ResourceTable.class);
						subQ.select(subQfrom.get("myId").as(Long.class));

						List<List<? extends IQueryParameterType>> andOrParams = new ArrayList<>();
						andOrParams.add(Collections.singletonList(chainValue));

						/*
						 * We're doing a chain call, so push the current query root
						 * and predicate list down and put new ones at the top of the
						 * stack and run a subuery
						 */
						Root<ResourceTable> stackRoot = myResourceTableRoot;
						ArrayList<Predicate> stackPredicates = myPredicates;
						Map<JoinKey, Join<?, ?>> stackIndexJoins = myIndexJoins;
						myResourceTableRoot = subQfrom;
						myPredicates = Lists.newArrayList();
						myIndexJoins = Maps.newHashMap();

						// Create the subquery predicates
						myPredicates.add(myBuilder.equal(myResourceTableRoot.get("myResourceType"), subResourceName));
						myPredicates.add(myBuilder.isNull(myResourceTableRoot.get("myDeleted")));
						searchForIdsWithAndOr(subResourceName, chain, andOrParams);

						subQ.where(toArray(myPredicates));

						/*
						 * Pop the old query root and predicate list back
						 */
						myResourceTableRoot = stackRoot;
						myPredicates = stackPredicates;
						myIndexJoins = stackIndexJoins;

						Predicate pathPredicate = createResourceLinkPathPredicate(theResourceName, theParamName, join);
						Predicate pidPredicate = join.get("myTargetResourcePid").in(subQ);
						codePredicates.add(myBuilder.and(pathPredicate, pidPredicate));

					}

					if (!foundChainMatch) {
						throw new InvalidRequestException(myContext.getLocalizer().getMessage(BaseHapiFhirResourceDao.class, "invalidParameterChain", theParamName + '.' + ref.getChain()));
					}
				}

			} else {
				throw new IllegalArgumentException("Invalid token type (expecting ReferenceParam): " + nextOr.getClass());
			}

		}

		myPredicates.add(myBuilder.or(toArray(codePredicates)));
	}

	private void addPredicateResourceId(List<List<? extends IQueryParameterType>> theValues) {
		for (List<? extends IQueryParameterType> nextValue : theValues) {
			Set<Long> orPids = new HashSet<>();
			for (IQueryParameterType next : nextValue) {
				String value = next.getValueAsQueryToken(myContext);
				if (value != null && value.startsWith("|")) {
					value = value.substring(1);
				}

				IdDt valueAsId = new IdDt(value);
				if (isNotBlank(value)) {
					if (valueAsId.isIdPartValidLong()) {
						orPids.add(valueAsId.getIdPartAsLong());
					} else {
						try {
							BaseHasResource entity = myCallingDao.readEntity(valueAsId);
							if (entity.getDeleted() == null) {
								orPids.add(entity.getId());
							}
						} catch (ResourceNotFoundException e) {
							/*
							 * This isn't an error, just means no result found
							 * that matches the ID the client provided
							 */
						}
					}
				}
			}

			if (orPids.size() > 0) {
				Predicate nextPredicate = myResourceTableRoot.get("myId").as(Long.class).in(orPids);
				myPredicates.add(nextPredicate);
			} else {
				// This will never match
				Predicate nextPredicate = myBuilder.equal(myResourceTableRoot.get("myId").as(Long.class), -1);
				myPredicates.add(nextPredicate);
			}

		}
	}

	private void addPredicateString(String theResourceName, String theParamName, List<? extends IQueryParameterType> theList) {

		Join<ResourceTable, ResourceIndexedSearchParamString> join = createOrReuseJoin(JoinEnum.STRING, theParamName);

		if (theList.get(0).getMissing() != null) {
			addPredicateParamMissing(theResourceName, theParamName, theList.get(0).getMissing(), join);
			return;
		}

		List<Predicate> codePredicates = new ArrayList<>();
		for (IQueryParameterType nextOr : theList) {
			Predicate singleCode = createPredicateString(nextOr, theResourceName, theParamName, myBuilder, join);
			codePredicates.add(singleCode);
		}

		myPredicates.add(myBuilder.or(toArray(codePredicates)));

	}

	private void addPredicateTag(List<List<? extends IQueryParameterType>> theList, String theParamName) {
		TagTypeEnum tagType;
		if (Constants.PARAM_TAG.equals(theParamName)) {
			tagType = TagTypeEnum.TAG;
		} else if (Constants.PARAM_PROFILE.equals(theParamName)) {
			tagType = TagTypeEnum.PROFILE;
		} else if (Constants.PARAM_SECURITY.equals(theParamName)) {
			tagType = TagTypeEnum.SECURITY_LABEL;
		} else {
			throw new IllegalArgumentException("Param name: " + theParamName); // shouldn't happen
		}

		List<Pair<String, String>> notTags = Lists.newArrayList();
		for (List<? extends IQueryParameterType> nextAndParams : theList) {
			for (IQueryParameterType nextOrParams : nextAndParams) {
				if (nextOrParams instanceof TokenParam) {
					TokenParam param = (TokenParam) nextOrParams;
					if (param.getModifier() == TokenParamModifier.NOT) {
						if (isNotBlank(param.getSystem()) || isNotBlank(param.getValue())) {
							notTags.add(Pair.of(param.getSystem(), param.getValue()));
						}
					}
				}
			}
		}

		/*
		 * We have a parameter of ResourceType?_tag:not=foo This means match resources that don't have the given tag(s)
		 */
		if (notTags.isEmpty() == false) {
			// CriteriaBuilder builder = myEntityManager.getCriteriaBuilder();
			// CriteriaQuery<Long> cq = builder.createQuery(Long.class);
			// Root<ResourceTable> from = cq.from(ResourceTable.class);
			// cq.select(from.get("myId").as(Long.class));
			//
			// Subquery<Long> subQ = cq.subquery(Long.class);
			// Root<ResourceTag> subQfrom = subQ.from(ResourceTag.class);
			// subQ.select(subQfrom.get("myResourceId").as(Long.class));
			// Predicate subQname = builder.equal(subQfrom.get("myParamName"), theParamName);
			// Predicate subQtype = builder.equal(subQfrom.get("myResourceType"), myResourceName);
			// subQ.where(builder.and(subQtype, subQname));
			//
			// List<Predicate> predicates = new ArrayList<Predicate>();
			// predicates.add(builder.not(builder.in(from.get("myId")).value(subQ)));
			// predicates.add(builder.equal(from.get("myResourceType"), myResourceName));
			// predicates.add(builder.isNull(from.get("myDeleted")));
			// createPredicateResourceId(builder, cq, predicates, from.get("myId").as(Long.class));
		}

		for (List<? extends IQueryParameterType> nextAndParams : theList) {
			boolean haveTags = false;
			for (IQueryParameterType nextParamUncasted : nextAndParams) {
				if (nextParamUncasted instanceof TokenParam) {
					TokenParam nextParam = (TokenParam) nextParamUncasted;
					if (isNotBlank(nextParam.getValue())) {
						haveTags = true;
					} else if (isNotBlank(nextParam.getSystem())) {
						throw new InvalidRequestException("Invalid " + theParamName + " parameter (must supply a value/code and not just a system): " + nextParam.getValueAsQueryToken(myContext));
					}
				} else {
					UriParam nextParam = (UriParam) nextParamUncasted;
					if (isNotBlank(nextParam.getValue())) {
						haveTags = true;
					}
				}
			}
			if (!haveTags) {
				continue;
			}

			boolean paramInverted = false;
			List<Pair<String, String>> tokens = Lists.newArrayList();
			for (IQueryParameterType nextOrParams : nextAndParams) {
				String code;
				String system;
				if (nextOrParams instanceof TokenParam) {
					TokenParam nextParam = (TokenParam) nextOrParams;
					code = nextParam.getValue();
					system = nextParam.getSystem();
					if (nextParam.getModifier() == TokenParamModifier.NOT) {
						paramInverted = true;
					}
				} else {
					UriParam nextParam = (UriParam) nextOrParams;
					code = nextParam.getValue();
					system = null;
				}

				if (isNotBlank(code)) {
					tokens.add(Pair.of(system, code));
				}
			}

			if (tokens.isEmpty()) {
				continue;
			}

			if (paramInverted) {
				ourLog.debug("Searching for _tag:not");

				Subquery<Long> subQ = myResourceTableQuery.subquery(Long.class);
				Root<ResourceTag> subQfrom = subQ.from(ResourceTag.class);
				subQ.select(subQfrom.get("myResourceId").as(Long.class));

				myPredicates.add(myBuilder.not(myBuilder.in(myResourceTableRoot.get("myId")).value(subQ)));

				Subquery<Long> defJoin = subQ.subquery(Long.class);
				Root<TagDefinition> defJoinFrom = defJoin.from(TagDefinition.class);
				defJoin.select(defJoinFrom.get("myId").as(Long.class));

				subQ.where(subQfrom.get("myTagId").as(Long.class).in(defJoin));

				List<Predicate> orPredicates = createPredicateTagList(defJoinFrom, myBuilder, tagType, tokens);
				defJoin.where(toArray(orPredicates));

				continue;
			}

			Join<ResourceTable, ResourceTag> tagJoin = myResourceTableRoot.join("myTags", JoinType.LEFT);
			From<ResourceTag, TagDefinition> defJoin = tagJoin.join("myTag");

			List<Predicate> orPredicates = createPredicateTagList(defJoin, myBuilder, tagType, tokens);
			myPredicates.add(myBuilder.or(toArray(orPredicates)));

		}

	}

	private void addPredicateToken(String theResourceName, String theParamName, List<? extends IQueryParameterType> theList) {

		Join<ResourceTable, ResourceIndexedSearchParamToken> join = createOrReuseJoin(JoinEnum.TOKEN, theParamName);

		if (theList.get(0).getMissing() != null) {
			addPredicateParamMissing(theResourceName, theParamName, theList.get(0).getMissing(), join);
			return;
		}

		List<Predicate> codePredicates = new ArrayList<>();
		for (IQueryParameterType nextOr : theList) {

			if (nextOr instanceof TokenParam) {
				TokenParam id = (TokenParam) nextOr;
				if (id.isText()) {
					addPredicateString(theResourceName, theParamName, theList);
					continue;
				}
			}

			Predicate singleCode = createPredicateToken(nextOr, theResourceName, theParamName, myBuilder, join);
			codePredicates.add(singleCode);
		}

		if (codePredicates.isEmpty()) {
			return;
		}

		Predicate spPredicate = myBuilder.or(toArray(codePredicates));
		myPredicates.add(spPredicate);
	}

	private void addPredicateUri(String theResourceName, String theParamName, List<? extends IQueryParameterType> theList) {

		Join<ResourceTable, ResourceIndexedSearchParamUri> join = createOrReuseJoin(JoinEnum.URI, theParamName);

		if (theList.get(0).getMissing() != null) {
			addPredicateParamMissing(theResourceName, theParamName, theList.get(0).getMissing(), join);
			return;
		}

		List<Predicate> codePredicates = new ArrayList<>();
		for (IQueryParameterType nextOr : theList) {

			if (nextOr instanceof UriParam) {
				UriParam param = (UriParam) nextOr;

				String value = param.getValue();
				if (value == null) {
					continue;
				}

				if (param.getQualifier() == UriParamQualifierEnum.ABOVE) {

					/*
					 * :above is an inefficient query- It means that the user is supplying a more specific URL (say
					 * http://example.com/foo/bar/baz) and that we should match on any URLs that are less
					 * specific but otherwise the same. For example http://example.com and http://example.com/foo would both
					 * match.
					 *
					 * We do this by querying the DB for all candidate URIs and then manually checking each one. This isn't
					 * very efficient, but this is also probably not a very common type of query to do.
					 *
					 * If we ever need to make this more efficient, lucene could certainly be used as an optimization.
					 */
					ourLog.info("Searching for candidate URI:above parameters for Resource[{}] param[{}]", myResourceName, theParamName);
					Collection<String> candidates = myResourceIndexedSearchParamUriDao.findAllByResourceTypeAndParamName(myResourceName, theParamName);
					List<String> toFind = new ArrayList<>();
					for (String next : candidates) {
						if (value.length() >= next.length()) {
							if (value.substring(0, next.length()).equals(next)) {
								toFind.add(next);
							}
						}
					}

					if (toFind.isEmpty()) {
						continue;
					}

					Predicate uriPredicate = join.get("myUri").as(String.class).in(toFind);
					Predicate hashAndUriPredicate = combineParamIndexPredicateWithParamNamePredicate(theResourceName, theParamName, join, uriPredicate);
					codePredicates.add(hashAndUriPredicate);

				} else if (param.getQualifier() == UriParamQualifierEnum.BELOW) {

					Predicate uriPredicate = myBuilder.like(join.get("myUri").as(String.class), createLeftMatchLikeExpression(value));
					Predicate hashAndUriPredicate = combineParamIndexPredicateWithParamNamePredicate(theResourceName, theParamName, join, uriPredicate);
					codePredicates.add(hashAndUriPredicate);

				} else {

					long hashUri = ResourceIndexedSearchParamUri.calculateHashUri(theResourceName, theParamName, value);
					Predicate hashPredicate = myBuilder.equal(join.get("myHashUri"), hashUri);
					codePredicates.add(hashPredicate);

				}

			} else {
				throw new IllegalArgumentException("Invalid URI type: " + nextOr.getClass());
			}

		}

		/*
		 * If we haven't found any of the requested URIs in the candidates, then we'll
		 * just add a predicate that can never match
		 */
		if (codePredicates.isEmpty()) {
			Predicate predicate = myBuilder.isNull(join.get("myMissing").as(String.class));
			myPredicates.add(predicate);
			return;
		}

		Predicate orPredicate = myBuilder.or(toArray(codePredicates));
		myPredicates.add(orPredicate);
	}

	private Predicate combineParamIndexPredicateWithParamNamePredicate(String theResourceName, String theParamName, From<?, ? extends BaseResourceIndexedSearchParam> theFrom, Predicate thePredicate) {
		long hashIdentity = BaseResourceIndexedSearchParam.calculateHashIdentity(theResourceName, theParamName);
		Predicate hashIdentityPredicate = myBuilder.equal(theFrom.get("myHashIdentity"), hashIdentity);
		return myBuilder.and(hashIdentityPredicate, thePredicate);
	}

	private Predicate createCompositeParamPart(String theResourceName, Root<ResourceTable> theRoot, RuntimeSearchParam theParam, IQueryParameterType leftValue) {
		Predicate retVal = null;
		switch (theParam.getParamType()) {
			case STRING: {
				From<ResourceIndexedSearchParamString, ResourceIndexedSearchParamString> stringJoin = theRoot.join("myParamsString", JoinType.INNER);
				retVal = createPredicateString(leftValue, theResourceName, theParam.getName(), myBuilder, stringJoin);
				break;
			}
			case TOKEN: {
				From<ResourceIndexedSearchParamToken, ResourceIndexedSearchParamToken> tokenJoin = theRoot.join("myParamsToken", JoinType.INNER);
				retVal = createPredicateToken(leftValue, theResourceName, theParam.getName(), myBuilder, tokenJoin);
				break;
			}
			case DATE: {
				From<ResourceIndexedSearchParamDate, ResourceIndexedSearchParamDate> dateJoin = theRoot.join("myParamsDate", JoinType.INNER);
				retVal = createPredicateDate(leftValue, theResourceName, theParam.getName(), myBuilder, dateJoin);
				break;
			}
			case QUANTITY: {
				From<ResourceIndexedSearchParamQuantity, ResourceIndexedSearchParamQuantity> dateJoin = theRoot.join("myParamsQuantity", JoinType.INNER);
				retVal = createPredicateQuantity(leftValue, theResourceName, theParam.getName(), myBuilder, dateJoin);
				break;
			}
			case COMPOSITE:
			case HAS:
			case NUMBER:
			case REFERENCE:
			case URI:
				break;
		}

		if (retVal == null) {
			throw new InvalidRequestException("Don't know how to handle composite parameter with type of " + theParam.getParamType());
		}

		return retVal;
	}

	@SuppressWarnings("unchecked")
	private <T> Join<ResourceTable, T> createOrReuseJoin(JoinEnum theType, String theSearchParameterName) {
		Join<ResourceTable, ResourceIndexedSearchParamDate> join = null;

		switch (theType) {
			case DATE:
				join = myResourceTableRoot.join("myParamsDate", JoinType.LEFT);
				break;
			case NUMBER:
				join = myResourceTableRoot.join("myParamsNumber", JoinType.LEFT);
				break;
			case QUANTITY:
				join = myResourceTableRoot.join("myParamsQuantity", JoinType.LEFT);
				break;
			case REFERENCE:
				join = myResourceTableRoot.join("myResourceLinks", JoinType.LEFT);
				break;
			case STRING:
				join = myResourceTableRoot.join("myParamsString", JoinType.LEFT);
				break;
			case URI:
				join = myResourceTableRoot.join("myParamsUri", JoinType.LEFT);
				break;
			case TOKEN:
				join = myResourceTableRoot.join("myParamsToken", JoinType.LEFT);
				break;
		}

		JoinKey key = new JoinKey(theSearchParameterName, theType);
		if (!myIndexJoins.containsKey(key)) {
			myIndexJoins.put(key, join);
		}

		return (Join<ResourceTable, T>) join;
	}

	private Predicate createPredicateDate(IQueryParameterType theParam, String theResourceName, String theParamName, CriteriaBuilder theBuilder, From<?, ResourceIndexedSearchParamDate> theFrom) {
		Predicate p;
		if (theParam instanceof DateParam) {
			DateParam date = (DateParam) theParam;
			if (!date.isEmpty()) {
				DateRangeParam range = new DateRangeParam(date);
				p = createPredicateDateFromRange(theBuilder, theFrom, range);
			} else {
				// TODO: handle missing date param?
				p = null;
			}
		} else if (theParam instanceof DateRangeParam) {
			DateRangeParam range = (DateRangeParam) theParam;
			p = createPredicateDateFromRange(theBuilder, theFrom, range);
		} else {
			throw new IllegalArgumentException("Invalid token type: " + theParam.getClass());
		}

		return combineParamIndexPredicateWithParamNamePredicate(theResourceName, theParamName, theFrom, p);
	}

	private Predicate createPredicateDateFromRange(CriteriaBuilder theBuilder, From<?, ResourceIndexedSearchParamDate> theFrom, DateRangeParam theRange) {
		Date lowerBound = theRange.getLowerBoundAsInstant();
		Date upperBound = theRange.getUpperBoundAsInstant();

		Predicate lb = null;
		if (lowerBound != null) {
			Predicate gt = theBuilder.greaterThanOrEqualTo(theFrom.get("myValueLow"), lowerBound);
			Predicate lt = theBuilder.greaterThanOrEqualTo(theFrom.get("myValueHigh"), lowerBound);
			if (theRange.getLowerBound().getPrefix() == ParamPrefixEnum.STARTS_AFTER || theRange.getLowerBound().getPrefix() == ParamPrefixEnum.EQUAL) {
				lb = gt;
			} else {
				lb = theBuilder.or(gt, lt);
			}
		}

		Predicate ub = null;
		if (upperBound != null) {
			Predicate gt = theBuilder.lessThanOrEqualTo(theFrom.get("myValueLow"), upperBound);
			Predicate lt = theBuilder.lessThanOrEqualTo(theFrom.get("myValueHigh"), upperBound);
			if (theRange.getUpperBound().getPrefix() == ParamPrefixEnum.ENDS_BEFORE || theRange.getUpperBound().getPrefix() == ParamPrefixEnum.EQUAL) {
				ub = lt;
			} else {
				ub = theBuilder.or(gt, lt);
			}
		}

		if (lb != null && ub != null) {
			return (theBuilder.and(lb, ub));
		} else if (lb != null) {
			return (lb);
		} else {
			return (ub);
		}
	}

	private Predicate createPredicateNumeric(String theResourceName, String theParamName, From<?, ? extends BaseResourceIndexedSearchParam> theFrom, CriteriaBuilder builder,
														  IQueryParameterType theParam, ParamPrefixEnum thePrefix, BigDecimal theValue, final Expression<BigDecimal> thePath,
														  String invalidMessageName) {
		Predicate num;
		switch (thePrefix) {
			case GREATERTHAN:
				num = builder.gt(thePath, theValue);
				break;
			case GREATERTHAN_OR_EQUALS:
				num = builder.ge(thePath, theValue);
				break;
			case LESSTHAN:
				num = builder.lt(thePath, theValue);
				break;
			case LESSTHAN_OR_EQUALS:
				num = builder.le(thePath, theValue);
				break;
			case APPROXIMATE:
			case EQUAL:
			case NOT_EQUAL:
				BigDecimal mul = calculateFuzzAmount(thePrefix, theValue);
				BigDecimal low = theValue.subtract(mul, MathContext.DECIMAL64);
				BigDecimal high = theValue.add(mul, MathContext.DECIMAL64);
				Predicate lowPred;
				Predicate highPred;
				if (thePrefix != ParamPrefixEnum.NOT_EQUAL) {
					lowPred = builder.ge(thePath.as(BigDecimal.class), low);
					highPred = builder.le(thePath.as(BigDecimal.class), high);
					num = builder.and(lowPred, highPred);
					ourLog.trace("Searching for {} <= val <= {}", low, high);
				} else {
					// Prefix was "ne", so reverse it!
					lowPred = builder.lt(thePath.as(BigDecimal.class), low);
					highPred = builder.gt(thePath.as(BigDecimal.class), high);
					num = builder.or(lowPred, highPred);
				}
				break;
			case ENDS_BEFORE:
			case STARTS_AFTER:
			default:
				String msg = myContext.getLocalizer().getMessage(SearchBuilder.class, invalidMessageName, thePrefix.getValue(), theParam.getValueAsQueryToken(myContext));
				throw new InvalidRequestException(msg);
		}

		if (theParamName == null) {
			return num;
		}
		return num;
	}

	private Predicate createPredicateQuantity(IQueryParameterType theParam, String theResourceName, String theParamName, CriteriaBuilder theBuilder,
															From<?, ResourceIndexedSearchParamQuantity> theFrom) {
		String systemValue;
		String unitsValue;
		ParamPrefixEnum cmpValue;
		BigDecimal valueValue;

		if (theParam instanceof BaseQuantityDt) {
			BaseQuantityDt param = (BaseQuantityDt) theParam;
			systemValue = param.getSystemElement().getValueAsString();
			unitsValue = param.getUnitsElement().getValueAsString();
			cmpValue = ParamPrefixEnum.forValue(param.getComparatorElement().getValueAsString());
			valueValue = param.getValueElement().getValue();
		} else if (theParam instanceof QuantityParam) {
			QuantityParam param = (QuantityParam) theParam;
			systemValue = param.getSystem();
			unitsValue = param.getUnits();
			cmpValue = param.getPrefix();
			valueValue = param.getValue();
		} else {
			throw new IllegalArgumentException("Invalid quantity type: " + theParam.getClass());
		}

		Predicate hashPredicate;
		if (!isBlank(systemValue) && !isBlank(unitsValue)) {
			long hash = ResourceIndexedSearchParamQuantity.calculateHashSystemAndUnits(theResourceName, theParamName, systemValue, unitsValue);
			hashPredicate = myBuilder.equal(theFrom.get("myHashIdentitySystemAndUnits"), hash);
		} else if (!isBlank(unitsValue)) {
			long hash = ResourceIndexedSearchParamQuantity.calculateHashUnits(theResourceName, theParamName, unitsValue);
			hashPredicate = myBuilder.equal(theFrom.get("myHashIdentityAndUnits"), hash);
		} else {
			long hash = BaseResourceIndexedSearchParam.calculateHashIdentity(theResourceName, theParamName);
			hashPredicate = myBuilder.equal(theFrom.get("myHashIdentity"), hash);
		}

		cmpValue = ObjectUtils.defaultIfNull(cmpValue, ParamPrefixEnum.EQUAL);
		final Expression<BigDecimal> path = theFrom.get("myValue");
		String invalidMessageName = "invalidQuantityPrefix";

		Predicate numericPredicate = createPredicateNumeric(theResourceName, null, theFrom, theBuilder, theParam, cmpValue, valueValue, path, invalidMessageName);

		return theBuilder.and(hashPredicate, numericPredicate);
	}

	private Predicate createPredicateString(IQueryParameterType theParameter, String theResourceName, String theParamName, CriteriaBuilder theBuilder,
														 From<?, ResourceIndexedSearchParamString> theFrom) {
		String rawSearchTerm;
		DaoConfig daoConfig = myCallingDao.getConfig();
		if (theParameter instanceof TokenParam) {
			TokenParam id = (TokenParam) theParameter;
			if (!id.isText()) {
				throw new IllegalStateException("Trying to process a text search on a non-text token parameter");
			}
			rawSearchTerm = id.getValue();
		} else if (theParameter instanceof StringParam) {
			StringParam id = (StringParam) theParameter;
			rawSearchTerm = id.getValue();
			if (id.isContains()) {
				if (!daoConfig.isAllowContainsSearches()) {
					throw new MethodNotAllowedException(":contains modifier is disabled on this server");
				}
			}
		} else if (theParameter instanceof IPrimitiveDatatype<?>) {
			IPrimitiveDatatype<?> id = (IPrimitiveDatatype<?>) theParameter;
			rawSearchTerm = id.getValueAsString();
		} else {
			throw new IllegalArgumentException("Invalid token type: " + theParameter.getClass());
		}

		if (rawSearchTerm.length() > ResourceIndexedSearchParamString.MAX_LENGTH) {
			throw new InvalidRequestException("Parameter[" + theParamName + "] has length (" + rawSearchTerm.length() + ") that is longer than maximum allowed ("
				+ ResourceIndexedSearchParamString.MAX_LENGTH + "): " + rawSearchTerm);
		}

		boolean exactMatch = theParameter instanceof StringParam && ((StringParam) theParameter).isExact();
		if (exactMatch) {

			// Exact match

			Long hash = ResourceIndexedSearchParamString.calculateHashExact(theResourceName, theParamName, rawSearchTerm);
			return theBuilder.equal(theFrom.get("myHashExact").as(Long.class), hash);

		} else {

			// Normalized Match

			String normalizedString = BaseHapiFhirDao.normalizeString(rawSearchTerm);
			String likeExpression;
			if (theParameter instanceof StringParam &&
				((StringParam) theParameter).isContains() &&
				daoConfig.isAllowContainsSearches()) {
				likeExpression = createLeftAndRightMatchLikeExpression(normalizedString);
			} else {
				likeExpression = createLeftMatchLikeExpression(normalizedString);
			}

			Long hash = ResourceIndexedSearchParamString.calculateHashNormalized(daoConfig, theResourceName, theParamName, normalizedString);
			Predicate hashCode = theBuilder.equal(theFrom.get("myHashNormalizedPrefix").as(Long.class), hash);
			Predicate singleCode = theBuilder.like(theFrom.get("myValueNormalized").as(String.class), likeExpression);
			return theBuilder.and(hashCode, singleCode);

		}
	}

	private List<Predicate> createPredicateTagList(Path<TagDefinition> theDefJoin, CriteriaBuilder theBuilder, TagTypeEnum theTagType, List<Pair<String, String>> theTokens) {
		Predicate typePrediate = theBuilder.equal(theDefJoin.get("myTagType"), theTagType);

		List<Predicate> orPredicates = Lists.newArrayList();
		for (Pair<String, String> next : theTokens) {
			Predicate codePrediate = theBuilder.equal(theDefJoin.get("myCode"), next.getRight());
			if (isNotBlank(next.getLeft())) {
				Predicate systemPrediate = theBuilder.equal(theDefJoin.get("mySystem"), next.getLeft());
				orPredicates.add(theBuilder.and(typePrediate, systemPrediate, codePrediate));
			} else {
				orPredicates.add(theBuilder.and(typePrediate, codePrediate));
			}
		}
		return orPredicates;
	}

	private Predicate createPredicateToken(IQueryParameterType theParameter, String theResourceName, String theParamName, CriteriaBuilder theBuilder,
														From<?, ResourceIndexedSearchParamToken> theFrom) {
		String code;
		String system;
		TokenParamModifier modifier = null;
		if (theParameter instanceof TokenParam) {
			TokenParam id = (TokenParam) theParameter;
			system = id.getSystem();
			code = (id.getValue());
			modifier = id.getModifier();
		} else if (theParameter instanceof BaseIdentifierDt) {
			BaseIdentifierDt id = (BaseIdentifierDt) theParameter;
			system = id.getSystemElement().getValueAsString();
			code = (id.getValueElement().getValue());
		} else if (theParameter instanceof BaseCodingDt) {
			BaseCodingDt id = (BaseCodingDt) theParameter;
			system = id.getSystemElement().getValueAsString();
			code = (id.getCodeElement().getValue());
		} else {
			throw new IllegalArgumentException("Invalid token type: " + theParameter.getClass());
		}

		if (system != null && system.length() > ResourceIndexedSearchParamToken.MAX_LENGTH) {
			throw new InvalidRequestException(
				"Parameter[" + theParamName + "] has system (" + system.length() + ") that is longer than maximum allowed (" + ResourceIndexedSearchParamToken.MAX_LENGTH + "): " + system);
		}

		if (code != null && code.length() > ResourceIndexedSearchParamToken.MAX_LENGTH) {
			throw new InvalidRequestException(
				"Parameter[" + theParamName + "] has code (" + code.length() + ") that is longer than maximum allowed (" + ResourceIndexedSearchParamToken.MAX_LENGTH + "): " + code);
		}

		/*
		 * Process token modifiers (:in, :below, :above)
		 */

		List<VersionIndependentConcept> codes;
		if (modifier == TokenParamModifier.IN) {
			codes = myTerminologySvc.expandValueSet(code);
		} else if (modifier == TokenParamModifier.ABOVE) {
			system = determineSystemIfMissing(theParamName, code, system);
			codes = myTerminologySvc.findCodesAbove(system, code);
		} else if (modifier == TokenParamModifier.BELOW) {
			system = determineSystemIfMissing(theParamName, code, system);
			codes = myTerminologySvc.findCodesBelow(system, code);
		} else {
			codes = Collections.singletonList(new VersionIndependentConcept(system, code));
		}

		if (codes.isEmpty()) {
			// This will never match anything
			return new BooleanStaticAssertionPredicate((CriteriaBuilderImpl) theBuilder, false);
		}

		/*
		 * Note: A null system value means "match any system", but
		 * an empty-string system value means "match values that
		 * explicitly have no system".
		 */
		boolean haveSystem = codes.get(0).getSystem() != null;
		boolean haveCode = isNotBlank(codes.get(0).getCode());
		Expression<Long> hashField;
		if (!haveSystem && !haveCode) {
			// If we have neither, this isn't actually an expression so
			// just return 1=1
			return new BooleanStaticAssertionPredicate((CriteriaBuilderImpl) theBuilder, true);
		} else if (haveSystem && haveCode) {
			hashField = theFrom.get("myHashSystemAndValue").as(Long.class);
		} else if (haveSystem) {
			hashField = theFrom.get("myHashSystem").as(Long.class);
		} else {
			hashField = theFrom.get("myHashValue").as(Long.class);
		}

		List<Long> values = new ArrayList<>(codes.size());
		for (VersionIndependentConcept next : codes) {
			if (haveSystem && haveCode) {
				values.add(ResourceIndexedSearchParamToken.calculateHashSystemAndValue(theResourceName, theParamName, next.getSystem(), next.getCode()));
			} else if (haveSystem) {
				values.add(ResourceIndexedSearchParamToken.calculateHashSystem(theResourceName, theParamName, next.getSystem()));
			} else {
				values.add(ResourceIndexedSearchParamToken.calculateHashValue(theResourceName, theParamName, next.getCode()));
			}
		}

		Predicate predicate = hashField.in(values);
		if (modifier == TokenParamModifier.NOT) {
			Predicate identityPredicate = theBuilder.equal(theFrom.get("myHashIdentity").as(Long.class), BaseResourceIndexedSearchParam.calculateHashIdentity(theResourceName, theParamName));
			Predicate disjunctionPredicate = theBuilder.not(predicate);
			predicate = theBuilder.and(identityPredicate, disjunctionPredicate);
		}
		return predicate;
	}

	@Override
	public Iterator<Long> createQuery(SearchParameterMap theParams, String theSearchUuid) {
		myParams = theParams;
		myBuilder = myEntityManager.getCriteriaBuilder();
		mySearchUuid = theSearchUuid;

		/*
		 * Check if there is a unique key associated with the set
		 * of parameters passed in
		 */
		ourLog.debug("Checking for unique index for query: {}", theParams.toNormalizedQueryString(myContext));
		if (myCallingDao.getConfig().isUniqueIndexesEnabled()) {
			if (myParams.getIncludes().isEmpty()) {
				if (myParams.getRevIncludes().isEmpty()) {
					if (myParams.getEverythingMode() == null) {
						if (myParams.isAllParametersHaveNoModifier()) {
							Set<String> paramNames = theParams.keySet();
							if (paramNames.isEmpty() == false) {
								List<JpaRuntimeSearchParam> searchParams = mySearchParamRegistry.getActiveUniqueSearchParams(myResourceName, paramNames);
								if (searchParams.size() > 0) {
									List<List<String>> params = new ArrayList<>();
									for (Entry<String, List<List<? extends IQueryParameterType>>> nextParamNameToValues : theParams.entrySet()) {
										String nextParamName = nextParamNameToValues.getKey();
										nextParamName = UrlUtil.escapeUrlParam(nextParamName);
										for (List<? extends IQueryParameterType> nextAnd : nextParamNameToValues.getValue()) {
											ArrayList<String> nextValueList = new ArrayList<>();
											params.add(nextValueList);
											for (IQueryParameterType nextOr : nextAnd) {
												String nextOrValue = nextOr.getValueAsQueryToken(myContext);
												nextOrValue = UrlUtil.escapeUrlParam(nextOrValue);
												nextValueList.add(nextParamName + "=" + nextOrValue);
											}
										}
									}

									Set<String> uniqueQueryStrings = BaseHapiFhirDao.extractCompositeStringUniquesValueChains(myResourceName, params);
									ourLastHandlerParamsForUnitTest = theParams;
									ourLastHandlerMechanismForUnitTest = HandlerTypeEnum.UNIQUE_INDEX;
									return new UniqueIndexIterator(uniqueQueryStrings);

								}
							}
						}
					}
				}
			}
		}

		ourLastHandlerParamsForUnitTest = theParams;
		ourLastHandlerMechanismForUnitTest = HandlerTypeEnum.STANDARD_QUERY;
		return new QueryIterator();
	}

	private TypedQuery<Long> createQuery(SortSpec sort, Integer theMaximumResults) {
		CriteriaQuery<Long> outerQuery;
		/*
		 * Sort
		 *
		 * If we have a sort, we wrap the criteria search (the search that actually
		 * finds the appropriate resources) in an outer search which is then sorted
		 */
		if (sort != null) {

			outerQuery = myBuilder.createQuery(Long.class);
			Root<ResourceTable> outerQueryFrom = outerQuery.from(ResourceTable.class);

			List<Order> orders = Lists.newArrayList();
			List<Predicate> predicates = Lists.newArrayList();

			createSort(myBuilder, outerQueryFrom, sort, orders, predicates);
			if (orders.size() > 0) {
				outerQuery.orderBy(orders);
			}

			Subquery<Long> subQ = outerQuery.subquery(Long.class);
			Root<ResourceTable> subQfrom = subQ.from(ResourceTable.class);

			myResourceTableQuery = subQ;
			myResourceTableRoot = subQfrom;

			Expression<Long> selectExpr = subQfrom.get("myId").as(Long.class);
			subQ.select(selectExpr);

			predicates.add(0, myBuilder.in(outerQueryFrom.get("myId").as(Long.class)).value(subQ));

			outerQuery.multiselect(outerQueryFrom.get("myId").as(Long.class));
			outerQuery.where(predicates.toArray(new Predicate[0]));

		} else {

			outerQuery = myBuilder.createQuery(Long.class);
			myResourceTableQuery = outerQuery;
			myResourceTableRoot = myResourceTableQuery.from(ResourceTable.class);
			outerQuery.multiselect(myResourceTableRoot.get("myId").as(Long.class));

		}

		myPredicates = new ArrayList<>();

		if (myParams.getEverythingMode() != null) {
			Join<ResourceTable, ResourceLink> join = myResourceTableRoot.join("myResourceLinks", JoinType.LEFT);

			if (myParams.get(IAnyResource.SP_RES_ID) != null) {
				StringParam idParm = (StringParam) myParams.get(IAnyResource.SP_RES_ID).get(0).get(0);
				Long pid = BaseHapiFhirDao.translateForcedIdToPid(myResourceName, idParm.getValue(), myForcedIdDao);
				if (myAlsoIncludePids == null) {
					myAlsoIncludePids = new ArrayList<>(1);
				}
				myAlsoIncludePids.add(pid);
				myPredicates.add(myBuilder.equal(join.get("myTargetResourcePid").as(Long.class), pid));
			} else {
				Predicate targetTypePredicate = myBuilder.equal(join.get("myTargetResourceType").as(String.class), myResourceName);
				Predicate sourceTypePredicate = myBuilder.equal(myResourceTableRoot.get("myResourceType").as(String.class), myResourceName);
				myPredicates.add(myBuilder.or(sourceTypePredicate, targetTypePredicate));
			}

		} else {
			// Normal search
			searchForIdsWithAndOr(myParams);
		}

		/*
		 * Fulltext search
		 */
		if (myParams.containsKey(Constants.PARAM_CONTENT) || myParams.containsKey(Constants.PARAM_TEXT)) {
			if (myFulltextSearchSvc == null) {
				if (myParams.containsKey(Constants.PARAM_TEXT)) {
					throw new InvalidRequestException("Fulltext search is not enabled on this service, can not process parameter: " + Constants.PARAM_TEXT);
				} else if (myParams.containsKey(Constants.PARAM_CONTENT)) {
					throw new InvalidRequestException("Fulltext search is not enabled on this service, can not process parameter: " + Constants.PARAM_CONTENT);
				}
			}

			List<Long> pids;
			if (myParams.getEverythingMode() != null) {
				pids = myFulltextSearchSvc.everything(myResourceName, myParams);
			} else {
				pids = myFulltextSearchSvc.search(myResourceName, myParams);
			}
			if (pids.isEmpty()) {
				// Will never match
				pids = Collections.singletonList(-1L);
			}

			myPredicates.add(myResourceTableRoot.get("myId").as(Long.class).in(pids));
		}

		/*
		 * Add a predicate to make sure we only include non-deleted resources, and only include
		 * resources of the right type.
		 *
		 * If we have any joins to index tables, we get this behaviour already guaranteed so we don't
		 * need an explicit predicate for it.
		 */
		if (myIndexJoins.isEmpty()) {
			if (myParams.getEverythingMode() == null) {
				myPredicates.add(myBuilder.equal(myResourceTableRoot.get("myResourceType"), myResourceName));
			}
			myPredicates.add(myBuilder.isNull(myResourceTableRoot.get("myDeleted")));
		}

		// Last updated
		DateRangeParam lu = myParams.getLastUpdated();
		List<Predicate> lastUpdatedPredicates = createLastUpdatedPredicates(lu, myBuilder, myResourceTableRoot);
		myPredicates.addAll(lastUpdatedPredicates);

		myResourceTableQuery.where(myBuilder.and(SearchBuilder.toArray(myPredicates)));

		/*
		 * Now perform the search
		 */
		final TypedQuery<Long> query = myEntityManager.createQuery(outerQuery);

		if (theMaximumResults != null) {
			query.setMaxResults(theMaximumResults);
		}

		return query;
	}

	private Predicate createResourceLinkPathPredicate(String theResourceName, String theParamName, From<?, ? extends ResourceLink> from) {
		return createResourceLinkPathPredicate(myCallingDao, myContext, theParamName, from, theResourceName);
	}

	/**
	 * @return Returns {@literal true} if any search parameter sorts were found, or false if
	 * no sorts were found, or only non-search parameters ones (e.g. _id, _lastUpdated)
	 */
	private boolean createSort(CriteriaBuilder theBuilder, Root<ResourceTable> theFrom, SortSpec theSort, List<Order> theOrders, List<Predicate> thePredicates) {
		if (theSort == null || isBlank(theSort.getParamName())) {
			return false;
		}

		if (IAnyResource.SP_RES_ID.equals(theSort.getParamName())) {
			From<?, ?> forcedIdJoin = theFrom.join("myForcedId", JoinType.LEFT);
			if (theSort.getOrder() == null || theSort.getOrder() == SortOrderEnum.ASC) {
				theOrders.add(theBuilder.asc(forcedIdJoin.get("myForcedId")));
				theOrders.add(theBuilder.asc(theFrom.get("myId")));
			} else {
				theOrders.add(theBuilder.desc(forcedIdJoin.get("myForcedId")));
				theOrders.add(theBuilder.desc(theFrom.get("myId")));
			}

			return createSort(theBuilder, theFrom, theSort.getChain(), theOrders, thePredicates);
		}

		if (Constants.PARAM_LASTUPDATED.equals(theSort.getParamName())) {
			if (theSort.getOrder() == null || theSort.getOrder() == SortOrderEnum.ASC) {
				theOrders.add(theBuilder.asc(theFrom.get("myUpdated")));
			} else {
				theOrders.add(theBuilder.desc(theFrom.get("myUpdated")));
			}

			return createSort(theBuilder, theFrom, theSort.getChain(), theOrders, thePredicates);
		}

		RuntimeResourceDefinition resourceDef = myContext.getResourceDefinition(myResourceName);
		RuntimeSearchParam param = myCallingDao.getSearchParamByName(resourceDef, theSort.getParamName());
		if (param == null) {
			throw new InvalidRequestException("Unknown sort parameter '" + theSort.getParamName() + "'");
		}

		String joinAttrName;
		String[] sortAttrName;
		JoinEnum joinType;

		switch (param.getParamType()) {
			case STRING:
				joinAttrName = "myParamsString";
				sortAttrName = new String[] {"myValueExact"};
				joinType = JoinEnum.STRING;
				break;
			case DATE:
				joinAttrName = "myParamsDate";
				sortAttrName = new String[] {"myValueLow"};
				joinType = JoinEnum.DATE;
				break;
			case REFERENCE:
				joinAttrName = "myResourceLinks";
				sortAttrName = new String[] {"myTargetResourcePid"};
				joinType = JoinEnum.REFERENCE;
				break;
			case TOKEN:
				joinAttrName = "myParamsToken";
				sortAttrName = new String[] {"mySystem", "myValue"};
				joinType = JoinEnum.TOKEN;
				break;
			case NUMBER:
				joinAttrName = "myParamsNumber";
				sortAttrName = new String[] {"myValue"};
				joinType = JoinEnum.NUMBER;
				break;
			case URI:
				joinAttrName = "myParamsUri";
				sortAttrName = new String[] {"myUri"};
				joinType = JoinEnum.URI;
				break;
			case QUANTITY:
				joinAttrName = "myParamsQuantity";
				sortAttrName = new String[] {"myValue"};
				joinType = JoinEnum.QUANTITY;
				break;
			case COMPOSITE:
			case HAS:
			default:
				throw new InvalidRequestException("This server does not support _sort specifications of type " + param.getParamType() + " - Can't serve _sort=" + theSort.getParamName());
		}

		/*
		 * If we've already got a join for the specific parameter we're
		 * sorting on, we'll also sort with it. Otherwise we need a new join.
		 */
		JoinKey key = new JoinKey(theSort.getParamName(), joinType);
		Join<?, ?> join = myIndexJoins.get(key);
		if (join == null) {
			join = theFrom.join(joinAttrName, JoinType.LEFT);

			if (param.getParamType() == RestSearchParameterTypeEnum.REFERENCE) {
				thePredicates.add(join.get("mySourcePath").as(String.class).in(param.getPathsSplit()));
			} else {
				Predicate joinParam1 = theBuilder.equal(join.get("myParamName"), theSort.getParamName());
				thePredicates.add(joinParam1);
			}
		} else {
			ourLog.debug("Reusing join for {}", theSort.getParamName());
		}

		for (String next : sortAttrName) {
			if (theSort.getOrder() == null || theSort.getOrder() == SortOrderEnum.ASC) {
				theOrders.add(theBuilder.asc(join.get(next)));
			} else {
				theOrders.add(theBuilder.desc(join.get(next)));
			}
		}

		createSort(theBuilder, theFrom, theSort.getChain(), theOrders, thePredicates);

		return true;
	}

	private String determineSystemIfMissing(String theParamName, String code, String theSystem) {
		String retVal = theSystem;
		if (retVal == null) {
			RuntimeResourceDefinition resourceDef = myContext.getResourceDefinition(myResourceName);
			RuntimeSearchParam param = myCallingDao.getSearchParamByName(resourceDef, theParamName);
			if (param != null) {
				Set<String> valueSetUris = Sets.newHashSet();
				for (String nextPath : param.getPathsSplit()) {
					BaseRuntimeChildDefinition def = myContext.newTerser().getDefinition(myResourceType, nextPath);
					if (def instanceof BaseRuntimeDeclaredChildDefinition) {
						String valueSet = ((BaseRuntimeDeclaredChildDefinition) def).getBindingValueSet();
						if (isNotBlank(valueSet)) {
							valueSetUris.add(valueSet);
						}
					}
				}
				if (valueSetUris.size() == 1) {
					String valueSet = valueSetUris.iterator().next();
					List<VersionIndependentConcept> candidateCodes = myTerminologySvc.expandValueSet(valueSet);
					for (VersionIndependentConcept nextCandidate : candidateCodes) {
						if (nextCandidate.getCode().equals(code)) {
							retVal = nextCandidate.getSystem();
							break;
						}
					}
				}
			}
		}
		return retVal;
	}

	private void doLoadPids(List<IBaseResource> theResourceListToPopulate, Set<Long> theRevIncludedPids, boolean theForHistoryOperation, EntityManager entityManager, FhirContext context, IDao theDao,
									Map<Long, Integer> position, Collection<Long> pids) {

		// -- get the resource from the searchView
		Collection<ResourceSearchView> resourceSearchViewList = myResourceSearchViewDao.findByResourceIds(pids);
		
		//-- preload all tags with tag definition if any
		Map<Long, Collection<ResourceTag>> tagMap = getResourceTagMap(resourceSearchViewList);
		
<<<<<<< HEAD
		Long resourceId = null;
		for (ResourceSearchView next : resourceSearchViewList) {
			
=======
		//-- pre-load all forcedId
		Map<Long, ForcedId> forcedIdMap = getForcedIdMap(pids);
				
		ForcedId forcedId;
		Long resourceId;
		for (ResourceTable next : resultList) {
>>>>>>> 6afc2a72
			Class<? extends IBaseResource> resourceType = context.getResourceDefinition(next.getResourceType()).getImplementingClass();
			
			resourceId = next.getId();
			
			IBaseResource resource = theDao.toResource(resourceType, next, tagMap.get(resourceId), theForHistoryOperation);
			if (resource == null) {
				ourLog.warn("Unable to find resource {}/{}/_history/{} in database", next.getResourceType(), next.getIdDt().getIdPart(), next.getVersion());
				continue;
			}
			Integer index = position.get(resourceId);
			if (index == null) {
				ourLog.warn("Got back unexpected resource PID {}", resourceId);
				continue;
			}

			if (resource instanceof IResource) {
				if (theRevIncludedPids.contains(resourceId)) {
					ResourceMetadataKeyEnum.ENTRY_SEARCH_MODE.put((IResource) resource, BundleEntrySearchModeEnum.INCLUDE);
				} else {
					ResourceMetadataKeyEnum.ENTRY_SEARCH_MODE.put((IResource) resource, BundleEntrySearchModeEnum.MATCH);
				}
			} else {
				if (theRevIncludedPids.contains(resourceId)) {
					ResourceMetadataKeyEnum.ENTRY_SEARCH_MODE.put((IAnyResource) resource, BundleEntrySearchModeEnum.INCLUDE.getCode());
				} else {
					ResourceMetadataKeyEnum.ENTRY_SEARCH_MODE.put((IAnyResource) resource, BundleEntrySearchModeEnum.MATCH.getCode());
				}
			}

			theResourceListToPopulate.set(index, resource);
		}
	}

<<<<<<< HEAD
	private Map<Long, Collection<ResourceTag>> getResourceTagMap(Collection<ResourceSearchView> theResourceSearchViewList) {		
		
		List<Long> idList = new ArrayList<Long>(theResourceSearchViewList.size());
=======
	//-- load all history in to the map
	private Map<Long, ResourceHistoryTable> getResourceHistoryMap(Collection<Long> pids) {

		Map<Long, ResourceHistoryTable> historyMap = new HashMap<>();

		if (pids.size() == 0)
			return historyMap;

		Collection<ResourceHistoryTable> historyList = myResourceHistoryTableDao.findByResourceIds(pids);

		for (ResourceHistoryTable history : historyList) {

			historyMap.put(history.getResourceId(), history);
		}

		return historyMap;
	}
	
	private Map<Long, Collection<ResourceTag>> getResourceTagMap(List<ResourceTable> resourceList) {		
		
		List<Long> idList = new ArrayList<>(resourceList.size());
>>>>>>> 6afc2a72
		
		//-- find all resource has tags
		for (ResourceSearchView resource: theResourceSearchViewList) {			
			if (resource.isHasTags())
				idList.add(resource.getId());
		}
		
		Map<Long, Collection<ResourceTag>> tagMap = new HashMap<>();
		
		//-- no tags
		if (idList.size() == 0)
			return tagMap;
		
		//-- get all tags for the idList
		Collection<ResourceTag> tagList = myResourceTagDao.findByResourceIds(idList);
	
		//-- build the map, key = resourceId, value = list of ResourceTag
		Long resourceId;
		Collection<ResourceTag> tagCol;
		for (ResourceTag tag : tagList) {
			
			resourceId = tag.getResourceId();
			tagCol = tagMap.get(resourceId);
			if (tagCol == null) {
				tagCol = new ArrayList<>();
				tagCol.add(tag);
				tagMap.put(resourceId, tagCol);
			} else {
				tagCol.add(tag);
			}
		}

		return tagMap;		
	}

<<<<<<< HEAD
=======
	//-- load all forcedId in to the map
	private Map<Long, ForcedId> getForcedIdMap(Collection<Long> pids) {

		Map<Long, ForcedId> forceIdMap = new HashMap<>();

		if (pids.size() == 0)
			return forceIdMap;

		Collection<ForcedId> forceIdList = myForcedIdDao.findByResourcePids(pids);

		for (ForcedId forcedId : forceIdList) {

			forceIdMap.put(forcedId.getResourcePid(), forcedId);
		}

		return forceIdMap;
	}
>>>>>>> 6afc2a72
	@Override
	public void loadResourcesByPid(Collection<Long> theIncludePids, List<IBaseResource> theResourceListToPopulate, Set<Long> theRevIncludedPids, boolean theForHistoryOperation,
											 EntityManager entityManager, FhirContext context, IDao theDao) {
		if (theIncludePids.isEmpty()) {
			ourLog.debug("The include pids are empty");
			// return;
		}

		// Dupes will cause a crash later anyhow, but this is expensive so only do it
		// when running asserts
		assert new HashSet<>(theIncludePids).size() == theIncludePids.size() : "PID list contains duplicates: " + theIncludePids;

		Map<Long, Integer> position = new HashMap<>();
		for (Long next : theIncludePids) {
			position.put(next, theResourceListToPopulate.size());
			theResourceListToPopulate.add(null);
		}

		/*
		 * As always, Oracle can't handle things that other databases don't mind.. In this
		 * case it doesn't like more than ~1000 IDs in a single load, so we break this up
		 * if it's lots of IDs. I suppose maybe we should be doing this as a join anyhow
		 * but this should work too. Sigh.
		 */
		int maxLoad = 800;
		List<Long> pids = new ArrayList<>(theIncludePids);
		for (int i = 0; i < pids.size(); i += maxLoad) {
			int to = i + maxLoad;
			to = Math.min(to, pids.size());
			List<Long> pidsSubList = pids.subList(i, to);
			doLoadPids(theResourceListToPopulate, theRevIncludedPids, theForHistoryOperation, entityManager, context, theDao, position, pidsSubList);
		}

	}

	/**
	 * THIS SHOULD RETURN HASHSET and not just Set because we add to it later (so it can't be Collections.emptySet())
	 */
	@Override
	public HashSet<Long> loadReverseIncludes(IDao theCallingDao, FhirContext theContext, EntityManager theEntityManager, Collection<Long> theMatches, Set<Include> theRevIncludes,
														  boolean theReverseMode, DateRangeParam theLastUpdated) {
		if (theMatches.size() == 0) {
			return new HashSet<>();
		}
		if (theRevIncludes == null || theRevIncludes.isEmpty()) {
			return new HashSet<>();
		}
		String searchFieldName = theReverseMode ? "myTargetResourcePid" : "mySourceResourcePid";

		Collection<Long> nextRoundMatches = theMatches;
		HashSet<Long> allAdded = new HashSet<>();
		HashSet<Long> original = new HashSet<>(theMatches);
		ArrayList<Include> includes = new ArrayList<>(theRevIncludes);

		int roundCounts = 0;
		StopWatch w = new StopWatch();

		boolean addedSomeThisRound;
		do {
			roundCounts++;

			HashSet<Long> pidsToInclude = new HashSet<>();

			for (Iterator<Include> iter = includes.iterator(); iter.hasNext(); ) {
				Include nextInclude = iter.next();
				if (nextInclude.isRecurse() == false) {
					iter.remove();
				}

				boolean matchAll = "*".equals(nextInclude.getValue());
				if (matchAll) {
					String sql;
					sql = "SELECT r FROM ResourceLink r WHERE r." + searchFieldName + " IN (:target_pids)";
					TypedQuery<ResourceLink> q = theEntityManager.createQuery(sql, ResourceLink.class);
					q.setParameter("target_pids", nextRoundMatches);
					List<ResourceLink> results = q.getResultList();
					for (ResourceLink resourceLink : results) {
						if (theReverseMode) {
							pidsToInclude.add(resourceLink.getSourceResourcePid());
						} else {
							pidsToInclude.add(resourceLink.getTargetResourcePid());
						}
					}
				} else {

					List<String> paths;
					RuntimeSearchParam param;
					String resType = nextInclude.getParamType();
					if (isBlank(resType)) {
						continue;
					}
					RuntimeResourceDefinition def = theContext.getResourceDefinition(resType);
					if (def == null) {
						ourLog.warn("Unknown resource type in include/revinclude=" + nextInclude.getValue());
						continue;
					}

					String paramName = nextInclude.getParamName();
					if (isNotBlank(paramName)) {
						param = theCallingDao.getSearchParamByName(def, paramName);
					} else {
						param = null;
					}
					if (param == null) {
						ourLog.warn("Unknown param name in include/revinclude=" + nextInclude.getValue());
						continue;
					}

					paths = param.getPathsSplit();

					String targetResourceType = defaultString(nextInclude.getParamTargetType(), null);
					for (String nextPath : paths) {
						String sql;
						boolean haveTargetTypesDefinedByParam = param != null && param.getTargets() != null && param.getTargets().isEmpty() == false;
						if (targetResourceType != null) {
							sql = "SELECT r FROM ResourceLink r WHERE r.mySourcePath = :src_path AND r." + searchFieldName + " IN (:target_pids) AND r.myTargetResourceType = :target_resource_type";
						} else if (haveTargetTypesDefinedByParam) {
							sql = "SELECT r FROM ResourceLink r WHERE r.mySourcePath = :src_path AND r." + searchFieldName + " IN (:target_pids) AND r.myTargetResourceType in (:target_resource_types)";
						} else {
							sql = "SELECT r FROM ResourceLink r WHERE r.mySourcePath = :src_path AND r." + searchFieldName + " IN (:target_pids)";
						}
						TypedQuery<ResourceLink> q = theEntityManager.createQuery(sql, ResourceLink.class);
						q.setParameter("src_path", nextPath);
						q.setParameter("target_pids", nextRoundMatches);
						if (targetResourceType != null) {
							q.setParameter("target_resource_type", targetResourceType);
						} else if (haveTargetTypesDefinedByParam) {
							q.setParameter("target_resource_types", param.getTargets());
						}
						List<ResourceLink> results = q.getResultList();
						for (ResourceLink resourceLink : results) {
							if (theReverseMode) {
								Long pid = resourceLink.getSourceResourcePid();
								if (pid != null) {
									pidsToInclude.add(pid);
								}
							} else {
								Long pid = resourceLink.getTargetResourcePid();
								if (pid != null) {
									pidsToInclude.add(pid);
								}
							}
						}
					}
				}
			}

			if (theLastUpdated != null && (theLastUpdated.getLowerBoundAsInstant() != null || theLastUpdated.getUpperBoundAsInstant() != null)) {
				pidsToInclude = new HashSet<>(filterResourceIdsByLastUpdated(theEntityManager, theLastUpdated, pidsToInclude));
			}
			for (Long next : pidsToInclude) {
				if (original.contains(next) == false && allAdded.contains(next) == false) {
					theMatches.add(next);
				}
			}

			addedSomeThisRound = allAdded.addAll(pidsToInclude);
			nextRoundMatches = pidsToInclude;
		} while (includes.size() > 0 && nextRoundMatches.size() > 0 && addedSomeThisRound);

		ourLog.info("Loaded {} {} in {} rounds and {} ms", new Object[] {allAdded.size(), theReverseMode ? "_revincludes" : "_includes", roundCounts, w.getMillisAndRestart()});

		return allAdded;
	}

	private void searchForIdsWithAndOr(SearchParameterMap theParams) {
		SearchParameterMap params = theParams;
		if (params == null) {
			params = new SearchParameterMap();
		}
		myParams = theParams;

		for (Entry<String, List<List<? extends IQueryParameterType>>> nextParamEntry : params.entrySet()) {
			String nextParamName = nextParamEntry.getKey();
			List<List<? extends IQueryParameterType>> andOrParams = nextParamEntry.getValue();
			searchForIdsWithAndOr(myResourceName, nextParamName, andOrParams);

		}

	}

	private void searchForIdsWithAndOr(String theResourceName, String theParamName, List<List<? extends IQueryParameterType>> theAndOrParams) {

		for (int andListIdx = 0; andListIdx < theAndOrParams.size(); andListIdx++) {
			List<? extends IQueryParameterType> nextOrList = theAndOrParams.get(andListIdx);

			for (int orListIdx = 0; orListIdx < nextOrList.size(); orListIdx++) {
				IQueryParameterType nextOr = nextOrList.get(orListIdx);
				boolean hasNoValue = false;
				if (nextOr.getMissing() != null) {
					continue;
				}
				if (nextOr instanceof QuantityParam) {
					if (isBlank(((QuantityParam) nextOr).getValueAsString())) {
						hasNoValue = true;
					}
				}

				if (hasNoValue) {
					ourLog.debug("Ignoring empty parameter: {}", theParamName);
					nextOrList.remove(orListIdx);
					orListIdx--;
				}
			}

			if (nextOrList.isEmpty()) {
				theAndOrParams.remove(andListIdx);
				andListIdx--;
			}
		}

		if (theAndOrParams.isEmpty()) {
			return;
		}

		if (theParamName.equals(BaseResource.SP_RES_ID)) {

			addPredicateResourceId(theAndOrParams);

		} else if (theParamName.equals(BaseResource.SP_RES_LANGUAGE)) {

			addPredicateLanguage(theAndOrParams);

		} else if (theParamName.equals(Constants.PARAM_HAS)) {

			addPredicateHas(theAndOrParams);

		} else if (theParamName.equals(Constants.PARAM_TAG) || theParamName.equals(Constants.PARAM_PROFILE) || theParamName.equals(Constants.PARAM_SECURITY)) {

			addPredicateTag(theAndOrParams, theParamName);

		} else {

			RuntimeSearchParam nextParamDef = mySearchParamRegistry.getActiveSearchParam(theResourceName, theParamName);
			if (nextParamDef != null) {
				switch (nextParamDef.getParamType()) {
					case DATE:
						for (List<? extends IQueryParameterType> nextAnd : theAndOrParams) {
							addPredicateDate(theResourceName, theParamName, nextAnd);
						}
						break;
					case QUANTITY:
						for (List<? extends IQueryParameterType> nextAnd : theAndOrParams) {
							addPredicateQuantity(theResourceName, theParamName, nextAnd);
						}
						break;
					case REFERENCE:
						for (List<? extends IQueryParameterType> nextAnd : theAndOrParams) {
							addPredicateReference(theResourceName, theParamName, nextAnd);
						}
						break;
					case STRING:
						for (List<? extends IQueryParameterType> nextAnd : theAndOrParams) {
							addPredicateString(theResourceName, theParamName, nextAnd);
						}
						break;
					case TOKEN:
						for (List<? extends IQueryParameterType> nextAnd : theAndOrParams) {
							addPredicateToken(theResourceName, theParamName, nextAnd);
						}
						break;
					case NUMBER:
						for (List<? extends IQueryParameterType> nextAnd : theAndOrParams) {
							addPredicateNumber(theResourceName, theParamName, nextAnd);
						}
						break;
					case COMPOSITE:
						for (List<? extends IQueryParameterType> nextAnd : theAndOrParams) {
							addPredicateComposite(theResourceName, nextParamDef, nextAnd);
						}
						break;
					case URI:
						for (List<? extends IQueryParameterType> nextAnd : theAndOrParams) {
							addPredicateUri(theResourceName, theParamName, nextAnd);
						}
						break;
					case HAS:
						// should not happen
						break;
				}
			} else {
				if (Constants.PARAM_CONTENT.equals(theParamName) || Constants.PARAM_TEXT.equals(theParamName)) {
					// These are handled later
				} else {
					throw new InvalidRequestException("Unknown search parameter " + theParamName + " for resource type " + theResourceName);
				}
			}
		}
	}

	@Override
	public void setFetchSize(int theFetchSize) {
		myFetchSize = theFetchSize;
	}

	@Override
	public void setType(Class<? extends IBaseResource> theResourceType, String theResourceName) {
		myResourceType = theResourceType;
		myResourceName = theResourceName;
	}

	private IQueryParameterType toParameterType(RuntimeSearchParam theParam) {
		IQueryParameterType qp;
		switch (theParam.getParamType()) {
			case DATE:
				qp = new DateParam();
				break;
			case NUMBER:
				qp = new NumberParam();
				break;
			case QUANTITY:
				qp = new QuantityParam();
				break;
			case STRING:
				qp = new StringParam();
				break;
			case TOKEN:
				qp = new TokenParam();
				break;
			case COMPOSITE:
				List<RuntimeSearchParam> compositeOf = theParam.getCompositeOf();
				if (compositeOf.size() != 2) {
					throw new InternalErrorException("Parameter " + theParam.getName() + " has " + compositeOf.size() + " composite parts. Don't know how handlt this.");
				}
				IQueryParameterType leftParam = toParameterType(compositeOf.get(0));
				IQueryParameterType rightParam = toParameterType(compositeOf.get(1));
				qp = new CompositeParam<IQueryParameterType, IQueryParameterType>(leftParam, rightParam);
				break;
			case REFERENCE:
				qp = new ReferenceParam();
				break;
			case URI:
			case HAS:
			default:
				throw new InternalErrorException("Don't know how to convert param type: " + theParam.getParamType());
		}
		return qp;
	}

	private IQueryParameterType toParameterType(RuntimeSearchParam theParam, String theQualifier, String theValueAsQueryToken) {
		IQueryParameterType qp = toParameterType(theParam);

		qp.setValueAsQueryToken(myContext, theParam.getName(), theQualifier, theValueAsQueryToken);
		return qp;
	}

	/**
	 * Figures out the tolerance for a search. For example, if the user is searching for <code>4.00</code>, this method
	 * returns <code>0.005</code> because we shold actually match values which are
	 * <code>4 (+/-) 0.005</code> according to the FHIR specs.
	 */
	static BigDecimal calculateFuzzAmount(ParamPrefixEnum cmpValue, BigDecimal theValue) {
		if (cmpValue == ParamPrefixEnum.APPROXIMATE) {
			return theValue.multiply(new BigDecimal(0.1));
		} else {
			String plainString = theValue.toPlainString();
			int dotIdx = plainString.indexOf('.');
			if (dotIdx == -1) {
				return new BigDecimal(0.5);
			}

			int precision = plainString.length() - (dotIdx);
			double mul = Math.pow(10, -precision);
			double val = mul * 5.0d;
			return new BigDecimal(val);
		}
	}

	private static List<Predicate> createLastUpdatedPredicates(final DateRangeParam theLastUpdated, CriteriaBuilder builder, From<?, ResourceTable> from) {
		List<Predicate> lastUpdatedPredicates = new ArrayList<>();
		if (theLastUpdated != null) {
			if (theLastUpdated.getLowerBoundAsInstant() != null) {
				ourLog.debug("LastUpdated lower bound: {}", new InstantDt(theLastUpdated.getLowerBoundAsInstant()));
				Predicate predicateLower = builder.greaterThanOrEqualTo(from.get("myUpdated"), theLastUpdated.getLowerBoundAsInstant());
				lastUpdatedPredicates.add(predicateLower);
			}
			if (theLastUpdated.getUpperBoundAsInstant() != null) {
				Predicate predicateUpper = builder.lessThanOrEqualTo(from.get("myUpdated"), theLastUpdated.getUpperBoundAsInstant());
				lastUpdatedPredicates.add(predicateUpper);
			}
		}
		return lastUpdatedPredicates;
	}

	private static String createLeftAndRightMatchLikeExpression(String likeExpression) {
		return "%" + likeExpression.replace("%", "[%]") + "%";
	}

	private static String createLeftMatchLikeExpression(String likeExpression) {
		return likeExpression.replace("%", "[%]") + "%";
	}

	private static Predicate createResourceLinkPathPredicate(IDao theCallingDao, FhirContext theContext, String theParamName, From<?, ? extends ResourceLink> theFrom,
																				String theResourceType) {
		RuntimeResourceDefinition resourceDef = theContext.getResourceDefinition(theResourceType);
		RuntimeSearchParam param = theCallingDao.getSearchParamByName(resourceDef, theParamName);
		List<String> path = param.getPathsSplit();

		/*
		 * SearchParameters can declare paths on multiple resources
		 * types. Here we only want the ones that actually apply.
		 */
		for (Iterator<String> iter = path.iterator(); iter.hasNext(); ) {
			if (!iter.next().startsWith(theResourceType + ".")) {
				iter.remove();
			}
		}
		return theFrom.get("mySourcePath").in(path);
	}

	private static List<Long> filterResourceIdsByLastUpdated(EntityManager theEntityManager, final DateRangeParam theLastUpdated, Collection<Long> thePids) {
		if (thePids.isEmpty()) {
			return Collections.emptyList();
		}
		CriteriaBuilder builder = theEntityManager.getCriteriaBuilder();
		CriteriaQuery<Long> cq = builder.createQuery(Long.class);
		Root<ResourceTable> from = cq.from(ResourceTable.class);
		cq.select(from.get("myId").as(Long.class));

		List<Predicate> lastUpdatedPredicates = createLastUpdatedPredicates(theLastUpdated, builder, from);
		lastUpdatedPredicates.add(from.get("myId").as(Long.class).in(thePids));

		cq.where(SearchBuilder.toArray(lastUpdatedPredicates));
		TypedQuery<Long> query = theEntityManager.createQuery(cq);

		List<Long> resultList = query.getResultList();
		return resultList;
	}

	@VisibleForTesting
	public static HandlerTypeEnum getLastHandlerMechanismForUnitTest() {
		return ourLastHandlerMechanismForUnitTest;
	}

	@VisibleForTesting
	public static SearchParameterMap getLastHandlerParamsForUnitTest() {
		return ourLastHandlerParamsForUnitTest;
	}

	@VisibleForTesting
	public static void resetLastHandlerMechanismForUnitTest() {
		ourLastHandlerMechanismForUnitTest = null;
		ourLastHandlerParamsForUnitTest = null;
	}

	static Predicate[] toArray(List<Predicate> thePredicates) {
		return thePredicates.toArray(new Predicate[thePredicates.size()]);
	}

	public enum HandlerTypeEnum {
		UNIQUE_INDEX, STANDARD_QUERY
	}

	private enum JoinEnum {
		DATE,
		NUMBER,
		QUANTITY,
		REFERENCE,
		STRING,
		TOKEN,
		URI

	}

	public class IncludesIterator extends BaseIterator<Long> implements Iterator<Long> {

		private Iterator<Long> myCurrentIterator;
		private int myCurrentOffset;
		private ArrayList<Long> myCurrentPids;
		private Long myNext;
		private int myPageSize = myCallingDao.getConfig().getEverythingIncludesFetchPageSize();

		public IncludesIterator(Set<Long> thePidSet) {
			myCurrentPids = new ArrayList<Long>(thePidSet);
			myCurrentIterator = EMPTY_LONG_LIST.iterator();
			myCurrentOffset = 0;
		}

		private void fetchNext() {
			while (myNext == null) {

				if (myCurrentIterator.hasNext()) {
					myNext = myCurrentIterator.next();
					break;
				}

				if (!myCurrentIterator.hasNext()) {
					int start = myCurrentOffset;
					int end = myCurrentOffset + myPageSize;
					if (end > myCurrentPids.size()) {
						end = myCurrentPids.size();
					}
					if (end - start <= 0) {
						myNext = NO_MORE;
						break;
					}
					myCurrentOffset = end;
					Collection<Long> pidsToScan = myCurrentPids.subList(start, end);
					Set<Include> includes = Collections.singleton(new Include("*", true));
					Set<Long> newPids = loadReverseIncludes(myCallingDao, myContext, myEntityManager, pidsToScan, includes, false, myParams.getLastUpdated());
					myCurrentIterator = newPids.iterator();
				}

			}
		}

		@Override
		public boolean hasNext() {
			fetchNext();
			return myNext != NO_MORE;
		}

		@Override
		public Long next() {
			fetchNext();
			Long retVal = myNext;
			myNext = null;
			return retVal;
		}

	}

	private final class QueryIterator extends BaseIterator<Long> implements Iterator<Long> {

		private final Set<Long> myPidSet = new HashSet<Long>();
		private boolean myFirst = true;
		private IncludesIterator myIncludesIterator;
		private Long myNext;
		private Iterator<Long> myPreResultsIterator;
		private Iterator<Long> myResultsIterator;
		private SortSpec mySort;
		private boolean myStillNeedToFetchIncludes;
		private StopWatch myStopwatch = null;

		private QueryIterator() {
			mySort = myParams.getSort();

			// Includes are processed inline for $everything query
			if (myParams.getEverythingMode() != null) {
				myStillNeedToFetchIncludes = true;
			}
		}

		private void fetchNext() {

			if (myFirst) {
				myStopwatch = new StopWatch();
			}

			// If we don't have a query yet, create one
			if (myResultsIterator == null) {
				Integer maximumResults = myCallingDao.getConfig().getFetchSizeDefaultMaximum();

				final TypedQuery<Long> query = createQuery(mySort, maximumResults);

				Query<Long> hibernateQuery = (Query<Long>) query;
				hibernateQuery.setFetchSize(myFetchSize);
				ScrollableResults scroll = hibernateQuery.scroll(ScrollMode.FORWARD_ONLY);
				myResultsIterator = new ScrollableResultsIterator<>(scroll);

				// If the query resulted in extra results being requested
				if (myAlsoIncludePids != null) {
					myPreResultsIterator = myAlsoIncludePids.iterator();
				}
			}

			if (myNext == null) {

				if (myPreResultsIterator != null && myPreResultsIterator.hasNext()) {
					while (myPreResultsIterator.hasNext()) {
						Long next = myPreResultsIterator.next();
						if (next != null && myPidSet.add(next)) {
							myNext = next;
							break;
						}
					}
				}

				if (myNext == null) {
					while (myResultsIterator.hasNext()) {
						Long next = myResultsIterator.next();
						if (next != null && myPidSet.add(next)) {
							myNext = next;
							break;
						}
					}
				}

				if (myNext == null) {
					if (myStillNeedToFetchIncludes) {
						myIncludesIterator = new IncludesIterator(myPidSet);
						myStillNeedToFetchIncludes = false;
					}
					if (myIncludesIterator != null) {
						while (myIncludesIterator.hasNext()) {
							Long next = myIncludesIterator.next();
							if (next != null && myPidSet.add(next)) {
								myNext = next;
								break;
							}
						}
						if (myNext == null) {
							myNext = NO_MORE;
						}
					} else {
						myNext = NO_MORE;
					}
				}

			} // if we need to fetch the next result

			if (myFirst) {
				ourLog.debug("Initial query result returned in {}ms for query {}", myStopwatch.getMillis(), mySearchUuid);
				myFirst = false;
			}

			if (myNext == NO_MORE) {
				ourLog.debug("Query found {} matches in {}ms for query {}", myPidSet.size(), myStopwatch.getMillis(), mySearchUuid);
			}

		}

		@Override
		public boolean hasNext() {
			if (myNext == null) {
				fetchNext();
			}
			return myNext != NO_MORE;
		}

		@Override
		public Long next() {
			fetchNext();
			Long retVal = myNext;
			myNext = null;
			Validate.isTrue(retVal != NO_MORE, "No more elements");
			return retVal;
		}
	}

	private class UniqueIndexIterator implements Iterator<Long> {
		private final Set<String> myUniqueQueryStrings;
		private Iterator<Long> myWrap = null;

		public UniqueIndexIterator(Set<String> theUniqueQueryStrings) {
			myUniqueQueryStrings = theUniqueQueryStrings;
		}

		private void ensureHaveQuery() {
			if (myWrap == null) {
				ourLog.debug("Searching for unique index matches over {} candidate query strings", myUniqueQueryStrings.size());
				StopWatch sw = new StopWatch();
				Collection<Long> resourcePids = myCallingDao.getResourceIndexedCompositeStringUniqueDao().findResourcePidsByQueryStrings(myUniqueQueryStrings);
				ourLog.debug("Found {} unique index matches in {}ms", resourcePids.size(), sw.getMillis());
				myWrap = resourcePids.iterator();
			}
		}

		@Override
		public boolean hasNext() {
			ensureHaveQuery();
			return myWrap.hasNext();
		}

		@Override
		public Long next() {
			ensureHaveQuery();
			return myWrap.next();
		}

		@Override
		public void remove() {
			throw new UnsupportedOperationException();
		}
	}

	private static class JoinKey {
		private final JoinEnum myJoinType;
		private final String myParamName;

		public JoinKey(String theParamName, JoinEnum theJoinType) {
			super();
			myParamName = theParamName;
			myJoinType = theJoinType;
		}

		@Override
		public boolean equals(Object theObj) {
			JoinKey obj = (JoinKey) theObj;
			return new EqualsBuilder()
				.append(myParamName, obj.myParamName)
				.append(myJoinType, obj.myJoinType)
				.isEquals();
		}

		@Override
		public int hashCode() {
			return new HashCodeBuilder()
				.append(myParamName)
				.append(myJoinType)
				.toHashCode();
		}
	}

}<|MERGE_RESOLUTION|>--- conflicted
+++ resolved
@@ -22,32 +22,10 @@
 
 import ca.uhn.fhir.context.*;
 import ca.uhn.fhir.jpa.dao.data.IForcedIdDao;
-import ca.uhn.fhir.jpa.dao.data.IResourceHistoryTableDao;
 import ca.uhn.fhir.jpa.dao.data.IResourceIndexedSearchParamUriDao;
+import ca.uhn.fhir.jpa.dao.data.IResourceSearchViewDao;
 import ca.uhn.fhir.jpa.dao.data.IResourceTagDao;
-<<<<<<< HEAD
-import ca.uhn.fhir.jpa.dao.data.IResourceSearchViewDao;
-import ca.uhn.fhir.jpa.entity.BaseHasResource;
-import ca.uhn.fhir.jpa.entity.BaseResourceIndexedSearchParam;
-import ca.uhn.fhir.jpa.entity.ForcedId;
-import ca.uhn.fhir.jpa.entity.ResourceHistoryTable;
-import ca.uhn.fhir.jpa.entity.ResourceIndexedSearchParamDate;
-import ca.uhn.fhir.jpa.entity.ResourceIndexedSearchParamNumber;
-import ca.uhn.fhir.jpa.entity.ResourceIndexedSearchParamQuantity;
-import ca.uhn.fhir.jpa.entity.ResourceIndexedSearchParamString;
-import ca.uhn.fhir.jpa.entity.ResourceIndexedSearchParamToken;
-import ca.uhn.fhir.jpa.entity.ResourceIndexedSearchParamUri;
-import ca.uhn.fhir.jpa.entity.ResourceLink;
-import ca.uhn.fhir.jpa.entity.ResourceTable;
-import ca.uhn.fhir.jpa.entity.ResourceTag;
-import ca.uhn.fhir.jpa.entity.ResourceSearchView;
-import ca.uhn.fhir.jpa.entity.SearchParam;
-import ca.uhn.fhir.jpa.entity.SearchParamPresent;
-import ca.uhn.fhir.jpa.entity.TagDefinition;
-import ca.uhn.fhir.jpa.entity.TagTypeEnum;
-=======
 import ca.uhn.fhir.jpa.entity.*;
->>>>>>> 6afc2a72
 import ca.uhn.fhir.jpa.search.JpaRuntimeSearchParam;
 import ca.uhn.fhir.jpa.term.IHapiTerminologySvc;
 import ca.uhn.fhir.jpa.term.VersionIndependentConcept;
@@ -139,17 +117,10 @@
 	 * Constructor
 	 */
 	public SearchBuilder(FhirContext theFhirContext, EntityManager theEntityManager,
-<<<<<<< HEAD
 			IFulltextSearchSvc theFulltextSearchSvc, BaseHapiFhirDao<?> theDao,
 			IResourceIndexedSearchParamUriDao theResourceIndexedSearchParamUriDao, IForcedIdDao theForcedIdDao,
 			IHapiTerminologySvc theTerminologySvc, ISearchParamRegistry theSearchParamRegistry,
 			IResourceTagDao theResourceTagDao, IResourceSearchViewDao theResourceViewDao) {
-=======
-								IFulltextSearchSvc theFulltextSearchSvc, BaseHapiFhirDao<?> theDao,
-								IResourceIndexedSearchParamUriDao theResourceIndexedSearchParamUriDao, IForcedIdDao theForcedIdDao,
-								IHapiTerminologySvc theTerminologySvc, ISearchParamRegistry theSearchParamRegistry,
-								IResourceHistoryTableDao theResourceHistoryTableDao, IResourceTagDao theResourceTagDao) {
->>>>>>> 6afc2a72
 		myContext = theFhirContext;
 		myEntityManager = theEntityManager;
 		myFulltextSearchSvc = theFulltextSearchSvc;
@@ -1628,18 +1599,9 @@
 		//-- preload all tags with tag definition if any
 		Map<Long, Collection<ResourceTag>> tagMap = getResourceTagMap(resourceSearchViewList);
 		
-<<<<<<< HEAD
 		Long resourceId = null;
 		for (ResourceSearchView next : resourceSearchViewList) {
 			
-=======
-		//-- pre-load all forcedId
-		Map<Long, ForcedId> forcedIdMap = getForcedIdMap(pids);
-				
-		ForcedId forcedId;
-		Long resourceId;
-		for (ResourceTable next : resultList) {
->>>>>>> 6afc2a72
 			Class<? extends IBaseResource> resourceType = context.getResourceDefinition(next.getResourceType()).getImplementingClass();
 			
 			resourceId = next.getId();
@@ -1673,33 +1635,9 @@
 		}
 	}
 
-<<<<<<< HEAD
 	private Map<Long, Collection<ResourceTag>> getResourceTagMap(Collection<ResourceSearchView> theResourceSearchViewList) {		
 		
 		List<Long> idList = new ArrayList<Long>(theResourceSearchViewList.size());
-=======
-	//-- load all history in to the map
-	private Map<Long, ResourceHistoryTable> getResourceHistoryMap(Collection<Long> pids) {
-
-		Map<Long, ResourceHistoryTable> historyMap = new HashMap<>();
-
-		if (pids.size() == 0)
-			return historyMap;
-
-		Collection<ResourceHistoryTable> historyList = myResourceHistoryTableDao.findByResourceIds(pids);
-
-		for (ResourceHistoryTable history : historyList) {
-
-			historyMap.put(history.getResourceId(), history);
-		}
-
-		return historyMap;
-	}
-	
-	private Map<Long, Collection<ResourceTag>> getResourceTagMap(List<ResourceTable> resourceList) {		
-		
-		List<Long> idList = new ArrayList<>(resourceList.size());
->>>>>>> 6afc2a72
 		
 		//-- find all resource has tags
 		for (ResourceSearchView resource: theResourceSearchViewList) {			
@@ -1735,26 +1673,6 @@
 		return tagMap;		
 	}
 
-<<<<<<< HEAD
-=======
-	//-- load all forcedId in to the map
-	private Map<Long, ForcedId> getForcedIdMap(Collection<Long> pids) {
-
-		Map<Long, ForcedId> forceIdMap = new HashMap<>();
-
-		if (pids.size() == 0)
-			return forceIdMap;
-
-		Collection<ForcedId> forceIdList = myForcedIdDao.findByResourcePids(pids);
-
-		for (ForcedId forcedId : forceIdList) {
-
-			forceIdMap.put(forcedId.getResourcePid(), forcedId);
-		}
-
-		return forceIdMap;
-	}
->>>>>>> 6afc2a72
 	@Override
 	public void loadResourcesByPid(Collection<Long> theIncludePids, List<IBaseResource> theResourceListToPopulate, Set<Long> theRevIncludedPids, boolean theForHistoryOperation,
 											 EntityManager entityManager, FhirContext context, IDao theDao) {
