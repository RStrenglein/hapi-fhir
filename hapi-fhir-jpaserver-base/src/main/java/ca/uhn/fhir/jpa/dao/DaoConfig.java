--- conflicted
+++ resolved
@@ -150,7 +150,7 @@
 	 * EXPERIMENTAL - Do not use in production! Do not change default of {@code false}!
 	 */
 	private boolean myPreExpandValueSetsExperimental = false;
-<<<<<<< HEAD
+	private boolean myFilterParameterEnabled = false;
 	/**
 	 * EXPERIMENTAL - Do not use in production! Do not change default of {@code 0}!
 	 */
@@ -163,9 +163,6 @@
 	 * EXPERIMENTAL - Do not use in production! Do not change default of {@code 1000}!
 	 */
 	private int myPreExpandValueSetsMaxCountExperimental = 1000;
-=======
-	private boolean myFilterParameterEnabled = false;
->>>>>>> 54657214
 
 	/**
 	 * Constructor
@@ -1650,85 +1647,6 @@
 	}
 
 	/**
-<<<<<<< HEAD
-	 * EXPERIMENTAL - Do not use in production!
-	 * <p>
-	 * This is the default value of {@code offset} parameter for the ValueSet {@code $expand} operation when
-	 * {@link DaoConfig#isPreExpandValueSetsExperimental()} returns {@code true}.
-	 * </p>
-	 * <p>
-	 * The default value for this setting is {@code 0}.
-	 * </p>
-	 */
-	public int getPreExpandValueSetsDefaultOffsetExperimental() {
-		return myPreExpandValueSetsDefaultOffsetExperimental;
-	}
-
-	/**
-	 * EXPERIMENTAL - Do not use in production!
-	 * <p>
-	 * This is the default value of {@code count} parameter for the ValueSet {@code $expand} operation when
-	 * {@link DaoConfig#isPreExpandValueSetsExperimental()} returns {@code true}.
-	 * </p>
-	 * <p>
-	 * The default value for this setting is {@code 1000}.
-	 * </p>
-	 */
-	public int getPreExpandValueSetsDefaultCountExperimental() {
-		return myPreExpandValueSetsDefaultCountExperimental;
-	}
-
-	/**
-	 * EXPERIMENTAL - Do not use in production!
-	 * <p>
-	 * This is the default value of {@code count} parameter for the ValueSet {@code $expand} operation when
-	 * {@link DaoConfig#isPreExpandValueSetsExperimental()} returns {@code true}.
-	 * </p>
-	 * <p>
-	 * If {@code thePreExpandValueSetsDefaultCountExperimental} is greater than
-	 * {@link DaoConfig#getPreExpandValueSetsMaxCountExperimental()}, the lesser value is used.
-	 * </p>
-	 * <p>
-	 * The default value for this setting is {@code 1000}.
-	 * </p>
-	 */
-	public void setPreExpandValueSetsDefaultCountExperimental(int thePreExpandValueSetsDefaultCountExperimental) {
-		myPreExpandValueSetsDefaultCountExperimental = Math.min(thePreExpandValueSetsDefaultCountExperimental, getPreExpandValueSetsMaxCountExperimental());
-	}
-
-	/**
-	 * EXPERIMENTAL - Do not use in production!
-	 * <p>
-	 * This is the max value of {@code count} parameter for the ValueSet {@code $expand} operation when
-	 * {@link DaoConfig#isPreExpandValueSetsExperimental()} returns {@code true}.
-	 * </p>
-	 * <p>
-	 * The default value for this setting is {@code 1000}.
-	 * </p>
-	 */
-	public int getPreExpandValueSetsMaxCountExperimental() {
-		return myPreExpandValueSetsMaxCountExperimental;
-	}
-
-	/**
-	 * EXPERIMENTAL - Do not use in production!
-	 * <p>
-	 * This is the max value of {@code count} parameter for the ValueSet {@code $expand} operation when
-	 * {@link DaoConfig#isPreExpandValueSetsExperimental()} returns {@code true}.
-	 * </p>
-	 * <p>
-	 * If {@code thePreExpandValueSetsMaxCountExperimental} is lesser than
-	 * {@link DaoConfig#getPreExpandValueSetsDefaultCountExperimental()}, the default {@code count} is lowered to the
-	 * new max {@code count}.
-	 * </p>
-	 * <p>
-	 * The default value for this setting is {@code 1000}.
-	 * </p>
-	 */
-	public void setPreExpandValueSetsMaxCountExperimental(int thePreExpandValueSetsMaxCountExperimental) {
-		myPreExpandValueSetsMaxCountExperimental = thePreExpandValueSetsMaxCountExperimental;
-		setPreExpandValueSetsDefaultCountExperimental(Math.min(getPreExpandValueSetsDefaultCountExperimental(), getPreExpandValueSetsMaxCountExperimental()));
-=======
 	 * If set to <code>true</code> the _filter search parameter will be enabled on this server. Note that _filter
 	 * is very powerful, but also potentially dangerous as it can allow a user to create a query for which there
 	 * are no indexes or efficient query plans for the database to leverage while performing the query.
@@ -1748,7 +1666,86 @@
 	 */
 	public void setFilterParameterEnabled(boolean theFilterParameterEnabled) {
 		myFilterParameterEnabled = theFilterParameterEnabled;
->>>>>>> 54657214
+	}
+
+	/**
+	 * EXPERIMENTAL - Do not use in production!
+	 * <p>
+	 * This is the default value of {@code offset} parameter for the ValueSet {@code $expand} operation when
+	 * {@link DaoConfig#isPreExpandValueSetsExperimental()} returns {@code true}.
+	 * </p>
+	 * <p>
+	 * The default value for this setting is {@code 0}.
+	 * </p>
+	 */
+	public int getPreExpandValueSetsDefaultOffsetExperimental() {
+		return myPreExpandValueSetsDefaultOffsetExperimental;
+	}
+
+	/**
+	 * EXPERIMENTAL - Do not use in production!
+	 * <p>
+	 * This is the default value of {@code count} parameter for the ValueSet {@code $expand} operation when
+	 * {@link DaoConfig#isPreExpandValueSetsExperimental()} returns {@code true}.
+	 * </p>
+	 * <p>
+	 * The default value for this setting is {@code 1000}.
+	 * </p>
+	 */
+	public int getPreExpandValueSetsDefaultCountExperimental() {
+		return myPreExpandValueSetsDefaultCountExperimental;
+	}
+
+	/**
+	 * EXPERIMENTAL - Do not use in production!
+	 * <p>
+	 * This is the default value of {@code count} parameter for the ValueSet {@code $expand} operation when
+	 * {@link DaoConfig#isPreExpandValueSetsExperimental()} returns {@code true}.
+	 * </p>
+	 * <p>
+	 * If {@code thePreExpandValueSetsDefaultCountExperimental} is greater than
+	 * {@link DaoConfig#getPreExpandValueSetsMaxCountExperimental()}, the lesser value is used.
+	 * </p>
+	 * <p>
+	 * The default value for this setting is {@code 1000}.
+	 * </p>
+	 */
+	public void setPreExpandValueSetsDefaultCountExperimental(int thePreExpandValueSetsDefaultCountExperimental) {
+		myPreExpandValueSetsDefaultCountExperimental = Math.min(thePreExpandValueSetsDefaultCountExperimental, getPreExpandValueSetsMaxCountExperimental());
+	}
+
+	/**
+	 * EXPERIMENTAL - Do not use in production!
+	 * <p>
+	 * This is the max value of {@code count} parameter for the ValueSet {@code $expand} operation when
+	 * {@link DaoConfig#isPreExpandValueSetsExperimental()} returns {@code true}.
+	 * </p>
+	 * <p>
+	 * The default value for this setting is {@code 1000}.
+	 * </p>
+	 */
+	public int getPreExpandValueSetsMaxCountExperimental() {
+		return myPreExpandValueSetsMaxCountExperimental;
+	}
+
+	/**
+	 * EXPERIMENTAL - Do not use in production!
+	 * <p>
+	 * This is the max value of {@code count} parameter for the ValueSet {@code $expand} operation when
+	 * {@link DaoConfig#isPreExpandValueSetsExperimental()} returns {@code true}.
+	 * </p>
+	 * <p>
+	 * If {@code thePreExpandValueSetsMaxCountExperimental} is lesser than
+	 * {@link DaoConfig#getPreExpandValueSetsDefaultCountExperimental()}, the default {@code count} is lowered to the
+	 * new max {@code count}.
+	 * </p>
+	 * <p>
+	 * The default value for this setting is {@code 1000}.
+	 * </p>
+	 */
+	public void setPreExpandValueSetsMaxCountExperimental(int thePreExpandValueSetsMaxCountExperimental) {
+		myPreExpandValueSetsMaxCountExperimental = thePreExpandValueSetsMaxCountExperimental;
+		setPreExpandValueSetsDefaultCountExperimental(Math.min(getPreExpandValueSetsDefaultCountExperimental(), getPreExpandValueSetsMaxCountExperimental()));
 	}
 
 	public enum IndexEnabledEnum {
