<project xmlns:xsi="http://www.w3.org/2001/XMLSchema-instance" xmlns="http://maven.apache.org/POM/4.0.0"
	xsi:schemaLocation="http://maven.apache.org/POM/4.0.0 http://maven.apache.org/xsd/maven-4.0.0.xsd">
	<modelVersion>4.0.0</modelVersion>

   <parent>
      <groupId>ca.uhn.hapi.fhir</groupId>
      <artifactId>hapi-deployable-pom</artifactId>
<<<<<<< HEAD
      <version>5.6.0-PRE5_NIH</version>
=======
      <version>5.6.0-PRE7-SNAPSHOT</version>
>>>>>>> 59afbe08
      <relativePath>../../hapi-deployable-pom/pom.xml</relativePath>
   </parent>

	<artifactId>hapi-fhir-spring-boot-starter</artifactId>

	<packaging>jar</packaging>

	<dependencies>
		<dependency>
			<groupId>org.springframework.boot</groupId>
			<artifactId>spring-boot-starter</artifactId>
		</dependency>
		<dependency>
			<groupId>ca.uhn.hapi.fhir</groupId>
			<artifactId>hapi-fhir-spring-boot-autoconfigure</artifactId>
			<version>${project.version}</version>
		</dependency>
	</dependencies>

	<dependencyManagement>
		<dependencies>
			<dependency>
				<groupId>org.springframework.boot</groupId>
				<artifactId>spring-boot-dependencies</artifactId>
				<version>${spring_boot_version}</version>
				<type>pom</type>
				<scope>import</scope>
			</dependency>
		</dependencies>
	</dependencyManagement>

</project><|MERGE_RESOLUTION|>--- conflicted
+++ resolved
@@ -5,11 +5,7 @@
    <parent>
       <groupId>ca.uhn.hapi.fhir</groupId>
       <artifactId>hapi-deployable-pom</artifactId>
-<<<<<<< HEAD
-      <version>5.6.0-PRE5_NIH</version>
-=======
       <version>5.6.0-PRE7-SNAPSHOT</version>
->>>>>>> 59afbe08
       <relativePath>../../hapi-deployable-pom/pom.xml</relativePath>
    </parent>
 
