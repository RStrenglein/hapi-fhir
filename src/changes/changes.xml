<?xml version="1.0"?>
<document xmlns="http://maven.apache.org/changes/1.0.0" xmlns:xsi="http://www.w3.org/2001/XMLSchema-instance"
	xsi:schemaLocation="http://maven.apache.org/changes/1.0.0 ./changes.xsd">
	<properties>
		<author>James Agnew</author>
		<title>HAPI FHIR Changelog</title>
	</properties>
	<body>
		<release version="2.6" date="TBD">
			<action type="fix" issue="667">
				When using the AuthorizationInterceptor with the JPA server, when a client is updating a resource
				from A to B, the user now needs to have write permission for both A and B. This is particularly 
				important for cases where (for example) an Observation is being updated from having a subject of
				Patient/A to Patient/B. If the user has write permission for Patient/B's compartment, this would
				previously have been allowed even if the user did not have access to write to Patient/A's compartment.
				Thanks to Eeva Turkka for reporting!
			</action>
			<action type="add">
				IServerOperationInterceptor now has a new method 
				<![CDATA[<code>resourceUpdated(RequestDetails, IBaseResource, IBaseResource)</code>]]>
				which replaces the previous
				<![CDATA[<code>resourceUpdated(RequestDetails, IBaseResource)</code>]]>. This allows
				interceptors to be notified of resource updates, but also see what the resource
				looked like before the update. This change was made to support the change above, but
				seems like a useful feature all around.
			</action>
			<action type="fix" issue="604">
				Allow DateParam (used in servers) to handle values with MINUTE precision. Thanks to
				Christian Ohr for the pull request!
			</action>
			<action type="fix">
				Fix HTTP 500 error in JPA server if a numeric search parameter was supplied with no value, e.g.
				<![CDATA[<code>GET /Observation?value-quantity=</code>]]>
			</action>
			<action type="add">
<<<<<<< HEAD
				JPA server transaction processing now honours the Prefer header and includes 
				created and updated resource bodies in the response bundle if it is set
				appropriately.
=======
				Optimize queries in JPA server remove a few redundant select columns when performing
				searches. This provides a slight speed increase in some cases.
			</action>
			<action type="add">
				Add configuration to JPA server DaoConfig that allows a maximum
				number of search results to be specified. Queries will never return
				more than this number, which can be good for avoiding accidental 
				performance problems in situations where lare queries should not be 
				needed
>>>>>>> 40a70b87
			</action>
		</release>
		<release version="2.5" date="2017-06-08">
			<action type="fix">
				<![CDATA[
				This release includes significant performance enhancements for the
				JPA server. Most importantly, the way that searches are performed
				has been re-written to allow the server to perform better when
				the database has a large number of results in it. The following
				enhancements have been made:
				<br/><br/>
				<ul>
					<li>
						Searches with multiple search parameters of different 
						datatypes (e.g. find patients by name and date of birth) 
						were previously joined in Java code, now the join is 
						performed by the database which is faster
					</li>
					<li>
						Searches which returned lots of results previously has all 
						results streamed into memory before anything was returned to 
						the client. This is particularly slow if you do a search for
						(say) "get me all patients" since potentially thousands or 
						even millions of patients' IDs were loaded into memory 
						before anything gets returned to the client. HAPI FHIR 
						now has a multithreaded search coordinator which returns 
						results to the client as soon as they are available
					</li>
					<li>
						Search results will be cached and reused (so that if a client
						does two searches for "get me all patients matching FOO"
						with the same FOO in short succession, we won't query the DB
						again but will instead reuse the cached results). Note that
						this can improve performance, but does mean that searches can
						return slightly out of date results. Essentially what this means
						is that the latest version of individual resources will always
						be returned despite this cacheing, but newly created resources
						that should match may not be returned until the cache
						expires. By default this cache has been set to one minute, 
						which should be acceptable for most real-world usage, but
						this can be changed or disabled entirely.
					</li>
					<li>
						Updates which do not actually change the contents of the resource
						can optionally be prevented from creating a new version
						of the resource in the database
					</li>
				</ul>
				<br/><br/>
				Existing users should delete the 
				<code>HFJ_SEARCH</code>, 
				<code>HFJ_SEARCH_INCLUDE</code>,
				and 
				<code>HFJ_SEARCH_RESULT</code>
				tables from your database before upgrading, as the structure of these tables
				has changed and old search results can not be reused.
				]]>
			</action>
			<action type="fix" issue="590">
				AuthorizationInterceptor did not correctly handle paging requests
				(e.g. requests for the second page of results for a search operation). 
				Thanks to Eeva Turkka for reporting!
			</action>
			<action type="add">
				Add configuration property to DSTU3 FhirInstanceValidator to
				allow client code to change unknown extension handling behaviour.
			</action>
			<action type="fix" issue="630">
				Fix concurrency issues in FhirContext that were causing issues when 
				starting a context up on Android. Thanks to GitHub issue @Jaypeg85 for
				the pull request!
			</action>
			<action type="fix">
				Fix an issue in the JPA server if a resource has been previously
				saved containing vocabulary that is no longer valid. This only really
				happened if you were using a non-final version of FHIR (e.g. using DSTU3
				before it was finalized) but if you were in this situation, upgrading HAPI
				could cause you to have old codes that no longer exist in your database. This
				fix prevents these from blocking you from accesing those resources.
			</action>
			<action type="add">
				CLI now defaults to DSTU3 mode if no FHIR version is specified
			</action>
			<action type="add">
				Server and annotation-client @History annotation now allows DSTU3+ resource
				types in the type= property
			</action>
			<action type="fix" issue="563">
				JSON Parser gave a very unhelpful error message (Unknown attribute 'value' found during parse) 
				when a scalar value was found in a spot where an object is expected. This has been corrected to 
				include much more information. Thanks to GitHub user @jasminas for reporting!
			</action>
			<action type="add">
				DaoConfig#setInterceptors() has been un-deprecated. It was previously deprecated as
				we thought it was not useful, but uses have been identified so it turns out this method
				will live after all. Interceptors registered to this method will now be treated
				appropriately if they implement IServerOperationInterceptor too.
			</action>
			<action type="fix">
				JPA server did not correctly support searching on a custom search parameter whose
				path pointed to an extension, where the client used a chained value.
			</action>
			<action type="fix">
				Fix issue where the JSON parser sometimes did not encode DSTU3 extensions on the root of a 
				resource which have a value of type reference.
			</action>
			<action type="add">
				Server now respects the If-Modified-Since header and will return an HTTP 304 if appropriate
				for read operations.
			</action>
			<action type="fix">
				JPA server did not correctly process :missing qualifier on date parameters
			</action>
			<action type="fix" issue="633">
				AppacheHttpClient did not always respect the charset in the response
				Content-Type header. Thanks to Gijsbert van den Brink for the pull request!
			</action>
			<action type="fix" issue="636">
				Fix XhtmlParser to correctly handle hexadecimal escaped literals. Thanks to
				Gijsbert van den Brink for the Pull Request!
			</action>
			<action type="add">
				JPA server now has configurable properties that allow referential integrity
				to be disabled for both writes and deletes. This is useful in some cases
				where data integrity is not wanted or not possible. It can also be useful
				if you want to delete large amounts of interconnected data quickly.
				<![CDATA[<br/><br/>]]>
				A corresponding flag has been added to the CLI tool as well.
			</action>
			<action type="fix">
				JPA server did not correctly support searching on a custom search parameter whose
				path pointed to an extension, where the client used a chained value.
			</action>
			<action type="fix">
				Fix dependency on commons-codec 1.4 in hapi-fhir-structures-dstu3, which was
				preventing this library from being used on Android because Android includes
				an older version of commons-codec.
			</action>
			<action type="fix">
				JPA server failed to index search parameters on paths containing a decimal 
				data type
			</action>
			<action type="fix">
				Validator incorrectly rejected references where only an identifier was populated
			</action>
			<action type="fix" issue="649">
				Make error handler in the client more tolerant of errors where no response has
				been received by the client when the error happens. Thanks to GitHub
				user maclema for the pull request!
			</action>
			<action type="add">
				Add a check in JPA server that prevents completely blank tags, profiles, and security labels
				from being saved to the database. These were filtered out anyhow when the
				result was returned back to the client but they were persisted which
				just wasted space.
			</action>
			<action type="fix" issue="664">
				Loading the build-in profile structures (StructureDefinition, ValueSet, etc) is now done in 
				a synchronized block in order to prevent multiple loads happening if the server processes
				multiple validations in parallel threads right after startup. Previously a heavy load could
				cause the server to run out of memory and lock up. Thanks to Karl M Davis
				for analysis and help fixing this!
			</action>
			<action type="fix" issue="652">
				Fix bad ValueSet URL in DeviceRequest profile definition for STU3 which 
				was preventing the CLI from uploading definitions correctly. Thanks to
				Joel Schneider for the Pull Request!
			</action>
			<action type="add" issue="656">
				Improve handling in JPA server when doing code:above and code:below
				searches to use a disjunction of AND and IN in order to avoid failures
				under certain conditions. Thanks to Michael Lawley for the pul request!
			</action>
			<action type="fix" issue="660">
				Fix an error where the JPA server sometimes failed occasional requests
				with a weird NullPointerException when running under very large concurrent
				loads. Thanks to Karl M. Davis for reporting, investigating, and ultimately
				finding a solution!
			</action>
		</release>
		<release version="2.4" date="2017-04-19">
			<action type="add">
				This release brings the DSTU3 structures up to FHIR R3 (FHIR 3.0.1) definitions. Note that
				there are very few changes between the DSTU3 structures in HAPI FHIR 2.3 and
				the ones in HAPI FHIR 2.4 since the basis for the DSTU3 structures in HAPI FHIR
				2.3 was the R3 QA FHIR version (1.9.0) but this is the first release of 
				HAPI FHIR to support the final/complete R3 release.
			</action>
			<action type="add">
				Bump the version of a few dependencies to the
				latest versions (dependent HAPI modules listed in brackets):
				<![CDATA[
					<ul>
						<li>Hibernate (JPA): 5.2.7 -&gt; 5.2.9</li>
						<li>Hibernate Search (JPA): 5.5.7.CR1 -&gt; 5.2.7.Final</li>
						<li>Hibernate Validator (JPA): 5.3.4 -&gt; 5.4.1</li>
						<li>Spring (JPA): 4.3.6 -&gt; 4.3.7</li>
						<li>Gson (Core): 2.7 -&gt; 2.8.0</li>
						<li>Guava (JPA): 19.0 -&gt; 21.0</li>
						<li>SLF4j (Core): 1.7.21 -&gt; 1.7.25</li>
						<li>Logback (Core): 1.1.7 -&gt; 1.2.2</li>
					</ul>
				]]>
			</action>
			<action type="add" issue="602">
				hapi-fhir-jpaserver-example now includes the 
				<![CDATA[<code>Prefer</code>]]> header in the list of 
				CORS headers. Thanks to GitHub user @elnin0815 for
				the pull request!
			</action>
			<action type="add">
				AuthorizationInterceptor can now allow make read or write 
				authorization decisions on a resource by instance ID
			</action>
			<action type="fix" issue="208">
				Remove SupportingDocumentation resource from DSTU2 structures. This isn't
				actually a resource in FHIR DSTU2 and its inclusion causes errors on clients
				that don't understand what it is. Thanks to Travis Cummings and Michele Mottini for pointing this out.
			</action>
			<action type="fix" issue="607">
				Web testing UI displayed an error when a transaction was pasted into the UI
				for a DSTU2 server. Thanks to Suresh Kumar for reporting!
			</action>
			<action type="add">
				DaoConfig#setAllowInlineMatchUrlReferences() now defaults to
				<![CDATA[<code>true</code>]]> since inline conditional references
				are now a part of the FHIR specification. Thanks to Jan Dědek for
				pointing this out!
			</action>
			<action type="add" issue="609">
				hapi-fhir-jpaserver-base now exposes a
				<![CDATA[<code>FhirInstanceValidator</code> bean named <code>"myInstanceValidatorDstu2"</code>]]>
				for DSTU2. A similar bean for DSTU3 was previously implemented.
			</action>
			<action type="add" issue="453">
				hapi-fhir-jpaserver-example project now defaults to STU3 mode instead of
				the previous DSTU2. Thanks to Joel Schneider for the pull request!
			</action>
			<action type="add" issue="534">
				JPA server now has a setting on the DaoConfig to force it to treat
				certain reference URLs or reference URL patterns as logical URLs instead
				of literal ones, meaning that the server will not try to resolve these
				URLs. Thanks to Eeva Turkka for the suggestion!
			</action>
			<action type="add">
				Add a utility method to JPA server: 
				<![CDATA[<code>IFhirResourceDao#removeTag(IIdType, TagTypeEnum, String, String)</code>]]>. This allows client code to remove tags
				from a resource without having a servlet request object in context.
			</action>
			<action type="fix">
				JPA server was unable to process custom search parameters where
				the path pointed to an extension containing a reference. Thanks
				to Ravi Kuchi for reporting!
			</action>
			<action type="fix" issue="623">
				Servers in DSTU2.1 mode were incorrectly using the legacy mimetypes instead
				of the new STU3 ones. Thanks to Michael Lawley for the pull request!
			</action>
			<action type="add" issue="624">
				Add an option to ParserOptions that specifies that when parsing a bundle, the
				ID found in the Bundle.entry.fullUrl should not override the ID found
				in the Resource.id field. Technically these fields must always supply the
				same ID in order for a server to be considered conformant, but this option allows
				you to deal with servers which are behaving badly. Thanks to
				GitHub user CarthageKing for the pul request!
			</action>
			<action type="fix" issue="617">
				Remove unneccesary whitespace in the text areas on the testing
				web UI. Thanks to GitHub user @elnin0815 for the pull request!
			</action>
			<action type="add" issue="613">
				In JAX-RS server it is now possible to change the server exception handler
				at runtime without a server restart.
				Thanks to Sebastien Riviere for the 
				pull request!
			</action>
			<action type="fix" issue="610">
				Fix a potential race condition when the FhirContext is being accessed by many threads
				at the same time right as it is initializing. Thanks to Ben Spencer for the
				pull request!
			</action>
		</release>
		<release version="2.3" date="2017-03-18">
			<action type="add">
				Bump the version of a few dependencies to the
				latest versions (dependent HAPI modules listed in brackets):
				<![CDATA[
					<ul>
						<li>Hibernate (JPA): 5.1.0 -&gt; 5.2.7</li>
						<li>Hibernate Search (JPA): 5.5.4 -&gtp; 5.7.0.CR1</li>
						<li>Hibernate Validator (JPA): 5.2.4 -&gtp; 5.3.4</li>
						<li>Spring (JPA): 4.3.1 -&gt; 4.3.6</li>
					</ul>
				]]>
			</action>
			<action type="add">
				The JPA server now supports custom search parameters in DSTU3
				mode. This allows users to create search parameters which contain
				custom paths, or even override and disable existing search
				parameters.
			</action>
			<action type="fix">
				CLI example uploader couldn't find STU3 examples after CI server
				was moved to build.fhir.org
			</action>
			<action type="fix">
				Fix issue in JPA subscription module that prevented purging stale
				subscriptions when many were present on Postgres
			</action>
			<action type="fix" issue="532">
				Server interceptor methods were being called twice unnecessarily
				by the JPA server, and the DaoConfig interceptor registration 
				framework was not actually useful. Thanks to GitHub user
				@mattiuusitalo for reporting!
			</action>
			<action type="fix" issue="503">
				AuthorizationInterceptor on JPA server did not correctly
				apply rules on deleting resources in a specific compartment
				because the resource metadata was stripped by the JPA server
				before the interceptor could see it. Thanks to
				Eeva Turkka for reporting!
			</action>
			<action type="fix" issue="519">
				JPA server exported CapabilityStatement includes 
				double entries for the _id parameter and uses the
				wrong type (string instead of token). Thanks to 
				Robert Lichtenberger for reporting!
			</action>
			<action type="add" issue="504">
				Custom resource types which extend Binary must not
				have declared extensions since this is invalid in 
				FHIR (and HAPI would just ignore them anyhow). Thanks 
				to Thomas S Berg for reporting!
			</action>
			<action type="add">
				Standard HAPI zip/tar distributions did not include the project
				sources and JavaDoc JARs. Thanks to Keith Boone for pointing
				this out!
			</action>
			<action type="fix">
				Server AuthorizationInterceptor always rejects history operation 
				at the type level even if rules should allow it.
			</action>
			<action type="fix">
				JPA server terminology service was not correctly validating or expanding codes 
				in SNOMED CT or LOINC code systems. Thanks to David Hay for reporting!
			</action>
			<action type="fix" issue="539">
				Attempting to search for an invalid resource type (e.g. GET base/FooResource) should 
				return an HTTP 404 and not a 400, per the HTTP spec. Thanks to 
				GitHub user @CarthageKing for the pull request!
			</action>
			<action type="fix" issue="544">
				When parsing a Bundle containing placeholder fullUrls and references
				(e.g. "urn:uuid:0000-0000") the resource reference targets did not get
				populated with the given resources. Note that as a part of this
				change, <![CDATA[<code>IdType</code> and <code>IdDt</code>]]> have been modified
				so that when parsing a placeholder ID, the complete placeholder including the
				"urn:uuid:" or "urn:oid:" prefix will be placed into the ID part. Previously,
				the prefix was treated as the base URL, which led to strange behaviour
				like the placeholder being treated as a real IDs. Thanks to GitHub
				user @jodue for reporting!
			</action>
			<action type="add">
				Declared extensions with multiple type() options listed in the @Child
				annotation caused a crash on startup. Now this is supported.
			</action>
			<action type="add">
				STU3 XHTML parser for narrative choked if the narrative contained
				an <![CDATA[<code>&amp;rsquot;</code>]]> entity string.
			</action>
			<action type="fix" issue="538">
				When parsing a quantity parameter on the server with a 
				value and units but no system (e.g. 
				<![CDATA[<code>GET [base]/Observation?value=5.4||mg</code>]]>)
				the unit was incorrectly treated as the system. Thanks to
				@CarthageKing for the pull request!
			</action>
			<action type="533">
				Correct a typo in the JPA ValueSet ResourceProvider which prevented
				successful operation under Spring 4.3. Thanks to 
				Robbert van Waveren for the pull request!
			</action>
			<action type="remove">
				Deprecate the method
				<![CDATA[<code>ICompositeElement#getAllPopulatedChildElementsOfType(Class)</code>]]>
				as it is no longer used by HAPI and is just an annoying step
				in creating custom structures. Thanks to Allan Bro Hansen
				for pointing this out.
			</action>
			<action type="fix" issue="547">
				CapturingInterceptor did not buffer the response meaning
				that in many circumstances it did not actually capture
				the response. Thanks to Jenny Syed of Cerner for
				the pull request and contribution!
			</action>
			<action type="fix" issue="548">
				Clean up dependencies and remove Eclipse project files from git. Thanks to
				@sekaijin for the pull request!
			</action>
			<action type="fix">
				When performing a conditional create in a transaction in JPA server, 
				if a resource already existed matching the conditional expression, the 
				server did not change the version of the resource but did update the body
				with the passed in body. Thanks to Artem Sopin for reporting and providing a test
				case for this!
			</action>
			<action type="fix">
				Client revincludes did not include the :recurse modifier. Thanks to
				Jenny Meinsma for pointing this out on Zulip!
			</action>
			<action type="add">
				JPA server did not return an OperationOutcome in the response for
				a normal delete operation.
			</action>
			<action type="fix">
				Fix an issue in JPA server where _history results were kept in memory instead
				of being spooled to the database as they should be. Note that as a part of this fix
				a new method was added to 
				<![CDATA[<code>IBundleProvider</code> called <code>getUuid()</code>]]>. This
				method may return <![CDATA[<code>null</code>]]> in any current cases.
			</action>
			<action type="fix">
				Expanding a ValueSet in JPA server did not correctly apply 
				<![CDATA[<code>?filter=</code>]]> parameter when the ValueSet
				being expanded had codes included explicitly (i.e. not by 
				is-a relationship). Thanks to David Hay for reporting!
			</action>
			<action type="fix">
				JPA validator incorrectly returned an HTTP 400 instead of an HTTP 422 when
				the resource ID was not present and required, or vice versa. Thanks to 
				Brian Postlethwaite for reporting!
			</action>
			<action type="fix">
				When using an annotation based client, a ClassCastException would 
				occur under certain circumstances when the response contained
				contained resources
			</action>
			<action type="fix">
				JPA server interceptor methods for create/update/delete provided
				the wrong version ID to the interceptors
			</action>
			<action type="add">
				A post-processing hook for subclasses of BaseValidatingInterceptor is now available.
			</action>
			<action type="add" issue="585">
				AuthorizationInterceptor can now authorize (allow/deny) extended operations
				on instances and types by wildcard (on any type, or on any instance)
			</action>
			<action type="add" issue="595">
				When RequestValidatingInterceptor is used, the validation results
				are now populated into the OperationOutcome produced by
				create and update operations
			</action>
			<action type="add" issue="542">
				Add support for the $process-message operation to fluent client.
				Thanks to Hugo Soares for the pull request!
			</action>
			<action type="add" issue="543">
				Parser can now be configured when encoding to use a specific
				base URL for extensions. Thanks to Sebastien Riviere for the 
				pull request!
			</action>
			<action type="fix" issue="568">
				Correct the resource paths for the DSTU2.1 validation resources,
				allowing the validator to correctly work against those structures.
				Thanks to Michael Lawley for the pull request!
			</action>
			<action type="fix" issue="551">
				XML Parser failed to parse large field values (greater than 512 Kb)
				on certain platforms where the StAX parser was overridden. Thanks to
				GitHub user @Jodue for the pull request!
			</action>
			<action type="add" issue="575">
				Remove an unneccesary database flush when saving large code systems to
				the JPA database, improving performance of this operation. Thanks to
				Joel Schneider for the pull request and analysis!
			</action>
			<action type="add">
				A new post-processing hook for subclasses of BaseValidatingInterceptor is now
				available. The hook exposes the request details on validation failure prior to throwing an
				UnprocessableEntityException.
			</action>
		</release>
		<release version="2.2" date="2016-12-20">
			<action type="add">
				Bump the version of a few dependencies to the
				latest versions (dependent HAPI modules listed in brackets):
				<![CDATA[
					<ul>
						<!--<li>spring (JPA): 4.3.1 -&gt; 4.3.4</li>-->
						<li>Derby (CLI): 10.12.1.1 -&gt; 10.13.1.1</li>
						<li>Jetty (CLI): 9.3.10.v20160621 -&gt; 9.3.14.v20161028</li>
						<li>JAnsi (CLI): 1.13 -&gt; 1.14</li>
						<li>Phloc Commons (SCH Validator): 4.4.5 -&gt; 4.4.6</li>
					</ul>
				]]>
			</action>
		<action type="fix">
				Fix issue in AuthorizationIntetceptor where
				transactions are blocked even when they
				should not be
			</action>
			<action type="fix">
				Fix regression in HAPI FHIR 2.1 JPA 
				server where some search parameters on
				metadata resources did not appear
				(e.g. "StructureDefinition.url"). Thanks
				to David Hay for reporting!
			</action>
			<action type="add">
				Add ability to JPA server for disabling stale search
				expiry. This is useful if you are deploying the server
				to a cluster.
			</action>
			<action type="fix" issue="495">
				RestfulServer with no explicitly set FhirContext
				fails to detect the presents of DSTU3 structures. Thanks
				to GitHub user @vijayt27 for reporting!
			</action>
			<action type="add">
				As the 
				<![CDATA[<a href="https://github.com/eBay/cors-filter">eBay CORS interceptor</a>]]>
				project
				has gone dormant, we have introduced a new
				HAPI server interceptor which can be used to implement CORS support
				instead of using the previously recommended Servlet Filter. All server
				examples as well as the CLI have been switched to use this new interceptor.
				See the
				<![CDATA[<a href="./doc_cors.html">CORS Documentation</a>]]>
				for more information.
			</action>
			<action type="fix" issue="480">
				Make the parser configurable so that when
				parsing an invalid empty value (e.g.
				<![CDATA[<code>{"status":""}</code>]]>) the
				parser will either throw a meaningful exception
				or log a warning depending on the configured
				error handler.
			</action>
			<action type="fix" issue="276">
				Fix issue when serializing resources that have
				contained resources which are referred to
				from multiple places. Sometimes when serializing
				these resources the contained resource section
				would contain duplicates. Thanks to Hugo Soares
				and Stefan Evinance for reporting and providing
				a test case!
			</action>
			<action type="add" issue="518">
				Allow client to gracefully handle running in DSTU3 mode
				but with a structures JAR that does not contain a
				CapabilityStatement resource. Thanks to Michael Lawley
				for the pull request!
			</action>
			<action type="fix">
				Fix a crash in JPA server when searching using an _include if _include targets are
				external references (and therefore can't be loaded
				by the server). Thanks to Hannes Ulrich for reporting!
			</action>
			<action type="fix">
				HAPI FHIR CLI failed to delete a file when uploading
				example resources while running under Windows.
			</action>
			<action type="fix" issue="521">
				Server should reject update if the resource body
				does not contain an ID, or the ID does not match
				the request URL. Thanks to Jim Steel for reporting!
			</action>
			<action type="fix" issue="500">
				Web Testing UI's next and previous buttons for paging
				through paged results did not work after the migration
				to using Thymeleaf 3. Thanks to GitHub user @gsureshkumar
				for reporting!
			</action>
			<action type="add" issue="525">
				When parsing invalid enum values in STU3,
				report errors through the parserErrorHandler,
				not by throwing an exception. Thanks to 
				Michael Lawley for the pull request!
			</action>
			<action type="add" issue="516">
				When parsing DSTU3 resources with enumerated
				types that contain invalid values, the parser will now
				invoke the parserErrorHandler. For example, when parsing
				<![CDATA[
				<code>{"resourceType":"Patient", "gender":"foo"}</code>
				]]>
				the previous behaviour was to throw an InvalidArgumentException.
				Now, the parserErrorHandler is invoked. In addition, thw
				LenientErrorHandler has been modified so that this one case
				will result in a DataFormatException. This has the effect
				that servers which receive an invalid enum velue will return
				an HTTP 400 instead of an HTTP 500. Thanks to Jim
				Steel for reporting!
			</action>   
			<action type="add" issue="520">
				DSTU3 context now pulls the FHIR version from the actual
				model classes. Thanks to Michael Lawley for the pull request!
			</action>
			<action type="add">
				Enhancements to the tinder-plugin's generic template features
				of the <![CDATA[<i>generate-multi-files</i> and <i>generate-single-file</i>
				Maven goals as well as the Ant <i>hapi-tinder</i> task.
				<ul>
					<li>Provides the full Tinder data model by adding composites, valuesets, and profiles to resourcesw.</li>
					<li>Supports generating files for resources, composites, valuesets, and profiles</li>
					<li>Supports Velocimacro files outside the tinder-plugin JAR</li>
					<li>Provides filename prefix as well as suffix properties</li>
					<li>Can specify any of the Velocity configuration parameters such as
					<i>macro.provide.scope.control</i> which allows safe macro recursion</li>
					<li>Templates can now drill down into the referenced children for a ResourceBlockCopy</li>
					<li>Normalization of properties across all three generic tasks</li>
				</ul>
			    ]]>
			 </action>
			 <action type="fix" issue="523">
				 Fix ordering of validator property handling when an element
				 has a name that is similar to a shorter name[x] style name.
				 Thanks to CarthageKing for the pull request!
			</action>
			<action type="add" issue="510">
				Add a docker configuration to the hapi-fhir-jpaservr-example
				module. Thanks to Gijsbert van den Brink for the pull request!
			</action>
			<action type="add" issue="507">
				Add utility constructors to MoneyDt. Thanks to James Ren for the
				contribution!
			</action>
			<action type="fix" issue="528">
				AuthorizationInterceptor was failing to allow read requests to pass
				when a rule authorized those resources by compartment. Thanks to
				GitHub user @mattiuusitalo for reporting and supplying
				a test case!
			</action>
			<action type="fix">
				Correct a typo in client 
				<![CDATA[<code>IHttpRequest</code>]]> class: "bufferEntitity" should be "bufferEntity".
			</action>
			<action type="add">
				ErrorHandler is now called (resulting in a warning by default, but can also be an exception) when arsing JSON if
				the resource ID is not a JSON string, or an object is found where an array is expected (e.g. repeating field). Thanks
				to Jenni Syed of Cerner for providing a test case!
			</action>
			<action type="fix">
				Fix Web Testing UI to be able to handle STU3 servers which
				return CapabilityStatement instead of the previously used
				"Conformance" resource
			</action>
			<action type="fix">
				CLI example uploader couldn't find STU3 examples after CI server
				was moved to build.fhir.org
			</action>
			<action type="fix">
				Fix issue in JPA subscription module that prevented purging stale
				subscriptions when many were present on Postgres
			</action>
			<action type="fix" issue="532">
				Server interceptor methods were being called twice unnecessarily
				by the JPA server, and the DaoConfig interceptor registration 
				framework was not actually useful. Thanks to GitHub user
				@mattiuusitalo for reporting!
			</action>
			<action type="fix" issue="503">
				AuthorizationInterceptor on JPA server did not correctly
				apply rules on deleting resources in a specific compartment
				because the resource metadata was stripped by the JPA server
				before the interceptor could see it. Thanks to
				Eeva Turkka for reporting!
			</action>
			<action type="fix" issue="519">
				JPA server exported CapabilityStatement includes 
				double entries for the _id parameter and uses the
				wrong type (string instead of token). Thanks to 
				Robert Lichtenberger for reporting!
			</action>
			<action type="add" issue="504">
				Custom resource types which extend Binary must not
				have declared extensions since this is invalid in 
				FHIR (and HAPI would just ignore them anyhow). Thanks 
				to Thomas S Berg for reporting!
			</action>
			<action type="add">
				Standard HAPI zip/tar distributions did not include the project
				sources and JavaDoc JARs. Thanks to Keith Boone for pointing
				this out!
			</action>
			<action type="fix">
				Server AuthorizationInterceptor always rejects history operation 
				at the type level even if rules should allow it.
			</action>
			<action type="fix">
				JPA server terminology service was not correctly validating or expanding codes 
				in SNOMED CT or LOINC code systems. Thanks to David Hay for reporting!
			</action>
			<action type="fix" issue="539">
				Attempting to search for an invalid resource type (e.g. GET base/FooResource) should 
				return an HTTP 404 and not a 400, per the HTTP spec. Thanks to 
				GitHub user @CarthageKing for the pull request!
			</action>
			<action type="fix" issue="544">
				When parsing a Bundle containing placeholder fullUrls and references
				(e.g. "urn:uuid:0000-0000") the resource reference targets did not get
				populated with the given resources. Note that as a part of this
				change, <![CDATA[<code>IdType</code> and <code>IdDt</code>]]> have been modified
				so that when parsing a placeholder ID, the complete placeholder including the
				"urn:uuid:" or "urn:oid:" prefix will be placed into the ID part. Previously,
				the prefix was treated as the base URL, which led to strange behaviour
				like the placeholder being treated as a real IDs. Thanks to GitHub
				user @jodue for reporting!
			</action>
			<action type="add">
				Declared extensions with multiple type() options listed in the @Child
				annotation caused a crash on startup. Now this is supported.
			</action>
			<action type="add">
				STU3 XHTML parser for narrative choked if the narrative contained
				an <![CDATA[<code>&amp;rsquot;</code>]]> entity string.
			</action>
			<action type="fix" issue="538">
				When parsing a quantity parameter on the server with a 
				value and units but no system (e.g. 
				<![CDATA[<code>GET [base]/Observation?value=5.4||mg</code>]]>)
				the unit was incorrectly treated as the system. Thanks to
				@CarthageKing for the pull request!
			</action>
			<action type="533">
				Correct a typo in the JPA ValueSet ResourceProvider which prevented
				successful operation under Spring 4.3. Thanks to 
				Robbert van Waveren for the pull request!
			</action>
			<action type="remove">
				Deprecate the method
				<![CDATA[<code>ICompositeElement#getAllPopulatedChildElementsOfType(Class)</code>]]>
				as it is no longer used by HAPI and is just an annoying step
				in creating custom structures. Thanks to Allan Bro Hansen
				for pointing this out.
			</action>
			<action type="fix" issue="547">
				CapturingInterceptor did not buffer the response meaning
				that in many circumstances it did not actually capture
				the response. Thanks to Jenny Syed of Cerner for
				the pull request and contribution!
			</action>
		</release>
		<release version="2.1" date="2016-11-11">
			<action type="add">
				STU3 structure definitions have been updated to the 
				STU3 latest definitions (1.7.0 - SVN 10129). In 
				particular, this version supports the new CapabilityStatement
				resource which replaces the previous Conformance
				resource (in order to reduce upgrade pain, both resource
				types are included in this version of HAPI)
			</action>
			<action type="add">
				Bump the version of a few dependencies to the
				latest versions (dependent HAPI modules listed in brackets):
				<![CDATA[
					<ul>
						<li>spring-data-orm (JPA): 1.10.2 -&gt; 1.10.4</li>
					</ul>
				]]>
			</action>
			<action type="fix">
				Fix a fairly significant issue in JPA Server when using the <![CDATA[<code>DatabaseBackedPagingProvider</code>]]>: When paging over the results
				of a search / $everything operation, under certain circumstances resources may be missing from the last page of results
				that is returned. Thanks to David Hay for reporting!
			</action>
			<action type="add">
				Client, Server, and JPA server now support experimental support
				for 
				<![CDATA[HTTP PATCH]]>
				using the XML Patch and JSON Patch syntax as explored during the
				September 2016 Baltimore Connectathon. See 
				<![CDATA[<a href="http://wiki.hl7.org/index.php?title=201609_PATCH_Connectathon_Track_Proposal">this wiki page</a>]]>
				for a description of the syntax. 
				<![CDATA[<br/>]]>
				Thanks to Pater Girard for all of his help during the connectathon
				in implementing this feature!
			</action>
			<action type="add">
				Android library now uses OkHttp client by default instead
				of Apache HttpClient. This should lead to much simpler
				support for Android in the future.
			</action>
			<action type="add">
				Both client and server now use the new STU3 mime types by default
				if running in STU3 mode (in other words, using an STU3 
				FhirContext).
			</action>
			<action type="fix">
				In server, when returning a list of resources, the server sometimes failed to add
				<![CDATA[<code>_include</code>]]> resources to the response bundle if they were
				referred to by a contained reosurce. Thanks to Neal Acharya for reporting!				
			</action>
			<action type="fix">
				Fix regression in web testing UI where "prev" and "next" buttons don't work
				when showing a result bundle
			</action>
			<action type="fix">
				JPA server should not attempt to resolve built-in FHIR StructureDefinitions from the 
				database (this causes a significant performance hit when validating)
			</action>
			<action type="fix">
				BanUnsupportedHttpMethodsInterceptor was erroring out when a client
				attempts HTTP HEAD requests
			</action>
			<action type="fix">
				Conditional URLs in JPA server (e.g. for delete or update) did not support the
				<![CDATA[<code>_has</code>]]> parameter
			</action>
			<action type="add" issue="440">
				Remove Maven dependency on Saxon library, as it is not actually used. Thanks
				to Lem Edmondson for the suggestion!
			</action>
			<action type="fix" issue="444">
				Times before 1970 with fractional milliseconds were parsed incorrectly. Thanks
				to GitHub user @CarthageKing for reporting!
			</action>
			<action type="fix" issue="448">
				Prevent crash in parser when parsing resource
				with multiple profile declarations when
				default type for profile is used. Thanks to
				Filip Domazet for the pull request!
			</action>
			<action type="fix" issue="445">
				STU3 servers were adding the old MimeType
				strings to the 
				<![CDATA[<code>Conformance.format</code>]]>
				part of the generated server conformance
				statement
			</action>
			<action type="fix" issue="446">
				When performing an update using the client on a resource that
				contains other resources (e.g. Bundle update), all child resources in the
				parent bundle were incorrectly given the ID of the parent. Thanks
				to Filip Domazet for reporting!
			</action>
			<action type="add">
				STU clients now use an Accept header which 
				indicates support for both the old MimeTypes
				(e.g. <![CDATA[<code>application/xml+fhir</code>]]>)
				and the new MimeTypes
				(e.g. <![CDATA[<code>application/fhir+xml</code>]]>)
			</action>
			<action type="fix">
				JPA server now sends correct 
				<![CDATA[<code>HTTP 409 Version Conflict</code>]]> 
				when a 
				DELETE fails because of constraint issues, instead of
				<![CDATA[<code>HTTP 400 Invalid Request</code>]]> 				
			</action>
			<action type="fix">
				Server history operation did not populate the Bundle.entry.request.url
				field, which is required in order for the bundle to pass validation.
				Thanks to Richard Ettema for spotting this!  
			</action>
			<action type="add">
				Add a new method to the server interceptor framework which will be
				called after all other processing is complete (useful for performance
				tracking). The server LoggingInterceptor has been switched to using this
				method which means that log lines will be created when processing is finished,
				instead of when it started.
			</action>
			<action type="fix">
				STU3 clients were not sending the new mimetype values in the
				<![CDATA[<code>Content-Type</code>]]> header. Thanks to
				Claude Nanjo for pointing this out!
			</action>
			<action type="fix">
				JAX-RS server was not able to handle the new mime types defined
				in STU3
			</action>
			<action type="fix">
				JPA server did not handle custom types when being called
				programatically (I.e. not through HTTP interface). Thanks to
				Anthony Mei for pointing this out!
			</action>
			<action type="fix">
				CLI was not correctly able to upload DSTU2 examples to any server
			</action>
			<action type="fix">
				STU3 validator has been upgrated to include fixes made since the
				1.6.0 ballot
			</action>
			<action type="fix">
				Prevent JPA server from creating a bunch of
				FhirContext objects for versions of FHIR that
				aren't actually being used
			</action>
			<action type="fix" issue="443">
				XhtmlNode.equalsDeep() contained a bug which caused resources
				containing a narrative to always return
				<![CDATA[<code>false</code>]]> for STU3 
				<![CDATA[<code>Resource#equalsDeep()</code>]]>. Thanks to 
				GitHub user @XcrigX for reporting!
			</action>
			<action type="fix" issue="441">
				JPA server did not correctly process searches for chained parameters
				where the chain passed across a field that was a choice between a
				reference and a non-reference type (e.g. 
				<![CDATA[<code>MedicationAdministration.medication[x]</code>]]>. 
				Thanks to GitHub user @Crudelus for reporting!
			</action>
			<action type="fix" issue="414">
				Handle parsing an extension without a URL more gracefully. In HAPI FHIR 2.0 this caused
				a NullPointerException to be thrown. Now it will trigger a warning, or throw a 
				DataFormatException if the StrictErrorHandler is configured on the parser.
			</action>
			<action type="fix">
				Calling a HAPI server URL with a chain on a parameter that shouldn't accept
				chains (e.g.
				<![CDATA[<code>GET [base]/Patient?name.foo=smith</code>]]>)
				did not return an error and instead just ignored the chained part
				and treated the parameter as though it did not have the chain. This
				led to confusing and potentially unsafe behaviour. This has been
				corrected to return an error to the client. Thanks to
				Kevin Tallevi for finding this!
			</action>
			<action type="fix" issue="411">
				Fix #411 - Searching by <![CDATA[<code>POST [base]/_search</code>]]> with urlencoded parameters doesn't work correctly if
				interceptors are accessing the parameters and there is are also
				parameters on the URL. Thanks to Jim Steel for reporting!
			</action>
			<action type="add">
				Fluent client can now return types other than Parameters
				when invoking operations.
			</action>
			<action type="fix">
				JPA server shouldn't report a totalCount in Bundle of "-1" when
				there are no results
			</action>
			<action type="fix" issue="454">
				JPA server was not correctly normalizing strings with non-latin characters
				(e.g. Chinese chars). Thanks to GitHub user @YinAqu for reporting and providing
				some great analysis of the issue! 
			</action>
			<action type="add">
				Add a new method to ReferenceClientParam which allows you to
				pass in a number of IDs by a collection of Strings. Thanks to
				Thomas Andersen for the pul request!
			</action>
			<action type="fix" issue="327">
				When encoding a resource in JSON where the resource has
				an extension with a value where the value is a reference to a 
				contained resource, the reference value (e.g. "#1") did not
				get serialized. Thanks to GitHub user @fw060 for reporting!
			</action>
			<action type="fix" issue="464">
				ResponseHighlighterInterceptor now pretty-prints responses
				by default unless the user has explicitly requested
				a non-pretty-printed response (ie.
				using <![CDATA[<code>?_pretty=false</code>]]>. Thanks to 
				Allan Brohansen and Jens Villadsen for the suggestion!
			</action>
			<action type="add" issue="469">
				Add a new JSON library abstraction layer to the JSON parser.
				This contribution shouldn't have any end-user impact but does
				make it easier to use the JSON parser to generate custom structures
				for other purposes, and should allow us to support RDF more
				easily at some point. Thanks to Bill Denton for the pull
				request and the contribution!
			</action>
			<action type="add" issue="455">
				DSTU1 Bundle encoder did not include the Bundle entry author in
				the generated bundle. Thanks to Hannes Venter for the pull
				request and contribution!
			</action>
			<action type="fix">
				Remove unused field (myIsContained) from ResourceTable
				in JPA server.
			</action>
			<action type="add">
				AuthorizationInterceptor is now a bit more aggressive
				at blocking read operations, stopping them on the
				way in if there is no way they will be accepted
				to the resource check on the way out. In addition
				it can now be configured to allow/deny operation
				invocations at the instance level on any
				instance of a given type
			</action>
			<action type="fix" issue="472">
				STU3 servers were incorrectly returning the 
				<![CDATA[<code>Content-Location</code>]]>
				header instead of the
				<![CDATA[<code>Content</code>]]>
				header. The former has been removed from the 
				FHIR specification in STU3, but the 
				latter got removed in HAPI's code base.
				Thanks to Jim Steel for reporting!
			</action>
			<action type="fix">
				Correct several documentation issues. Thanks to Vadim Peretokin
				for the pull requests!
			</action>
			<action type="add">
				Remove an unneccesary database flush
				from JPA persistence operations
			</action>
			<action type="add" issue="470">
				Add method to fluent client to allow OR search across several
				profiles. Thanks to Thomas Andersen for the pull request!
			</action>
		</release>
		<release version="2.0" date="2016-08-30">
			<action type="fix">
				JSON parsing in HAPI FHIR has been switched from using JSR353 (javax.json) to
				using Google Gson. For this reason we are bumping the major release number to
				2.0. Theoretically this should not affect projects in any major way, but Gson
				does have subtle differences. Two differences which popped up a fair bit in
				our own testing:
				<![CDATA[
				<ul>
					<ul>
						A space is placed after the : in keys, e.g. what was previously
						encoded as <code>"resourceType":"Patient"</code> is now encoded
						as <code>"resourceType": "Patient"</code> (this broke a number of
						our unit tests with hardcoded resource definitions)
					</ul>
					<ul>
						Trailing content after a valid json resource is rejected by
						Gson (it was ignored by the Glassfish parser we were previously
						using even though it was invalid)
					</ul>
				</ul>
				]]>
			</action>
			<action type="add">
				STU3 structure definitions have been updated to the 
				STU3 ballot candidate versions (1.6.0 - SVN 9663)
			</action>
			<action type="add">
				Both client and server now support the new Content Types decided in
				<![CDATA[<a href="http://gforge.hl7.org/gf/project/fhir/tracker/?action=TrackerItemEdit&tracker_id=677&tracker_item_id=10199">FHIR #10199</a>]]>.
				<![CDATA[<br/><br/>]]>
				This means that the server now supports 
				<![CDATA[<code>application/fhir+xml</code> and <code>application/fhir+json</code>]]>
				in addition to the older style
				<![CDATA[<code>application/xml+fhir</code> and <code>application/json+fhir</code>]]>.
				In order to facilitate migration by implementors, the old style remains the default
				for now, but the server will respond using the new style if the request contains it. The
				client now uses an <![CDATA[<code>Accept</code>]]> header value which requests both 
				styles with a preference given to the new style when running in DSTU3 mode.
				<![CDATA[<br/><br/>]]>
				As a part of this change, the server has also been enhanced so that if a request
				contains a Content-Type header but no Accept header, the response will prefer the
				encoding specified by the Content-Type header.
			</action>
			<action type="add">
				Bump the version of a few dependencies to the
				latest versions (dependent HAPI modules listed in brackets):
				<![CDATA[
					<ul>
						<li>Logback (used in sample projects): 1.1.5 -&gt; 1.1.7</li>
						<li>Phloc Commons (used by schematron validator): 4.4.4 -&gt; 4.4.5</li>
						<li>Commons-IO: 2.4 -&gt; 2.5</li>
						<li>Apache HTTPClient: 4.5.1 -&gt; 4.5.2</li>
						<li>Apache HTTPCore: 4.4.4 -&gt; 4.4.5</li>
						<li>Jersey (JAX-RS tests): 2.22.2 -&gt; 2.23.1</li>
						<li>Spring (JPA, Web Tester): 4.3.0 -&gt; 4.3.1</li>
						<!--<li>Hibernate ORM (JPA): 5.1.0 -&gt; 5.2.1</li>-->
						<li>Hibernate Search (JPA): 5.5.2 -&gt; 5.5.4</li>
						<li>Thymeleaf (Narrative Generator / Web Tester): 2.1.4 -&gt;3.0.1</li> 
					</ul>
				]]>
			</action>
	
			<action type="fix">
				Fix issue in DSTU1 Bundle parsing where unexpected elements in the bundle resulted in a failure
				to parse.
			</action>
			<action type="fix">
				DSTU2 QuestionnaireResponse validator failed with an exception if the
				QuestionnaireResponse contained certain groups with no content
			</action>
			<action type="add" issue="150">
				Fluent client should ignore parameter values which are null instead of including
				them as <![CDATA[<code>?foo=null</code>]]>
			</action>
			<action type="fix">
				When using <![CDATA[<code>_elements</code>]]> parameter on server, the server was not
				automatically adding the <![CDATA[<code>SUBSETTED</code>]]> tag as it should
			</action>
			<action type="fix">
				JPA server should now automatically detect
				if Hibernate Search (Lucene) is configured to be
				disabled and will not attempt to use it. This
				prevents a crash for some operations.
			</action>
			<action type="add">
				A new server interceptor "BanUnsupprtedHttpMethodsInterceptor" has been added
				which causes the server to return an HTTP 405 if an unsupported HTTP
				verb is received from the client
			</action>
			<action type="fix" issue="404">
				Fix an issue where resource IDs were not correctly set when using
				DSTU2 HL7org structures with the JAX-RS module. Thanks to Carlo Mion
				for the pull request!
			</action>
			<action type="fix">
				hapi-fhir-testpage-overlay project contained an unneccesary 
				dependency on hapi-fhir-jpaserver-base module, which resulted in 
				projects using the overlay having a large number of unnneded
				JARs included
			</action>
			<action type="add" issue="403">
				It is not possible to configure both the parser and the context to
				preserve versions in resource references (default behaviour is to 
				strip versions from references). Thanks to GitHub user @cknaap
				for the suggestion!
			</action>
			<action type="fix" issue="409">
				<![CDATA[<code>Tag#setCode(String)</code>]]> did not actually set the code it was supposed to
				set. Thanks to Tim Tschampel for reporting!
			</action>
			<action type="fix" issue="401">
				JPA server's <![CDATA[<code>/Bundle</code>]]> endpoint cleared 
				the <![CDATA[<code>Bundle.entry.fullUrl</code>]]> field on stored
				bundles, resulting in invalid content being saved. Thanks to Mirjam
				Baltus for reporting!
			</action>
			<action type="fix">
				JPA server now returns HTTP 200 instead of HTTP 404 for
				conditional deletes which did not find any matches,
				per FHIR-I decision.
			</action>
			<action type="fix">
				Client that declares explicitly that it is searching/reading/etc for
				a custom type did not automatically parse into that type.
			</action>
			<action type="add" issue="406">
				Allow servers to specify the authentication realm of their choosing when 
				throwing an AuthenticationException. Thanks to GitHub user @allanbrohansen
				for the suggestion!
			</action>
			<action type="add" issue="416">
				Add a new client implementation which uses the 
				<![CDATA[<a href="http://square.github.io/okhttp/">OkHttp</a>]]>
				library as the HTTP client implementation (instead of Apache HttpClient).
				This is particularly useful for Android (where HttpClient is a pain) but
				could also be useful in other places too.
				Thanks to Matt Clarke of Orion Health for the contribution!
			</action>
			<action type="fix">
				Fix a regression when parsing resources that have contained
				resources, where the reference in the outer resource  which 
				links to the contained resource sometimes did does not get
				populated with the actual target resource instance. Thanks to
				Neal Acharya for reporting!
			</action>
			<action type="add">
				hapi-fhir-cli upload-terminology command now has an argument
				"-b FOO" that lets you add an authorization header in the form
				<![CDATA[<code>Authorization: Bearer FOO</code>]]>
			</action>
			<action type="fix" issue="423">
				Parser failed to successfully encode a custom resource
				if it contained custom fields that also used custom
				types. Thanks to GitHub user @sjanic for reporting!
			</action>
			<action type="add">
				Inprove handling of _text and _content searches in JPA server to do better
				matching on partial strings
			</action>
			<action type="add">
				Servers in STU3 mode will now ignore any ID or VersionID found in the
				resource body provided by the client when processing FHIR
				<![CDATA[<code>update</code>]]> operations. This change has been made
				because the FHIR specification now requires servers to ignore
				these values. Note that as a result of this change, resources passed
				to <![CDATA[<code>@Update</code>]]> methods will always have 
				<![CDATA[<code>null</code>]]> ID
			</action>
			<action type="add">
				Add new methods to 
				<![CDATA[<code>AuthorizationInterceptor</code>]]>
				which allow user code to declare support for conditional
				create, update, and delete. 
			</action>
			<action type="fix">
				When encoding a resource with a reference to another resource
				that has a placeholder ID (e.g. urn:uuid:foo), the urn prefix
				was incorrectly stripped from the reference.
			</action>
			<action type="fix">
				Servers for STU3 (or newer) will no longer include a 
				<![CDATA[<code>Location:</code>]]> header on responses for 
				<![CDATA[<code>read</code>]]> operations. This header was
				required in earlier versions of FHIR but has been removed
				from the specification.
			</action>
			<action type="fix" issue="428">
				Fix NullPointerException when encoding an extension containing CodeableConcept
				with log level set to TRACE. Thanks to Bill Denton for the report!
			</action>
			<action type="add">
				Add two new methods to the parser error handler that let users trap
				invalid contained resources with no ID, as well as references to contained
				resource that do not exist.
			</action>
			<action type="add">
				Improve performance when parsing resources containing contained resources
				by eliminating a step where references were woven twice
			</action>
			<action type="fix" issue="426">
				Parser failed to parse resources containing an extension with a value type of
				"id". Thanks to Raphael Mäder for reporting!  
			</action>
			<action type="fix">
				When committing a transaction in JPA server
				where the transaction contained placeholder IDs
				for references between bundles, the placeholder
				IDs were not substituted with viewing
				resources using the _history operation
			</action>
			<action type="add">
				HAPI root pom shouldn't include animal-sniffer plugin,
				since that causes any projects which extend this to 
				be held to Java 6 compliance.
			</action>
		</release>
		<release version="1.6" date="2016-07-07">
			<action type="fix">
				Performance has been improved for the initial FhirContext
				object creation by avoiding a lot of unnecessary reflection. HAPI FHIR
				1.5 had a regression compared to previous releases
				and this has been corrected, but other improvements have been
				made so that this release is faster than previous releases too.
				<![CDATA[<br/><br/>]]>
				In addition, a new "deferred scan" mode has been implemented for
				even faster initialization on slower environments (e.g. Android).
				See the <![CDATA[<a href="./doc_rest_client_http_config.html#performance">performance documentation</a>]]>
				for more information.
				<![CDATA[<br/><br/>]]>
				The following shows our benchmarks for context initialization across several
				versions of HAPI:
				<![CDATA[
					<ul>
						<li>Version 1.4: <b>560ms</b></li>
						<li>Version 1.5: <b>800ms</b></li>
						<li>Version 1.6: <b>340ms</b></li>
						<li>Version 1.6 (deferred mode): <b>240ms</b></li>
					</ul>
				]]>
			</action>
			<action type="add">
				Bump the version of a few dependencies to the
				latest versions (dependent HAPI modules listed in brackets):
				<![CDATA[
					<ul>
						<li>Spring (JPA, Web Tester): 4.2.5 -&gt; 4.3.0</li>
						<li>Spring-Data (JPA): 1.9.2 -&gt; 1.10.1</li>
						<!--<li>Hibernate ORM (JPA): 5.1.0 -&gt; 5.2.0</li>-->
						<li>Hibernate Search (JPA): 5.5.2 -&gt; 5.5.3</li>
						<li>Jetty (CLI): 9.3.9 -&gt; 9.3.10</li>
					</ul>
				]]>
			</action>
			<action type="remove">
				Remove some clases that were deprecated over a year ago and have
				suitable replacements:
				<![CDATA[
					<ul>
						<li>QualifiedDateParam has been removed, but DateParam may be used instead</li>
						<li>PathSpecification has been removedm but Include may be used instead</li>
					</ul>
				]]>
			</action>
			<action type="fix" issue="345">
				ResponseValidatingInterceptor threw an InternalErrorException (HTTP 500) for operations
				that do not return any content (e.g. delete). Thanks to Mohammad Jafari for reporting!
			</action>
			<action type="fix" issue="342">
				REST server now throws an HTTP 400 instead of an HTTP 500 if an operation which takes
				a FHIR resource in the request body (e.g. create, update) contains invalid content that
				the parser is unable to parse. Thanks to Jim Steel for the suggestion!				
			</action>
			<action type="add">
				Deprecate fluent client search operations without an explicit declaration of the
				bundle type being used. This also means that in a client 
				<![CDATA[<code>.search()</code>]]>
				operation, the
				<![CDATA[<code>.returnBundle(Bundle.class)</code>]]>
				needs to be the last statement before
				<![CDATA[<code>.execute()</code>]]>
			</action>
			<action type="add" issue="346">
				Server now respects the parameter <![CDATA[<code>_format=application/xml+fhir"</code>]]>
				which is technically invalid since the + should be escaped, but is likely to be used. Also,
				a parameter of <![CDATA[<code>_format=html</code>]]> can now be used, which 
				forces SyntaxHighlightingInterceptor to use HTML even
				if the headers wouldn't otherwise trigger it.
				Thanks to Jim Steel for reporting!
			</action>
			<action type="fix">
				Improve performance when parsing large bundles by fixing a loop over all of the
				entries inthe bundle to stitch together cross-references, which was happening once
				per entry instead of once overall. Thanks to Erick on the HAPI FHIR Google Group for
				noticing that this was an issue!
			</action>
			<action type="remove">
				JSON parser no longer allows the resource ID to be specified in an element called "_id"
				(the correct one is "id"). Previously _id was allowed because some early FHIR examples
				used that form, but this was never actually valid so it is now being removed.
			</action>
			<action type="add">
				JPA server now allows "forced IDs" (ids containing non-numeric, client assigned IDs)
				to use the same logical ID part on different resource types. E.g. A server may now have
				both Patient/foo and Obervation/foo on the same server.<![CDATA[<br/><br/>]]>
				Note that existing databases will need to modify index "IDX_FORCEDID" as
				it is no longer unique, and perform a reindexing pass.
			</action>
			<action type="fix" issue="350">
				When serializing/encoding custom types which replace exsting choice fields by
				fixing the choice to a single type, the parser would forget that the
				field was a choice and would use the wrong name (e.g. "abatement" instead of
				"abatementDateType"). Thanks to Yaroslav Kovbas for reporting and
				providing a unit test! 
			</action>
			<action type="fix">
				JPA server transactions sometimes created an incorrect resource reference
				if a resource being saved contained references that had a display value but
				not an actual reference. Thanks to David Hay for reporting!
			</action>
			<action type="add" issue="352">
				When performing a REST Client create or update with
				<![CDATA[<code>Prefer: return=representation</code>]]> set,
				if the server does not honour the Prefer header, the client
				will automatically fetch the resource before returning. Thanks
				to Ewout Kramer for the idea!  
			</action>
			<action type="add" issue="354">
				DSTU3 structures now have 
				<![CDATA[<code>setFoo(List)</code>]]>
				and 
				<![CDATA[<code>setGetFooFirstRep()</code>]]>
				methods, bringing them back to parity with the HAPI
				DSTU2 structures. Thanks to Rahul Somasunderam and
				Claude Nanjo for the suggestions! 
			</action>
			<action type="add">
				JPA server has now been refactored to use the
				new FluentPath search parameter definitions
				for DSTU3 resources.
			</action>
			<action type="add">
				RequestValidatingInterceptor and ResponseValidatingInterceptor
				both have new method <![CDATA[<code>setIgnoreValidatorExceptions</code>]]>
				which causes validator exceptions to be ignored, rather than causing
				processing to be aborted.
			</action>
			<action type="add">
				LoggingInterceptor on server has a new parameter 
				<![CDATA[<code>${requestBodyFhir}</code>]]> which logs the entire request body.
			</action>
			<action type="add" issue="355">
				JAX-RS server module now supports DSTU3 resources (previously it only supported DSTU2). Thanks
				to Phillip Warner for implementing this, and providing a pull request!
			</action>
			<action type="fix" issue="356">
				Generated conformance statements for DSTU3 servers did not properly reference their
				OperationDefinitions. Thanks
				to Phillip Warner for implementing this, and providing a pull request!
			</action>
			<action type="fix" issue="359">
				Properly handle null arrays when parsing JSON resources. Thanks to Subhro for
				fixing this and providing a pull request!
			</action>
			<action type="fix">
				STU3 validator failed to validate codes where the
				code was a child code within the code system that contained it
				(i.e. not a top level code). Thanks to Jon
				Zammit for reporting!
			</action>
			<action type="fix" issue="361">
				Restore the setType method in the DSTU1 Bundle
				class, as it was accidentally commented out. Thanks
				to GitHub user @Virdulys for the pull request!
			</action>
			<action type="add">
				JPA server now supports composite search parameters
				where the type of the composite parameter is
				a quantity (e.g. Observation:component-code-component-value-quantity)
			</action>
			<action type="remove">
				Remove the Remittance resource from DSTU2
				structures, as it is not a real resource and
				was causing issues with interoperability
				with the .NET client.
			</action>
			<action type="fix">
				CLI tool cache feature (-c) for upload-example task sometimes failed
				to write cache file and exited with an exception.
			</action>
			<action type="fix">
				Fix error message in web testing UI when loading pages in a search
				result for STU3 endpoints.
			</action>
			<action type="fix">
				When encoding JSON resource, the parser will now always
				ensure that XHTML narrative content has an 
				XHTML namespace declaration on the first
				DIV tag. This was preventing validation for
				some resources using the official validator
				rules.
			</action>
			<action type="fix">
				Server failed to invoke operations when the name
				was escaped (%24execute instead of $execute). 
				Thanks to Michael Lawley for reporting!
			</action>
			<action type="fix">
				JPA server transactions containing a bundle that has multiple entries
				trying to delete the same resource caused a 500 internal error
			</action>
			<action type="fix">
				JPA module failed to index search parameters that mapped to a Timing datatype,
				e.g. CarePlan:activitydate
			</action>
			<action type="add">
				Add a new option to the CLI run-server command called <![CDATA[<code>--lowmem</code>]]>.
				This option disables some features (e.g. fulltext search) in order to allow the
				server to start in memory-constrained environments (e.g Raspberry Pi)
			</action>
			<action type="add">
				When updating a resource via an update operation on the server, if the ID of the
				resource is not present in the resource body but is present on the URL, this will
				now be treated as a warning instead of as a failure in order to be a bit more
				tolerant of errors. If the ID is present in the body but does not agree with the 
				ID in the URL this remains an error.
			</action>
			<action type="fix">
				Server / JPA server date range search params (e.g. Encounter:date) now treat
				a single date with no comparator (or the eq comparator) as requiring that the
				value be completely contained by the range specified. Thanks to Chris Moesel
				for the suggestion.
			</action>
			<action type="fix">
				In server, if a parameter was annotated with the <![CDATA[@Count]]> annotation, the
				count would not appear in the self/prev/next links and would not actually be applied
				to the search results by the server. Thanks to Jim Steele for letting us know!
			</action>
			<action type="fix">
				Conditional update on server failed to process if the conditional URL did not have any
				search parameters that did not start with an underscore. E.g. "Patient?_id=1" failed
				even though this is a valid conditional reference.
			</action>
			<action type="add" issue="363">
				JPA server can now be configured to allow external references (i.e. references that
				point to resources on other servers). See 
				<![CDATA[<a href="./doc_jpa.html">JPA Documentation</a>]]> for information on
				how to use this. Thanks to Naminder Soorma for the suggestion! 
			</action>
			<action type="fix" issue="366">
				When posting a resource to a server that contains an invalid value in a boolean field
				(e.g. Patient with an active value of "1") the server should return an HTTP 400, not
				an HTTP 500. Thanks to Jim Steel for reporting!
			</action>
			<action type="fix" issue="364">
				Enable parsers to parse and serialize custom resources that contain custom datatypes.
				An example has been added which shows how to do this
				<![CDATA[<a href="./doc_custom_structures.html">here</a>]]>
			</action>
			<action type="fix">
				JSON parser was incorrectly encoding resource language attribute in JSON as an 
				array instead of a string. Thanks to David Hay for reporting! 
			</action>
			<action type="add" issue="367">
				Sébastien Rivière contributed an excellent pull request which adds a 
				number of enhancements to JAX-RS module:
				<![CDATA[
				<ul>
				<li>Enable the conditional update and delete</li>
				<li>Creation of a bundle provider, and support of the @Transaction</li>
				<li>Bug fix on the exceptions handling as some exceptions throw outside bean context were not intercept.</li>
				<li>Add the possibility to have the stacktrace in the jaxrsException</li>
				</ul>
				]]>
			</action>
			<action type="fix" issue="369">
				FhirTerser.cloneInto method failed to clone correctly if the source 
				had any extensions. Thanks to GitHub user @Virdulys for submitting and
				providing a test case!
			</action>
			<action type="add">
				Update DSTU2 InstanceValidator to latest version from upstream 
			</action>
			<action type="fix">
				Web Testing UI was not able to correctly post an STU3 transaction
			</action>
			<action type="fix">
				DateTime parser incorrectly parsed times where more than 3 digits of
				precision were provided on the seconds after the decimal point
			</action>
			<action type="add">
				Improve error messages when the $validate operation is called but no resource
				is actually supplied to validate
			</action>
			<action type="remove">
				DSTU2+ servers no longer return the Category header, as this has been
				removed from the FHIR specification (and tags are now available in the
				resource body so the header was duplication/wasted bandwidth)
			</action>
			<action type="fix" issue="374">
				Create and Update operations in server did not
				include ETag or Last-Modified headers even though
				the spec says they should. Thanks to Jim Steel for
				reporting!
			</action>
			<action type="fix" issue="371">
				Update STU3 client and server to use the new sort parameter style (param1,-param2,param). Thanks to GitHub user @euz1e4r for
				reporting!
			</action>
			<action type="fix">
				QuantityClientParam#withUnit(String) put the unit into the system part of the
				parameter value
			</action>
			<action type="fix">
				Fluent client searches with date parameters were not correctly using
				new prefix style (e.g. gt) instead of old one (e.g. &gt;) 
			</action>
			<action type="fix" issue="370">
				Some built-in v3 code systems for STU3 resources were missing
				certain codes, which caused false failures when validating
				resources. Thanks to GitHub user @Xoude for reporting!
			</action>
			<action type="fix" issue="365">
				Some methods on DSTU2 model structures have JavaDocs that
				incorrectly claim that the method will not return null when
				in fact it can. Thanks to Rick Riemer for reporting!
			</action>
			<action type="add">
				ResponseHighlightingInterceptor has been modified based on consensus
				on Zulip with Grahame that requests that have a parameter of
				<![CDATA[<code>_format=json</code>]]> or
				<![CDATA[<code>_format=xml</code>]]> will output raw FHIR content
				instead of HTML highlighting the content as they previously did. 
				HTML content can now be forced via the (previously existing)
				<![CDATA[<code>_format=html</code>]]> or via the two newly added
				values
				<![CDATA[<code>_format=html/json</code>]]> and
				<![CDATA[<code>_format=html/xml</code>]]>. Because of this
				change, the custom
				<![CDATA[<code>_raw=true</code>]]> mode has been deprecated and
				will be removed at some point.
			</action>
			<action type="fix" issue="267">
				Operation definitions (e.g. for $everything operation) in the generated
				server conformance statement should not include the $ prefix in the operation
				name or code. Thanks to Dion McMurtrie for reporting!
			</action>
			<action type="fix" issue="378">
				Server generated OperationDefinition resources did not validate
				due to some missing elements (kind, status, etc.).
				Thanks to
				Michael Lawley for reporting!
			</action>
			<action type="fix" issue="379">
				Operations that are defined on multiple resource provider types with
				the same name (e.g. "$everything") are now automatically exposed by the server
				as separate OperationDefinition resources per resource type. Thanks to
				Michael Lawley for reporting!
			</action>
			<action type="fix" issue="380">
				OperationDefinition resources generated automatically by the server for operations
				that are defined within resource/plain providers incorrectly stated that
				the maximum cardinality was "*" for non-collection types with no explicit
				maximum stated, which is not the behaviour that the JavaDoc on the
				<![CDATA[@OperationParam]]> annotation describes. Thanks to Michael Lawley
				for reporting!
			</action>
			<action type="fix">
				Server parameters annotated with 
				<![CDATA[<code>@Since</code>]]>
				or
				<![CDATA[<code>@Count</code>]]>
				which are of a FHIR type such as IntegerDt or DateTimeType will
				now be set to null if the client's URL does not
				contain this parameter. Previously they would be populated
				with an empty instance of the FHIR type, which was inconsistent with
				the way other server parameters worked.
			</action>
			<action type="add">
				Server now supports the _at parameter (including multiple repetitions) 
				for history operation
			</action>
			<!--
			This one actually doesn't seem possible without using a deprecated servlet API
			<action type="fix">
				When throwing UnclassifiedServerException in server methods, the HTTP response
				status line contained the response code specified in the exception, but not the
				response message
			</action>
			-->
			<action type="add">
				AuthorizationInterceptor can now allow or deny requests to extended
				operations (e.g. $everything)
			</action>
			<action type="fix">
				DecimalType used BigDecimal constructor instead of valueOf method to
				create a BigDecimal from a double, resulting in weird floating point
				conversions. Thanks to Craig McClendon for reporting!
			</action>
			<action type="fix" issue="394">
				Remove the depdendency on a method from commons-lang3 3.3 which was
				causing issues on some Android phones which come with an older version
				of this library bundled. Thanks to Paolo Perliti for reporting!
			</action>
			<action type="fix">
				Parser is now better able to handle encoding fields which have been
				populated with a class that extends the expected class
			</action>
			<action type="fix">
				When declaring a child with 
				<![CDATA[<code>order=Child.REPLACE_PARENT</code>]]>
				the serialized form still put the element at the
				end of the resource instead of in the correct
				order
			</action>
			<action type="fix">
				Fix STU3 JPA resource providers to allow validate operation 
				at instance level
			</action>
		</release>
		<release version="1.5" date="2016-04-20">
			<action type="fix" issue="339">
				Security Fix: XML parser was vulnerable to XXE (XML External Entity) 
				processing, which could result in local files on disk being disclosed.
				See <![CDATA[<a href="https://www.owasp.org/index.php/XML_External_Entity_(XXE)_Processing">this page</a>]]>
				for more information.
				Thanks to Jim Steel for reporting!
			</action>
			<action type="add">
				Bump the version of a few dependencies to the
				latest versions (dependent HAPI modules listed in brackets):
				<![CDATA[
					<ul>
						<li>Hibernate (JPA, Web Tester): 5.0.7 -&gt; 5.1.0</li>
						<li>Spring (JPA, Web Tester): 4.2.4 -&gt; 4.2.5</li>
						<li>SLF4j (All): 1.7.14 -&gt; 1.7.21</li>
					</ul>
				]]>
			</action>
			<action type="add">
				Support comments when parsing and encoding both JSON and XML. Comments are retrieved
				and added to the newly created methods 
				IBase#getFormatCommentsPre() and
				IBase#getFormatCommentsPost()
			</action>
			<action type="add" issue="293">
				Added options to the CLI upload-examples command which allow it to cache
				the downloaded content file, or use an arbitrary one. Thanks to Adam Carbone
				for the pull request!
			</action>
			<action type="fix">
				REST search parameters with a prefix/comparator had not been updated to use
				the DSTU2 style prefixes (gt2011-01-10) instead of the DSTU1 style prefixes
				(&gt;2011-01-01). The client has been updated so that it uses the new prefixes
				if the client has a DSTU2+ context. The server has been updated so that it now
				supports both styles.
				<![CDATA[<br/><br/>]]>
				As a part of this change, a new enum called
				<![CDATA[<a href="./apidocs/ca/uhn/fhir/rest/param/ParamPrefixEnum.html">ParamPrefixEnum</a>]]>
				has been introduced. This enum replaces the old 
				<![CDATA[<a href="./apidocs/ca/uhn/fhir/model/dstu/valueset/QuantityCompararatorEnum.html">QuantityCompararatorEnum</a>]]>
				which has a typo in its name and can not represent several new prefixes added since 
				DSTU1.
			</action>
			<action type="add">
				JPA server number and quantity search params now follow the rules for the
				use of precision in search terms outlined in the
				<![CDATA[<a href="https://www.hl7.org/fhir/search.html">search page</a>]]> of the
				FHIR specification. For example, previously a 1% tolerance was applied for
				all searches (10% for approximate search). Now, a tolerance which respects the
				precision of the search term is used (but still 10% for approximate search).
			</action>
			<action type="fix" issue="291">
				Fix a failure starting the REST server if a method returns an untyped List, which
				among other things prevented resource provider added to the server
				as CDI beans in a JBoss enviroment. Thanks to GitHub user fw060 (Fei) for
				reporting and figuring out exactly why this wasn't working!
			</action>
			<action type="add">
				JPA server now supports :above and :below qualifiers on URI search params
			</action>
			<action type="add">
				Add optional support (disabled by default for now) to JPA server to support
				inline references containing search URLs. These URLs will be resolved when
				a resource is being created/updated and replaced with the single matching
				resource. This is being used as a part of the May 2016 Connectathon for
				a testing scenario.
			</action>
			<action type="add">
				The server no longer adds a 
				<![CDATA[<code>WWW-Authenticate</code>]]>
				header to the response if any resource provider code throws an
				<![CDATA[<code>AuthenticationException</code>]]>. This header is 
				used for interactive authentication, which isn't generally 
				appropriate for FHIR. We added code to add this header a long time
				ago for testing purposes and it never got removed. Please let us
				know if you need the ability to add this header automatically. Thanks
				to Lars Kristian Roland for pointing this out.
			</action>
			<action type="fix">
				In the client, the create/update operations on a Binary resource 
				(which use the raw binary's content type as opposed to the FHIR
				content type) were not including any request headers (Content-Type, 
				User-Agent, etc.) Thanks to Peter Van Houte of Agfa Healthcare for
				reporting!
			</action>
			<action type="fix">
				Handling of Binary resources containing embedded FHIR resources for
				create/update/etc operations has been corrected per the FHIR rules
				outlined at
				<![CDATA[<a href="http://hl7.org/fhir/binary.html">Binary Resource</a>]]>
				in both the client and server. 
				<![CDATA[<br/><br/>]]>
				Essentially, if the Binary contains something
				that isn't FHIR (e.g. an image with an image content-type) the
				client will send the raw data with the image content type to the server. The
				server will place the content type and raw data into a Binary resource instance
				and pass those to the resource provider. This part was already correct previous
				to 1.5. 
				<![CDATA[<br/><br/>]]>
				On the other hand, if the Binary contains a FHIR content type, the Binary
				is now sent by the client to the server as a Binary resource with a FHIR content-type,
				and the embedded FHIR content is contained in the appropriate fields. The server
				will pass this &quot;outer&quot; Binary resource to the resource provider code. 
			</action>
			<action type="add">
				The RequestDetails and ActionRequestDetails objects which are passed to 
				server interceptor methods and may also be used as server provider method
				arguments now has a new method 
				<![CDATA[
				<code>Map&lt;String, String&gt; getUserData()</code>
				]]>
				which can be used to pass data and objects between interceptor methods to
				to providers. This can be useful, for instance, if an authorization
				interceptor wants to pass the logged in user's details to other parts
				of the server.
			</action>
			<action type="fix" issue="297">
				<![CDATA[When <code>IServerInterceptor#incomingRequestPreHandled()</code> is called 
				for a <code>@Validate</code> method, the resource was not populated in the
				<code>ActionRequestDetails</code> argument. Thanks to Ravi Kuchi for reporting!	
				]]>
			</action>
			<action type="fix" issue="298">
				<![CDATA[
					Request to server at <code>[baseUrl]/metadata</code> with an HTTP method
					other than GET (e.g. POST, PUT) should result in an HTTP 405. Thanks to 
					Michael Lawley for reporting! 
				]]>
			</action>
			<action type="fix" issue="302">
				Fix a server exception when trying to automatically add the profile tag
				to a resource which already has one or more profiles set. Thanks to
				Magnus Vinther for reporting!
			</action>
			<action type="fix" issue="296">
				QuantityParam parameters being used in the RESTful server were ignoring
				the 
				<![CDATA[<code>:missing</code>]]> 
				qualifier. Thanks to Alexander Takacs for reporting!
			</action>
			<action type="fix" issue="299">
				Annotation client failed with an exception if the response contained
				extensions on fields in the resonse Bundle (e.g. Bundle.entry.search).
				Thanks to GitHub user am202 for reporting! 
			</action>
			<action type="fix" issue="274">
				Primitive elements with no value but an extension were sometimes not
				encoded correctly in XML, and sometimes not parsed correctly in JSON.
				Thanks to Bill de Beaubien for reporting!
			</action>
			<action type="fix" issue="280">
				The Web Testing UI has long had an issue where if you click on a button which 
				navigates to a new page (e.g. search, read, etc) and then click the back button
				to return to the original page, the button you clicked remains disabled and can't
				be clicked again (on Firefox and Safari). This is now fixed. Unfortunately the fix means that the
				buttom will no longer show a "loading" spinner, but there doesn't seem to 
				be another way of fixing this. Thanks to Mark Scrimshire for reporting! 
			</action>
			<action type="fix">
				Extensions found while parsing an object that doesn't support extensions are now
				reported using the IParserErrorHandler framework in the same way that
				other similar errors are handled. This allows the parser to be more lenient
				when needed.
			</action>
			<action type="add" issue="304">
				Improve error message if incorrect type is placed in a list field in the data model. Java
				uses generics to prevent this at compile time, but if someone is in an environment without 
				generics this helps improve the error message at runtime. Thanks to Hugo Soares for
				suggesting.
			</action>
			<action type="fix" issue="308">
				Prevent an unneeded warning when parsing a resource containing
				a declared extension. Thanks to Matt Blanchette for reporting!
			</action>
			<action type="fix">
				Web Tester UI did not invoke VRead even if a version ID was specified. Thanks
				to Poseidon for reporting!
			</action>
			<action type="add">
				Per discussion on the FHIR implementer chat, the JPA server no
				longer includes _revinclude matches in the Bundle.total count, or the
				page size limit.
			</action>
			<action type="add">
				JPA server now persists search results to the database in a new table where they 
				can be temporaily preserved. This makes the JPA server much more scalable, since it
				no longer needs to store large lists of pages in memory between search invocations.
				<![CDATA[<br/><br/>]]>
				Old searches are deleted after an hour by default, but this can be changed
				via a setting in the DaoConfig.
			</action>
			<action type="add">
				JPA servers' resource version history mechanism 
				has been adjusted so that the history table
				keeps a record of all versions including the
				current version. This has the very helpful
				side effect that history no longer needs to be
				paged into memory as a complete set. Previously
				history had a hard limit of only being able to 
				page the most recent 20000 entries. Now it has
				no limit.
			</action>
			<action type="fix">
				JPA server returned the wrong Bundle.type value (COLLECTION, should be SEARCHSET)
				for $everything operation responses. Thanks to Sonali Somase for reporting!				
			</action>
			<action type="fix" issue="305">
				REST and JPA server should reject update requests where the resource body does not
				contain an ID, or contains an ID which does not match the URL. Previously these
				were accepted (the URL ID was trusted) which is incorrect according to the
				FHIR specification. Thanks to GitHub user ametke for reporting!
				<![CDATA[<br/><br/>]]>
				As a part of this change, server error messages were also improved for
				requests where the URL does not contain an ID but needs to (e.g. for
				an update) or contains an ID but shouldn't (e.g. for a create)				
			</action>
			<action type="fix">
				When fields of type BoundCodeDt (e.g. Patient.gender)
				are serialized and deserialized using Java's native
				object serialization, the enum binder was not
				serialized too. This meant that values for the
				field in the deserialized object could not be
				modified. Thanks to Thomas Andersen for reporting!
			</action>
			<action type="fix" issue="313">
				REST Server responded to HTTP OPTIONS requests with 
				any URI as being a request for the server's
				Conformance statement. This is incorrect, as only
				a request for <![CDATA[<code>OPTIONS [base url]</code>]]> should be treated as such. Thanks to Michael Lawley for reporting!
			</action>
			<action type="fix">
				REST annotation style client was not able to handle extended operations
				($foo) where the response from the server was a raw resource instead
				of a Parameters resource. Thanks to Andrew Michael Martin for reporting!
			</action>
			<action type="add">
				JPA server applies _lastUpdated filter inline with other searches wherever possible
				instead of applying this filter as a second query against the results of the 
				first query. This should improve performance when searching against large
				datasets.
			</action>
			<action type="add">
				Parsers have new method 
				<![CDATA[<code>setDontEncodeElements</code>]]>
				which can be used to force the parser to not encode certain elements
				in a resource when serializing. For example this can be used to omit
				sensitive data or skip the resource metadata.
			</action>
			<action type="add">
				JPA server database design has been adjusted
				so that different tables use different sequences
				to generate their indexes, resulting in more sequential
				resource IDs being assigned by the server
			</action>
			<action type="fix">
				Server now correctly serves up Binary resources
				using their native content type (instead of as a
				FHIR resource) if the request contains an accept
				header containing "application/xml" as some browsers
				do.
			</action>
			<action type="add">
				DSTU2 resources now have a 
				<![CDATA[<code>getMeta()</code>]]> method which returns a
				modifiable view of the resource metadata for convenience. This
				matches the equivalent method in the DSTU3 structures.
			</action>
			<action type="add" issue="315">
				Add a new method to FhirContext called
				<![CDATA[
				<code><a href="./apidocs/ca/uhn/fhir/context/FhirContext.html#setDefaultTypeForProfile-java.lang.String-java.lang.Class-">setDefaultTypeForProfile</a></code>
				]]>
				which can be used to specify that when recources are received which declare
				support for specific profiles, a specific custom structures should be used 
				instead of the default. For example, if you have created a custom Observation
				class for a specific profile, you could use this method to cause your custom
				type to be used by the parser for resources in a search bundle you receive.
				<![CDATA[
				<br/><br/>
				See the documentation page on
				<a href="./doc_extensions.html">Profiles and Extensions</a>
				for more information.
				]]>
			</action>
			<action type="fix" issue="315">
				Parsing/Encoding a custom resource type which extends a
				base type sometimes caused the FhirContext to treat all future
				parses of the same resource as using the custom type even when
				this was not wanted.
				<![CDATA[<br/><br/>]]>
				Custom structures may now be explicitly declared by profile
				using the
				<![CDATA[
				<code><a href="./apidocs/ca/uhn/fhir/context/FhirContext.html#setDefaultTypeForProfile-java.lang.String-java.lang.Class-">setDefaultTypeForProfile</a></code>
				]]>
				method.
				<![CDATA[<br/><br/>]]>
				This issue was discovered and fixed as a part of the implementation of issue #315.
			</action>
			<action type="add" issue="321">
				Set up the tinder plugin to work as an ant task
				as well as a Maven plugin, and to use external
				sources. Thanks to Bill Denton for the pull
				request!
			</action>
			<action type="fix">
				JPA server now allows searching by token
				parameter using a system only and no code,
				giving a search for any tokens which match
				the given token with any code. Previously the
				expected behaviour for this search 
				was not clear in the spec and HAPI had different
				behaviour from the other reference servers.
			</action>
			<action type="add">
				Introduce a JAX-RS client provider which can be used instead of the
				default Apache HTTP Client provider to provide low level HTTP
				services to HAPI's REST client. See
				<![CDATA[<a href="./doc_rest_client_alternate_provider.html">JAX-RS &amp; Alternate HTTP Client Providers</a>]]>
				for more information.
				<![CDATA[<br/><br/>]]>
				This is useful in cases where you have other non-FHIR REST clients
				using a JAX-RS provider and want to take advantage of the
				rest of the framework. 
				<![CDATA[<br/><br/>]]>
				Thanks to Peter Van Houte from Agfa for the amazing work!
			</action>
			<action type="fix" issue="312">
				Parser failed with a NPE while encoding resources if the
				resource contained a null extension. Thanks to 
				steve1medix for reporting!
			</action>
			<action type="fix" issue="320">
				In generated model classes (DSTU1/2) don't
				use BoundCodeDt and BoundCodeableConceptDt for
				coded fields which use example bindings. Thanks
				to GitHub user Ricq for reporting!
			</action>
			<action type="add">
				<![CDATA[
				Operations methods defined using 
				<code>@Operation</code> will now infer the maximum number of repetitions
				of their parameters by the type of the parameter. Previously if
				a default <code>max()</code> value was not specified in the
				<code>@OperationParam</code> annotation on a parameter, the maximum
				was assumed to be 1. Now, if a max value is not explicitly specified 
				and the type of the parameter is a basic type (e.g. <code>StringDt</code>) the
				max will be 1. If the parameter is a collection type (e.g. <code>List&lt;StringDt&gt;</code>)
				the max will be *
				]]>
			</action>
			<action type="add" issue="317">
				<![CDATA[
				Operation methods defined using
				<code>@Operation</code>
				may now use search parameter types, such as 
				<code>TokenParam</code> and
				<code>TokenAndListParam</code> as values. Thanks to 
				Christian Ohr for reporting!
				]]>
			</action>
			<action type="add">
				Add databases indexes to JPA module search index tables
				for the RES_ID column on each. This should help
				performance when searching over large datasets.
				Thanks to Emmanuel Duviviers for the suggestion!
			</action>
			<action type="fix">
				DateTimeType should fail to parse 1974-12-25+10:00 as this is not
				a valid time in FHIR. Thanks to Grahame Grieve for reporting!
			</action>
			<action type="fix">
				When parsing a Bundle resource, if the Bundle.entry.request.url contains a UUID
				but the resource body has no ID, the Resource.id will be populated with the ID from the
				Bundle.entry.request.url. This is helpful when round tripping Bundles containing
				UUIDs.
			</action>
			<action type="fix">
				When parsing a DSTU3 bundle, references between resources did not have
				the actual resource instance populated into the reference if the
				IDs matched as they did in DSTU1/2.
			</action>
			<action type="fix" issue="326">
				Contained resource references on DSTU3
				resources were not serialized correctly when
				using the Json Parser. Thanks to GitHub user
				@fw060 for reporting and supplying a patch
				which corrects the issue!
			</action>
			<action type="fix" issue="325">
				DSTU3 model classes equalsShallow and equalsDeep both did not work
				correctly if a field was null in one object, but contained an empty
				object in the other (e.g. a StringType with no actual value in it). These
				two should be considered equal, since they would produce the exact same
				wire format.<![CDATA[<br/><br/>]]>
				Thanks to GitHub user @ipropper for reporting and providing
				a test case!
			</action>
			<action type="add">
				JPA server now supports searching for <![CDATA[<code>_tag:not=[tag]</code>]]>
				which enables finding resources that to not have a given tag/profile/security tag.
				Thanks to Lars Kristian Roland for the suggestion!
			</action>
			<action type="fix">
				Extensions containing resource references did not get encoded correctly
				some of the time. Thanks to Poseidon for reporting!
			</action>
			<action type="fix">
				Parsers (both XML and JSON) encoded the first few elements of DSTU3 structures in the wrong order:
				Extensions were placed before any other content, which is incorrect (several
				elements come first: meta, text, etc.)
			</action>
			<action type="fix">
				In server implementations, the Bundle.entry.fullUrl was not getting correctly
				populated on Hl7OrgDstu2 servers. Thanks to Christian Ohr for reporting!
			</action>
			<action type="fix" issue="335">
				Ensure that element IDs within resources (i.e. IDs on elements other than the
				resource itself) get serialized and parsed correctly. Previously, these didn't get
				serialized in a bunch of circumstances. Thanks to Vadim Peretokin for reporting
				and providing test cases!
			</action>
			<action type="add">
				Improve CLI error message if the tool can't bind to the requested port. Thanks
				to Claude Nanjo for the suggestion!
			</action>
			<action type="fix">
				Server param of <![CDATA[<code>_summary=text</code>]]> did not
				include mandatory elements in return as well as
				the text element, even though the FHIR specification
				required it.
			</action>
			<action type="fix">
				Remove invalid resource type "Documentation" from DSTU2
				structures.
			</action>
			<action type="fix">
				JPA server did not respect target types for search parameters. E.g. Appointment:patient has
				a path of "Appointment.participant.actor" and a target type of "Patient". The search path
				was being correctly handled, but the target type was being ignored.
			</action>
			<action type="add">
				RestfulServer now manually parses URL parameters instead of relying on the container's
				parsed parameters. This is useful because many Java servlet containers (e.g. Tomcat, Glassfish)
				default to ISO-8859-1 encoding for URLs insetad of the UTF-8 encoding specified by
				FHIR.
			</action>
			<action type="add">
				ResponseHighlightingInterceptor now doesn't highlight if the request
				has an Origin header, since this probably denotes an AJAX request.
			</action>
		</release>
		<release version="1.4" date="2016-02-04">
			<action type="add">
				Bump the version of a few dependencies to the
				latest versions (dependent HAPI modules listed in brackets):
				<![CDATA[
					<ul>
						<li>Hibernate (JPA, Web Tester): 5.0.3 -&gt; 5.0.7</li>
						<li>Springframework (JPA, Web Tester): 4.2.2 -&gt; 4.2.4</li>
						<li>Phloc-Commons (Schematron Validator): 4.3.6 -&gt; 4.4.4</li>
						<li>Apache httpclient (Client): 4.4 -&gt; 4.5.1</li>
						<li>Apache httpcore (Client): 4.4 -&gt; 4.4.4</li>
						<li>SLF4j (All): 1.7.13 -&gt; 1.7.14</li>
					</ul>
				]]>
			</action>
			<action type="fix">
				Remove a dependency on a Java 1.7 class 
				(ReflectiveOperationException) in several spots in the 
				codebase. This dependency was accidentally introduced in
				1.3, and animal-sniffer-plugin failed to detect it (sigh).
			</action>
			<action type="add">
				Add two new server interceptors: 
				<![CDATA[
				<a href="./apidocs/ca/uhn/fhir/rest/server/interceptor/RequestValidatingInterceptor.html">RequestValidatingInterceptor</a> 
				and 
				<a href="./apidocs/ca/uhn/fhir/rest/server/interceptor/ResponseValidatingInterceptor.html">ResponseValidatingInterceptor</a>
				]]>
				which can be used to validate incoming requests or outgoing responses using the standard FHIR validation
				tools. See the 
				<![CDATA[
				<a href="./doc_rest_server_interceptor.html#RequestResponse_Validation">Server Validation Page</a>
				]]>
				for examples of how to use these interceptors. These intereptors have both
				been enabled on the
				<![CDATA[
				<a href="http://fhirtest.uhn.ca">public test page</a>.
				]]>
			</action>
			<action type="fix" issue="259">
				Make IBoundCodeableConcept and IValueSetEnumBinder serializable,
				fixing an issue when trying to serialize model classes containing
				bound codes. Thanks to Nick Peterson for the Pull Request!
			</action>
			<action type="add" issue="251">
				Introduce a JAX-RS version of the REST server, which can be used
				to deploy the same resource provider implementations which work
				on the existing REST server into a JAX-RS (e.g. Jersey) environment.
				Thanks to Peter Van Houte from Agfa for the amazing work!
			</action>
			<action type="add">
				CLI now supports writing to file:// URL for 'upload-examples' command
			</action>
			<action type="add">
				GZipped content is now supported for client-to-server uploads (create, update, transaction, etc.).
				The server will not automatically detect compressed incoming content and decompress it (this can be
				disabled using a RestfulServer configuration setting). A new client interceptor has been added
				which compresses outgoing content from the client.
			</action>
			<action type="fix">
				JPA server transaction attempted to validate resources twice each,
				with one of these times being before anything had been committed to the
				database. This meant that if a transaction contained both a Questionnaire
				and a QuestionnaireResponse, it would fail because the QuestionnaireResponse
				validator wouldn't be able to find the questionnaire. This is now corrected.
			</action>
			<action type="add">
				Add a new method to the generic/fluent client for searching: 
				<![CDATA[<code>.count(int)</code><br/>]]>
				This replaces the existing ".limitTo(int)" method which has
				now been deprocated because it was badly named and undocumented.
			</action>
			<action type="add">
				Profile validator has been configured to allow extensions even if they
				aren't explicitly declared in the profile.
			</action>
			<action type="add" issue="265">
				Add a constraint that the Maven build will only run in JDK 8+. HAPI
				remains committed to supporting JDK 6+ in the compiled library, but these
				days it can only be built using JDK 8. Thanks to joelsch for the PR!
			</action>
			<action type="fix">
				When serializing a value[x] field, if the value type was a profiled type (e.g. markdown is a 
				profile of string) HAPI 1.3 would use the base type in the element name, e.g.
				valueString instead of valueMarkdown. After discussion with Grahame, this appears to
				be incorrect behaviour so it has been fixed.
			</action>
			<action type="add" issue="240">
				Support target parameter type in _include / _revinclude values, e.g.
				_include=Patient:careProvider:Organization. Thanks to Joe Portner
				for reporting!
			</action>
			<action type="add">
				Use ResponseHighlighterInterceptor in the hapi-fhir-jpaserver-example
				project to provide nice syntax highlighting. Thanks to Rob Hausam for
				noting that this wasn't there.
			</action>
			<action type="add">
				Introduce custom @CoverageIgnore annotation to hapi-fhir-base in order to 
				remove dependency on cobertura during build and in runtime.
			</action>
			<action type="fix">
				Server-generated conformance statements incorrectly used /Profile/ instead
				of /StructureDefinition/ in URL links to structures.
			</action>
			<action type="add">
				JsonParser has been changed so that when serializing numbers it will use
				plain format (0.001) instead of scientific format (1e-3). The latter is
				valid JSON, and the parser will still correctly parse either format (all
				clients should be prepared to) but this change makes serialized
				resources appear more consistent between XML and JSON. As a result of this
				change, trailing zeros will now be preserved when serializing as well.
			</action>
			<action type="add" issue="278">
				Add DSTU3 example to hapi-fhir-jpaserver-example. Thanks to Karl 
				Davis for the Pull Request!
			</action>
			<action type="add">
				RestfulServer#setUseBrowserFriendlyContentTypes has been deprecated and its
				functionality removed. The intention of this feature was that if it 
				detected a request coming in from a browser, it would serve up JSON/XML 
				using content types that caused the browsers to pretty print. But 
				each browser has different rules for when to pretty print, and 
				after we wrote that feature both Chrome and FF changed their rules to break it anyhow.
				ResponseHighlightingInterceptor provides a better implementation of
				this functionality and should be used instead.
			</action>
			<action type="remove">
				Narrative generator framework has removed the
				ability to generate resource titles. This
				functionality was only useful for DSTU1
				implementations and wasn't compatible
				with coming changes to that API.
			</action>
			<action type="fix" issue="283">
				Remove dependency on Servlet-API 3.0+ by using methods available in 2.5 where possible.
				Note that we continue to use Servlet-API 3.0+ features in some parts of the JPA API, so
				running in an old serlvet container should be tested well before use. Thanks to Bill Denton
				for reporting!
			</action>
			<action type="add" issue="288">
				Add new methods to RestfulClientFactory allowing you to configure the size of the
				client pool used by Apache HttpClient. Thanks to Matt Blanchette for the pull
				request!
			</action>
			<action type="add">
				Add support for new modifier types on Token search params in Server and 
				annotation client.
			</action>
			<action type="fix" issue="286">
				Server conformance statement should include search parameter chains if the
				chains are explicitly defined via @Search(whitelist={....}). Thanks to lcamilo15
				for reporting!
			</action>
			<action type="fix">
				Remove afterPropertiesSet() call in Java config for JPA
				server's EntityManagerFactory. This doesn't need to be called
				manually, the the manual call led to a warning about
				the EntityManager being created twice.
			</action>
			<action type="add" issue="289">
				Allow server to correctly figure out it's own address even if the container provides
				a Servlet Context Path which does not include the root. Thanks to Petro Mykhaylyshyn
				for the pull request!
			</action>
		</release>
		<release version="1.3" date="2015-11-14">
			<action type="add">
				Bump the version of a few dependencies to the
				latest versions (dependent HAPI modules listed in brackets):
				<![CDATA[
					<ul>
						<li>Commons-lang3 (Core): 3.3.2 -&gt; 3.4</li>
						<li>Logback (Core): 1.1.2 -&gt; 1.1.3</li>
						<li>SLF4j (Core): 1.7.102 -&gt; 1.7.12</li>
						<li>Springframework (JPA, Web Tester): 4.1.5 -&gt; 4.2.2</li>
						<li>Hibernate (JPA, Web Tester): 4.2.17 -&gt; 5."</li>
						<li>Hibernate Validator (JPA, Web Tester): 5.2.1 -&gt; 5.2.2</li>
						<li>Derby (JPA, CLI, Public Server): 10.11.1.1 -&gt; 10.12.1.1 </li>
						<li>Jetty (JPA, CLI, Public Server): 9.2.6.v20141205 -&gt; 9.3.4.v20151007 </li>
					</ul>
				]]>
			</action>
			<action type="add">
				JPA and Tester Overlay now use Spring Java config files instead
				of the older XML config files. All example projects have been updated. 
			</action>
			<action type="add">
				JPA server removes duplicate resource index entries before storing them 
				(e.g. if a patient has the same name twice, only one index entry is created
				for that name)
			</action>
			<action type="fix">
				JPA server did not correctly index search parameters of type "reference" where the
				path had multiple entries (i.e. "Resource.path1 | Resource.path2")
			</action>
			<action type="fix">
				JPA server _history operations (server, type, instance) not correctly set the
				Bundle.entry.request.method to POST or PUT for create and updates of the resource.
			</action>
			<action type="add" issue="225">
				Support AND/OR on _id search parameter in JPA
			</action>
			<action type="fix">
				Constructor for DateRanfeParam which dates in two DateParam instances was ignoring 
				comparators on the DateParam.
			</action>
			<action type="fix">
				In JSON parsing, finding an object where an array was expected led to an unhelpful
				error message. Thanks to Avinash Shanbhag for reporting!
			</action>
			<action type="add">
				JPA server gave an unhelpful error message if $meta-add or $meta-delete were called
				with no meta elements in the input Parameters
			</action>
			<action type="fix">
				Narrative generator did not include OperationOutcome.issue.diagnostics in the
				generated narrative.
			</action>
			<action type="add" issue="250">
				Clients (generic and annotation) did not populate the Accept header on outgoing
				requests. This is now populated to indicate that the client supports both XML and
				JSON unless the user has explicitly requested one or the other (in which case the
				appropriate type only will be send in the accept header). Thanks to
				Avinash Shanbhag for reporting!
			</action>
			<action type="add">
				QuestionnaireResponse validator now allows responses to questions of
				type OPENCHOICE to be of type 'string'
			</action>
			<action type="fix" issue="227">
				JPA server should reject resources with a reference that points to an incorrectly typed
				resource (e.g. points to Patient/123 but resource 123 is actually an Observation) or points
				to a resource that is not valid in the location it is found in (e.g. points to Patient/123 but
				the field supposed to reference an Organization). Thanks to Bill de Beaubien for reporting!
			</action>
			<action type="fix">
				In server, if a client request is received and it has an Accept header indicating
					 	that it supports both XML and JSON with equal weight, the server's default is used instead of the first entry in the list.
			</action>
			<action type="add">
				JPA server now supports searching with sort by token, quantity,
				number, Uri, and _lastUpdated (previously only string, date, and _id 
				were supported)
			</action>
			<action type="fix">
				Fix issue in JPA where a search with a _lastUpdated filter which matches no results
				would crash if the search also had a _sort
			</action>
			<action type="fix">
				Fix several cases where invalid requests would cause an HTTP 500 instead of
				a more appropriate 400/404 in the JPA server (vread on invalid version,
				delete with no ID, etc.)
			</action>
			<action type="fix">
				Fix narrative generation for DSTU2 Medication resource
			</action>
			<action type="fix">
				Profile validator now works for valuesets which use
				v2 tables
			</action>
			<action type="add">
				JPA server Patient/[id]/$everything operation now supports
				_lastUpdated filtering and _sort'ing of results.
			</action>
			<action type="fix" issue="233">
				Fix parser issue where profiled choice element datatypes (e.g. value[x] where one allowable
				type is Duration, which is a profile of Quantity) get incorrectly encoded using the
				profiled datatype name instead of the base datatype name as required by the FHIR
				spec. Thanks to Nehashri Puttu Lokesh for reporting!
			</action>
			<action type="fix">
				Some generated Enum types in DSTU2 HAPI structures 
				did not have latest valueset definitions applied. Thanks
				to Bill de Beaubien for reporting!
			</action>
			<action type="fix">
				JPA server can now successfully search for tokens pointing at code values
				(values with no explicit system but an implied one, such as Patient.gender)
				even if the system is supplied in the query.
			</action>
			<action type="fix" issue="235">
				Correct issues with Android library. Thanks to 
				Thomas Andersen for the submission!
			</action>
			<action type="fix">
				JPA server incorrectly rejected match URLs
				if they did not contain a question mark. Thanks
				to Bill de Beaubien for reporting!
			</action>
			<action type="fix" issue="234">
				Remove invalid entries in OSGi Manifest. Thanks
				to Alexander Kley for the fix!
			</action>
			<action type="add">
				JPA server now supports $everything on Patient and Encounter types (patient and encounter instance was already supported)
			</action>
			<action type="add">
				Generic client operation invocations now
				have an additional inline method for generating the input
				Parameters using chained method calls instead
				of by passing a Parameters resource in
			</action>
			<action type="fix">
				Parsing an XML resource where the XHTML
				namespace was declared before the beginning
				of the narrative section caused an invalid
				re-encoding when encoding to JSON.
			</action>
			<action type="fix">
				Conditional deletes in JPA did not correctly 
				process if the condition had a chain or a 
				qualifier, e.g. "Patient?organization.name" or
				"Patient.identifier:missing"
			</action>
			<action type="add">
				Generic/fluent client search can now be
				performed using a complete URL supplied
				by user code. Thanks to Simone Heckmann
				pointing out that this was needed!
			</action>
			<action type="add">
				Refactor JPA $everything operations so that
				they perform better
			</action>
			<action type="add">
				Server operation methods can now declare the
				ID optional, via 
				@IdParam(optional=true)
				meaning that the same operation can also be invoked
				at the type level.
			</action>
			<action type="add">
				Make JPA search queries with _lastUpdated parameter a bit more efficient
			</action>
			<action type="add" issue="239">
				Clean up Android project to make it more lightweight and remove a 
				number of unneeded dependencies. Thanks to Thomas Andersen
				for the pull request!
			</action>
			<action type="fix">
				Fix a crash when encoding a Binary resource in JSON encoding
				if the resource has no content-type
			</action>
			<action type="fix">
				JPA server now supports read/history/search in transaction entries
				by calling the actual implementing method in the server (previously
				the call was simulated, which meant that many features did not work)
			</action>
			<action type="fix">
				ResourceReferenceDt#loadResource(IRestfulClient) did not
				use the client's read functionality, so it did not
				handle JSON responses or use interceptors. Thanks to
				JT for reporting!
			</action>
			<action type="add">
				JPA server maximumn length for a URI search parameter has been reduced from
				256 to 255 in order to accomodate MySQL's indexing requirements
			</action>
			<action type="fix" issue="242">
				Server failed to respond correctly to compartment search operations
				if the same provider also contained a read operation. Thanks to GitHub user
				@am202 for reporting!
			</action>
			<action type="fix" issue="245">
				Fix issue in testpage-overlay's new Java configuration where only the first
				configured server actually gets used.
			</action>
			<action type="add">
				Introduce
				<![CDATA[<a href="./apidocs-jpaserver/ca/uhn/fhir/jpa/dao/IJpaServerInterceptor.html">IJpaServerInterceptor</a>]]>
				interceptors for JPA server which can be used for more fine grained operations.
			</action>
			<action type="fix" issue="241">
				Parser (XML and JSON) shouldn't encode an ID tag in resources
				which are part of a bundle when the resource has a UUID/OID
				ID.
			</action>
			<action type="add">
				Add ability for a server REST resource provider @Search method
				to declare that it should allow even parameters it doesn't 
				understand.
			</action>
			<action type="fix" issue="247">
				Correctly set the Bundle.type value on all pages of a search result in
				the server, and correcltly set the same value in JPA server $everything
				results.
			</action>
			<action type="add">
				JPA $everything operations now support new parameters _content 
				and _text, which work the same way as the same parameters on a 
				search. This is experimental, since it is not a part of the core
				FHIR specification.
			</action>
			<action type="add" issue="250">
				Process "Accept: text/xml" and "Accept: text/json" headers was
				wanting the equivalent FHIR encoding styles. These are not 
				correct, but the intention is clear so we will honour them
				just to be helpful.
			</action>
			<action type="fix">
				Generated Enum types for some ValueSets did not include all
				codes (specifically, ValueSets which defined concepts containing
				child concepts did not result in Enum values for the child concepts)
			</action>
			<action type="fix" issue="253">
				In the JPA server, order of transaction processing should be 
				DELETE, POST, PUT, GET, and the order should not matter
				within entries with the same verb. Thanks to Bill de Beaubien
				for reporting!
			</action>
			<action type="add" issue="254">
				Add the ability to wire JPA conformance providers
				using Spring (basically, add default constructors
				and setters to the conformance providers). Thanks
				to C. Mike Bylund for the pull request!
			</action>
		</release>
		<release version="1.2" date="2015-09-18">
			<action type="add">
				JPA server now validates QuestionnaireAnswers for conformance to their respective Questionnaire
				if one is declared.
			</action>
			<action type="add">
				SyntaxHighlightingInterceptor now also highlights OperationOutcome responses for errors/exceptions.
			</action>
			<action type="fix" issue="126">
				Model classes do not use BoundCodeableConcept for example bindings that do not
				actually point to any codes (e.g. Observation.interpretation). Thanks
				to GitHub user @steve1medix for reporting!
			</action>
			<action type="add">
				Server now exports operations as separate resources instead of as contained resources
				within Conformance
			</action>
			<action type="add">
				Add new operation $get-resource-counts which will replace the resource
				count extensions exported in the Conformance statement by the JPA
				server.
			</action>
			<action type="fix" issue="198">
				JPA server sorting often returned unexpected orders when multiple
				indexes of the same type were found on the same resource (e.g. multiple string indexed fields). Thanks to Travis Cummings for reporting!
			</action>
			<action type="add">
				Add another method to IServerInterceptor which converts an exception generated on the server
				into a BaseServerResponseException. This is useful so that servers using ResponseHighlighterInterceptor
				will highlight exceptions even if they aren't created with an OperationOutcome.
			</action>
			<action type="fix" issue="158">
				XmlParser and JsonParser in DSTU2 mode should not encode empty
				tags in resource. Thanks to Bill De Beaubien for reporting!
			</action>
			<action>
				OperationDefinitions generated by server did not properly document
				their return parameters or the type of their input parameters.
			</action>
			<action>
				Operations in server generated conformance statement should only
				appear once per name, since the name needs to be unique.
			</action>
			<action>
				Resources and datatypes are now serializable. This is an
				experimental feature which hasn't yet been extensively tested. Please test and give us your feedback!
			</action>
			<action type="add">
				Switch REST server to using HttpServletRequest#getContextPath() to get
				the servlet's context path. This means that the server should behave more
				predictably, and should work in servlet 2.4 environments. Thanks to 
				Ken Zeisset for the suggestion!
			</action>
			<action type="add" issue="200">
				Vagrant environment now has an apt recipt to ensure that
				package lists are up to date. Thanks to GitHub user
				Brian S. Corbin (@corbinbs) for thr contribution!
			</action>
			<action type="add">
				JPA server and generic client now both support the _tag search parameter
			</action>
			<action type="add">
				Add support for BATCH mode to JPA server transaction operation
			</action>
			<action type="fix" issue="192">
				Server was not correctly unescaping URL parameter values with
				a trailing comma or an escaped backslash. Thanks to GitHub user
				@SherryH for all of her help in diagnosing this issue!
			</action>
			<action type="fix">
				Avoid crash when parsing if an invalid child element is found in 
				a resource reference.
			</action>
			<action type="add">
				Create new android specialty libraries for DSTU1 and DSTU2
			</action>
			<action type="fix">
				Throwing a server exception (e.g. AuthenticationException) in a server interceptor's 
				incomingRequestPreProcessed method resulted in the server returning an HTTP 500 instead
				of the appropriate error code for the exception being thrown. Thanks to Nagesh Bashyam 
				for reporting!
			</action>
			<action type="fix" issue="207">
				Fix issue in JSON parser where invalid contained resources (missing
				a resourceType element) fail to parse with a confusing NullPointerException.
				Thanks to GitHub user @hugosoares for reporting!
			</action>
			<action type="add">
				JPA server now implements the $validate-code operation
			</action>
			<action type="add" issue="125">
				HAPI-FHIR now has support for _summary and _elements parameters, in server, client,
				and JPA server.
			</action>
			<action type="fix" issue="209">
				_revinclude results from JPA server should have a Bundle.entry.search.mode of
				"include" and not "match". Thanks to Josh Mandel for reporting!
			</action>
			<action type="add">
				Resource references using resource instance objects instead of resource IDs 
				will correctly qualify the IDs with the resource type if they aren't already qualified	
			</action>
			<action type="add" issue="211">
				Testpage Overlay project now properly allows a custom client
				factory to be used (e.g. for custom authentication, etc.) Thanks
				to Chin Huang (@pukkaone) for the pull request!
			</action>
			<action type="fix" issue="212">
				JPA server should reject IDs containing invalid characters (e.g. "abc:123")
				but should allow client assigned IDs that contain text but do not start with 
				text. Thanks to Josh Mandel for reporting! 
			</action>
			<action type="fix">
				:text modifier on server and JPA server did not work correctly. Thanks to
				Josh Mandel for reporting!
			</action>
			<action type="fix">
				Fix issue in client where parameter values containing a comma were
				sometimes double escaped.
			</action>
			<action type="add">
				_include parameters now support the new <![CDATA[<code>_include:recurse=FOO</code>]]>
				syntax that has been introduced in DSTU2 in the Client, Server, and JPA Server modules.
				Non-recursive behaviour is now the default (previously it was recursive) and :recurse
				needs to be explicitly stated in order to support recursion.
			</action>		
			<action type="add">
				New operations added to JPA server to force re-indexing of all
				resources (really only useful after indexes change or bugs are
				fixed)
			</action>
			<action type="fix">
				JPA server did not correctly index search parameters
				of type "URI". Thanks to David Hay for reporting! Note that if you are using the JPA server, this change means that
				there are two new tables added to the database schema. Updating existing resources in the database may fail unless you 
				set default values for the resource
				table by issuing a SQL command similar to the following (false may be 0 or something else, depending on the database platform in use)
				<![CDATA[<br/><code>update hfj_resource set sp_coords_present = false;<br/>
				update hfj_resource set sp_uri_present = false;</code>]]>
			</action>
			<action type="fix">
				FIx issue in JPA server where profile declarations, tags, and 
				security labels were not always properly removed by an update that
				was trying to remove them. Also don't store duplicates.
			</action>
			<action type="fix">
				Instance $meta operations on JPA server did not previously return the
				resource version and lastUpdated time
			</action>
			<action type="fix">
				Server responses populate Bundle.entry.fullUrl if possible. Thanks
				to Bill de Beaubien for reporting!
			</action>
			<action type="fix">
				XML parser failed to initialize in environments where a very old Woodstox
				library is in use (earlier than 4.0). Thanks to Bill de Beaubien for
				reporting!
			</action>
			<action type="fix" issue="216">
				Invalid/unexpected attributes found when parsing composite elements
				should be logged or reported to the parser error handler
			</action>
			<action type="add">
				JPA server can now store Conformance resources, per a request
				from David Hay
			</action>
			<action type="add">
				ResponseHighlightingInterceptor now skips handling responses if it 
				finds a URL parameter of <![CDATA[<code>_raw=true</code>]]> (in other
				words, if this parameter is found, the response won't be returned as
				HTML even if the request is detected as coming from a browser.
			</action>
			<action type="add">
				RestfulServer now supports dynamically adding and removing resource providers
				at runtime. Thanks to Bill Denton for adding this.
			</action>
			<action type="add">
				JPA server now correctly suppresses contents of deleted resources
				in history
			</action>
			<action type="fix" issue="222">
				JPA server returned deleted resources in search results when using the _tag, _id, _profile, or _security search parameters
			</action>
			<action type="fix" issue="223">
				Fix issue with build on Windows. Thanks to Bryce van Dyk for the pull request!
			</action>
			<action type="add">
				JPA server now supports $validate operation completely, including delete mode
				and profile validation using the RI InstanceValidator
			</action>
		</release>
		<release version="1.1" date="2015-07-13">
			<action type="add">
				Add support for reference implementation structures.
			</action>
			<action type="fix">
				Parsers did not encode the resource meta element if the resource 
				had tags but no other meta elements. Thanks to Bill de Beaubien and
				Claude Nanjo for finding this.
			</action>
			<action type="fix" issue="164">
				Correct performance issue with :missing=true search requests where the parameter is a resource link. Thanks to wanghaisheng for all his help in testing this.
			</action>
			<action type="fix" issue="149">
				The self link in the Bundle returned by searches on the server does not respect the
				server's address strategy (which resulted in an internal IP being shown on fhirtest.uhn.ca)
			</action>
			<action type="add">
				Introduce ResponseHighlighterInterceptor, which provides syntax highlighting on RESTful server responses
				if the server detects that the request is coming from a browser. This interceptor has been added
				to fhirtest.uhn.ca responses.
			</action>
			<action type="fix">
				Performing a create operation in a client used an incorrect URL if the
				resource had an ID set. ID should be ignored for creates. Thanks to 
				Peter Girard for reporting!
			</action>
			<action type="add" issue="170">
				Add better addXXX() methods to structures, which take the datatype being added as a parameter. Thanks to Claude Nanjo for the
				suggestion!
			</action>
			<action type="add" issue="152">
				Add a new parser validation mechanism (see the 
				<![CDATA[<a href="./doc_validation.html">validation page</a>]]> for info) which can be 
				used to validate resources as they are being parsed, and optionally fail if invalid/unexpected
				elements are found in resource bodies during parsing. 
			</action>
			<action type="fix">
				IParser#parseResource(Class, String) method, which is used to parse a resource into the given
				structure will now throw a DataFormatException if the structure is for the wrong type of
				resource for the one actually found in the input String (or Reader). For example, if a Patient
				resource is being parsed into Organization.class this will now cause an error. Previously,
				the XML parser would ignore the type and the JSON parser would fail. This also caused 
				operations to not parse correctly if they returned a resource type other than
				parameters with JSON encoding (e.g. the $everything operation on UHN's test server).
				Thanks to Avinash Shanbhag for reporting!
			</action>
			<action type="add">
				Web tester UI now supports _revinclude
			</action>
			<action type="fix" issue="178">
				Support link elements in Bundle.entry when parsing in DSTU2 mode
				using the old (non-resource) Bundle class. Thanks to GitHub user
				@joedai for reporting!
			</action>
			<action type="add">
				LoggingInterceptor for server now supports logging DSTU2 extended operations by name
			</action>
			<action type="fix">
				Woodstox XML parser has a default setting to limit the maximum
				length of an attribute to 512kb. This caused issues handling
				large attachments, so this setting has been increased to 100Mb.
				Thanks to Nikos Kyriakoulakos for reporting!
			</action>
			<action type="fix" issue="175">
				Some HTML entities were not correctly converted during parsing. Thanks to
				Nick Kitto for reporting!
			</action>
			<action type="fix">
				In the JPA Server:
				Transactions creating resources with temporary/placeholder resource IDs
				and other resources with references to those placeholder IDs previously
				did not work if the reference did not contain the resource type
				(e.g. Patient/urn:oid:0.1.2.3 instead of urn:oid:0.1.2.3). The
				latter is actually the correct way of specifying a reference to a
				placeholder, but the former was the only way that worked. Both forms
				now work, in order to be lenient. Thanks to Bill De Beaubien for
				reporting!
			</action>
			<action type="fix">
				When parsing Bundles, if Bundle.entry.base is set to "cid:" (for DSTU1) 
				or "urn:uuid:" / "urn:oid:" (for DSTU2) this is now correctly passed as
				the base in resource.getId(). Conversely, when
				encoding bundles, if a resource ID has a base defined,
				and Bundle.entry.base is empty, it will now be
				automatically set by the parser.
			</action>
			<action type="add" issue="179">
				Add fluent client method for validate operation, and support the
				new DSTU2 style extended operation for $validate if the client is
				in DSTU2 mode. Thanks to Eric from the FHIR Skype Implementers chat for
				reporting.
			</action>
			<action type="add">
				Server now supports complete Accept header content negotiation, including
				q values specifying order of preference. Previously the q value was ignored.
			</action>
			<action type="add">
				Server in DSTU2 mode now indicates that whether it has support for Transaction operation or not. Thanks to Kevin Paschke for pointing out that this wasn't working!
			</action>
			<action type="add" issue="166">
				Questionnaire.title now gets correctly indexed in JPA server (it has no path, so it is a special case)
			</action>
			<action type="add">
				JPA server now supports ifNoneMatch in GET within a transaction request.
			</action>
			<action type="add">
				DateRangeParam now supports null values in the constructor for lower or upper bounds (but 
				still not both)
			</action>
			<action type="add">
				Generic/fluent client and JPA server now both support _lastUpdated search parameter
				which was added in DSTU2
			</action>
			<action type="fix" issue="188">
				JPA server now supports sorting on reference parameters. Thanks to
				Vishal Kachroo for reporting that this wasn't working!
			</action>
			<action type="fix">
				Prevent Last-Updated header in responses coming back to the client from
				overwriting the 'lastUpdated' value in the meta element in DSTU2
				resources. This is important because 'lastUpdated' can have more
				precision than the equivalent header, but the client previously
				gave the header priority.
			</action>
			<action type="fix">
				JPA server supports _count parameter in transaction containing search URL (nested search)
			</action>
			<action type="fix">
				DSTU2 servers now indicate support for conditional create/update/delete in their
				conformance statement.
			</action>
			<action type="fix">
				Support for the Prefer header has been added to the server, client, and
				JPA modules.
			</action>
			<action type="fix" issue="196">
				JPA server failed to search for deep chained parameters across multiple references,
				e.g. "Location.partof.partof.organization". Thanks to Ismael Sarmento Jr for
				reporting!
			</action>
			<action type="fix">
				Prevent crash when encoding resources with contained resources 
				if the contained resources contained a circular reference to each other
			</action>
			<action type="add">
				Add $meta, $meta-add, and $meta-delete operations to generic client
			</action>
		</release>
		<release version="1.0" date="2015-04-08">
			<action type="add">
				Bump the version of a few dependencies to the
				latest versions:
				<![CDATA[
					<ul>
						<li>Phloc-commons (for schematron validation) 4.3.5 -> 4.3.6</li>
						<li>Apache HttpClient 4.3.6 -> 4.4</li>
						<li>Woodstox 4.4.0 -> 4.4.1</li>
						<li>SLF4j 1.7.9 -> 1.7.10</li>
						<li>Spring (used in hapi-fhir-jpaserver-base module) 4.1.3.RELEASE -> 4.1.5.RELEASE</li>
					</ul>
				]]>
			</action>
			<action type="add">
				Add support for "profile" and "tag" elements in the resource Meta block
				when parsing DSTU2 structures.
			</action>
			<action type="fix" issue="113">
				When a user manually creates the list of contained resources in a resource,
				the encoder fails to encode any resources that don't have a '#' at the
				start of their ID. This is unintuitive, so we now assume that '123' means '#123'.
				Thanks to myungchoi for reporting and providing a test case!
			</action>
			<action type="add">
				Add methods for setting the default encoding (XML/JSON) and
				oretty print behaviour in the Fluent Client. Thanks to Stackoverflow
				user ewall for the idea.
			</action>
			<action type="fix" issue="129">
				JPA Server did not mark a resource as "no longer deleted" if it
				was updated after being deleted. Thanks to Elliott Lavy and Lloyd
				McKenzie for reporting!
			</action>
			<action type="fix" issue="128">
				Fix regression in 0.9 - Server responds with an HTTP 500 and a NullPointerException instead of an HTTP 400 and a useful error message if the client requests an unknown resource type
			</action>
			<action type="add">
				Add support for 
				<![CDATA[<code>_revinclude</code>]]>
				parameter in client, server, and JPA.
			</action>
			<action type="add">
				Include constants on resources (such as 
				<![CDATA[<code>Observation.INCLUDE_VALUE_STRING</code>]]>)
				have been switched in the DSTU2 structures to use
				the new syntax required in DSTU2: [resource name]:[search param NAME]
				insead of the DSTU1 style [resource name].[search param PATH]
			</action>
			<action type="add" issue="124">
				When encoding resources, the parser will now convert any resource
				references to versionless references automatically (i.e. it will 
				omit the version part automatically if one is present in the reference)
				since references between resources must be versionless. Additionally,
				references in server responses will omit the server base URL part of the
				reference if the base matches the base for the server giving
				the response.
			</action>
			<action type="fix" issue="130">
				Narrative generator incorrectly sets the Resource.text.status to 'generated' even if the
				given resource type does not have a template (and therefore no narrative is actually generated).
				Thanks to Bill de Beaubien for reporting!
			</action>
			<action type="fix">
				Searching in JPA server with no search parameter returns deleted resources when it should exclude them.
			</action>
			<action type="add" issue="135">
				Remove Eclipse and IntelliJ artifacts (.project, *.iml, etc) from version control. Thanks
				to Doug Martin for the suggestion!
			</action>
			<action type="add">
				REST server methods may now have a parameter of
				type NarrativeModeEnum which will be populated with
				the value of the _narrative URL parameter
				if one was supplied. Annotation client methods 
				may also include a parameter of this type, and it
				will be used to populate this parameter on the request
				URL if it is not null. Thanks to Neal Acharya for the
				idea!
			</action>
			<action type="add">
				Android JAR now includes servlet-API classes, as the project will not
				work without them. Thanks 
			</action>
			<action type="fix" issue="116">
				Requested _include values are preserved across paging links when the
				server returns multiple pages. Thanks to Bill de Beaubien for 
				reporting! 
			</action>
			<action type="add" issue="138" dev="wdebeau1">
				Add new server address strategy "ApacheProxyAddressStrategy" which uses 
				headers "x-forwarded-host" and "x-forwarded-proto" to determine the
				server's address. This is useful if you are deploying a HAPI FHIR 
				server behind an Apache proxy (e.g. for load balancing or other reasons).
				Thanks to Bill de Beaubien for contributing!
			</action>
			<action type="fix" issue="143">
				Resource references between separate resources found in a single
				bundle did not get populated with the actual resource when parsing a
				DSTU2 style bundle. Thanks to Nick Peterson for reporting and figuring
				out why none of our unit tests were actually catching the problem!
			</action>
			<action type="fix" issue="146">
				JSON encoder did not encode contained resources when encoding
				a DSTU2 style bundle. Thanks to Mohammad Jafari and baopingle
				for all of their help in tracking this issue down and developing
				useful unit tests to demonstrate it.
			</action>
			<action type="add">
				Client now supports invoking transcation using a DSTU2-style
				Bundle resource as the input.
			</action>
			<action type="fix" issue="147">
				JPA Server $everything operation could sometimes include a duplicate copy of 
				the main focus resource if it was referred to in a deep chain. Thanks
				to David Hay for reporting!
			</action>
			<action type="add" issue="148">
				JPA Server $everything operation now allows a _count parameter
			</action>
			<action type="fix" issue="139">
				JPA server failed to index resources containing ContactPointDt elements with
				populated values (e.g. Patient.telecom). Thanks to Mohammad Jafari for reporting!
			</action>
			<action type="add">
				Add a new configuration method on the parsers, 
				<![CDATA[<code>setStripVersionsFromReferences(boolean)</code>]]> which
				configures the parser to preserve versions in resource reference links when
				encoding. By default, these are removed.
			</action>
			<action type="fix" issue="155" dev="wdebeau1">
				Terser's IModelVisitor now supplies to the path to the element. This is
				an API change, but I don't think there are many users of the IModelVisitor yet.
				Please let us know if this is a big hardship and we can find an alternate way
				of making this change.
			</action>
			<action type="fix">
				Prevent server from returning a Content-Location header for search
				response when using the DSTU2 bundle format
			</action>
			<action type="fix">
				JPA server (uhnfhirtest.uhn.ca) sometimes included an empty
				"text" element in Bundles being returned.
			</action>
			<action type="add" issue="162">
				Add a framework for the Web Tester UI to allow its internal FHIR client to 
				be configured (e.g. to add an authorization interceptor so that it adds
				credentials to client requests it makes). Thanks to Harsha Kumara for
				the suggestion!
			</action>
			<action type="fix" issue="163">
				Fix regression in early 1.0 builds where resource type sometimes does not get 
				populated in a resource ID when the resource is parsed. Thanks to
				Nick Peterson for reporting, and for providing a test case!
			</action>
			<action type="add">
				Allow fluent/generic client users to execute a transaction using a raw string (containing a bundle resource)
				as input instead of a Bundle resource class instance.
			</action>
			<action type="fix">
				Disable date validation in the web tester UI, so that it is possible to 
				enter partial dates, or dates without times, or even test out invalid date
				options.
			</action>
			<action type="fix" issue="36">
				Make BaseElement#getUndeclaredExtensions() and BaseElement#getUndeclaredExtensions() return
				a mutable list so that it is possible to delete extensions from a resource instance.
			</action>
			<action type="fix" issue="168">
				Server conformance statement check in clients (this is the check
				where the first time a given FhirContext is used to access a given server
				base URL, it will first check the server's Conformance statement to ensure
				that it supports the correct version of FHIR) now uses any 
				registered client interceptors. In addition, IGenericClient now has a method
				"forceConformanceCheck()" which manually triggers this check. Thanks to
				Doug Martin for reporting and suggesting!
			</action>
			<action type="add" issue="167">
				Rename the Spring Bean definition for the JPA server EntityManager from
				"myEntityManagerFactory" to just "entityManagerFactory" as this is the
				default bean name expected in other parts of the Spring framework. 
				Thanks to Mohammad Jafari for the suggestion!
			</action>
			<action type="add" issue="164">
				Improve error message when a user tries to perform a create/update with an invalid
				or missing Content-Type header. Thanks to wanghaisheng for reporting! (This was
				actually a three part bug, so the following two fixes also reference this
				bug number)
			</action>
			<action type="add" issue="164">
				Add support for :missing qualifier in generic/fluent client.
			</action>
			<action type="add" issue="164">
				Add support for :missing qualifier in JPA server.
			</action>
			<action type="add">
				Add a new configuration method on the parsers, 
				<![CDATA[<code>setStripVersionsFromReferences(boolean)</code>]]> which
				configures the parser to preserve versions in resource reference links when
				encoding. By default, these are removed.
			</action>
			<action type="add" due-to="joel-costigliola" issue="171">
				Add an exception for RESTful clients/servers to represent the
				HTTP 403 Forbidden status code. Thanks to Joel Costigliola for
				the patch!
			</action>
			<action type="fix">
				Transaction server operations incorrectly used the "Accept" header instead of the "Content-Type" header to determine the
				POST request encoding. Thanks to Rene Spronk for providing a test case!
			</action>
		</release>
		<release version="0.9" date="2015-03-14">
			<action type="add">
				Support for DSTU2 features introduced: New resource definitions, Bundle resource, 
				encoding changes (ID in resource bodt, meta tag)
			</action>
			<action type="fix" issue="65">
				Fix an issue encoding extensions on primitive types in JSON. Previously the "_value" object
				would be an array even if the field it was extending was not repeatable. This is not correct
				according to the specification, nor can HAPI's parser parse this correctly. The encoder
				has been corrected, and the parser has been adjusted to be able to handle resources with
				extensions encoded in this way. Thanks to Mohammad Jafari for reporting!
			</action>
			<action type="add">
				Library now checks if custom resource types can be instantiated on startup
				(e.g. because they don't have a no-argument constructor) in order to 
				avoid failing later
			</action>
			<action type="add">
				Bump a few dependency JARs to the latest versions in Maven POM:
				<![CDATA[
					<ul>
						<li>SLF4j (in base module) - Bumped to 1.7.9</li>
						<li>Apache HTTPClient (in base module) - Bumped to 4.3.6</li>
						<li>Hibernate (in JPA module) - Bumped to 4.3.7</li>
					</ul>
				]]>
			</action>
			<action type="fix" issue="67">
				IdDt failed to recognize local identifiers containing fragments that look like 
				real identifiers as being local identifiers even though they started with '#'.
				For example, a local resource reference of "#aa/_history/aa" would be incorrectly
				parsed as a non-local reference.
				Thanks to Mohammad Jafari for reporting!
			</action>
			<action type="fix">
				<![CDATA[<code>Last-Modified</code>]]>
				header in server was incorrectly using FHIR date format instead
				of RFC-1123 format. 
			</action>
			<action type="fix">
				Server create and update methods failed with an IllegalArgumentException if
				the method type was a custom resource definition type (instead of a built-in
				HAPI type). Thanks to Neal Acharya for the analysis. 
			</action>
			<action type="add" issue="79">
				JPA server module now supports 
				<![CDATA[<code>_include</code>]]> 
				value of 
				<![CDATA[<code>*</code>]]>. Thanks to Bill de Beaubien for reporting! 
			</action>
			<action type="fix">
				IdDt method 
				<![CDATA[withServerBase]]>
				returned String (unlike all of the other "withFoo" methods on that class),
				and did not work correctly if the IdDt already had a server base. This
				has been corrected. Note that the return type for this method has been
				changed, so code may need to be updated.
			</action>
			<action type="fix" issue="84" due-to="mochaholic">
				In previous versions of HAPI, the XML parser encoded multiple contained
				resources in a single 
				<![CDATA[<code>&lt;contained&gt;&lt;/contained&gt;</code>]]>
				tag, even though the FHIR specification rerquires a separate
				<![CDATA[<code>&lt;contained&gt;&lt;/contained&gt;</code>]]>
				tag for each resource. This has been corrected. Note that the parser will
				correctly parse either form (this has always been the case) so this
				change should not cause any breakage in HAPI based trading partners, but
				may cause issues if other applications have been coded to depend on the
				incorrect behaviour. Thanks to Mochaholic for reporting! 
			</action>
			<action type="fix" issue="91" due-to="andyhuang91">
				Custom/user defined resource definitions which contained more than one
				child with no order defined failed to initialize properly. Thanks to
				Andy Huang for reporting and figuring out where the
				problem was! 
			</action>
			<action type="add">
				RESTful Client now queries the server (only once per server base URL) to ensure that
				the given server corresponds to the correct version of the FHIR specification, as
				defined by the FhirContext. This behaviour can be disabled by setting the
				appropriate configuration on the 
				RestfulClientConfig. Thanks to Grahame Grieve for the suggestion!
			</action>
			<action type="add">
				 JPA module now supports deleting resource via transaction
			</action>
			<action type="fix" issue="97" due-to="twilson650">
				DateClientParam#second() incorrectly used DAY precision instead
				of SECOND precision. Thanks to Tom Wilson for the pull request!
			</action>
			<action type="fix" issue="100" due-to="sweetnavelorange">
				Fix issue where HAPI failed to initialize correctly if Woodstox library was not on the classpath, even
				if StAX API was configured to use a different provider. Thanks to
				James Butler for reporting and figuring out where the issue was!
			</action>
			<action type="fix" issue="101">
				Calling BaseDateTimeDt#setValue(Date, TemporalPrecisionEnum) did not always actually respect
				the given precision when the value was encoded. Thanks to jacksonjesse for
				reporting!
			</action>
			<action type="fix" issue="103">
				Encoders (both XML and JSON) will no longer encode contained resources if they are 
				not referenced anywhere in the resource via a local reference. This is just a convenience
				for users who have parsed a resource with contained resources and want to remove some
				before re-encoding. Thanks to Alexander Kley for reporting! 
			</action>
			<action type="fix" issue="110" due-to="mochaholic">
				Add support for DSTU2 style security labels in the parser and encoder. Thanks to
				Mohammad Jafari for the contribution!
			</action>
			<action type="fix">
				Server requests for Binary resources where the client has explicitly requested XML or JSON responses
				(either with a <![CDATA[<code>_format</code>]]> URL parameter, or an <![CDATA[<code>Accept</code>]]> request header)
				will be responded to using the Binary FHIR resource type instead of as Binary blobs. This is
				in accordance with the recommended behaviour in the FHIR specification.
			</action>
			<action type="add">
				Add new properties to RestfulServer: "DefaultResponseEncoding", which allows
				users to configure a default encoding (XML/JSON) to use if none is specified in the
				client request. Currently defaults to XML. Also "DefaultPrettyPrint", which specifies
				whether to pretty print responses by default. Both properties can be overridden
				on individual requets using the appropriate Accept header or request URL parameters.
			</action>
			<action type="add">
				Add support for quantity search params in FHIR tester UI
			</action>
			<action type="add">
				Add support for FHIR "extended operations" as defined in the FHIR DSTU2
				specification, for the Generic Client, Annotation Client, and
				Server.	
			</action>
			<action type="fix">
				Observation.applies[x] and other similar search fields with multiple allowable 
				value types were not being correctly indexed in the JPA server.	 
			</action>
			<action type="fix" issue="122">
				DateClientParam.before() incorrectly placed "&lt;=" instead of 
				"&lt;" in the request URL. Thanks to Ryan for reporting!	 
			</action>
			<action type="add" issue="77" dev="wdebeau1">
				Server now only automatically adds _include resources which are provided
				as references if the client request actually requested that specific include.
				See RestfulServer
			</action>
			<action type="fix" issue="120">
				User defined resource types which contain extensions that use a bound code type
				(e.g. an BoundCodeDt with a custom Enum) failed to parse correctly. Thanks
				to baopingle for reporting and providing a test case!
			</action>
			<action type="add">
				Sorting is now supported in the Web Testing UI (previously a button existed for sorting, but it didn't do anything)
			</action>
			<action type="add" issue="111">
				Server will no longer include stack traces in the OperationOutcome returned to the client
				when an exception is thrown. A new interceptor called ExceptionHandlingInterceptor has been
				created which adds this functionality back if it is needed (e.g. for DEV setups). See the 
				server interceptor documentation for more information. Thanks to Andy Huang for the suggestion!
			</action>
		</release>
		<release version="0.8" date="2014-12-17">
			<action type="add">
				<![CDATA[<b>API CHANGE:</b>]]> The "FHIR structures" for DSTU1 (the classes which model the
				resources and composite datatypes) have been moved out of the core JAR into their
				own JAR, in order to allow support for DEV resources, and DSTU2 resources when thast
				version is finalized. See the
				<![CDATA[<a href="./doc_dstu2.html">DSTU2 page</a>]]> 
				for more information.	
			</action>
			<action type="fix">
				<![CDATA[
					<b>Deprocated API Removal</b>: The following classes (which were deprocated previously)
					have now been removed:
					<ul>
						<li><b>ISecurityManager</b>: If you are using this class, the same functionality
						is available through the more general purpose
						<a href="http://jamesagnew.github.io/hapi-fhir/doc_rest_server_interceptor.html">server interceptor</a>
						capabilities.
						<li><b>CodingListParam</b>: This class was made redundant by the
						<a href="http://jamesagnew.github.io/hapi-fhir/apidocs/ca/uhn/fhir/rest/param/TokenOrListParam.html">TokenOrListParam</a>
						class, which can be used in its place.
					</ul>
				]]> 
			</action>			
			<action type="add">
				<![CDATA[
					<b>API Change</b>: The IResource#getResourceMetadata() method has been changed
					from returning 
					<code>Map&lt;ResourceMetadataKeyEnum&lt;?&gt;, Object&gt;</code>
					to returning a new type called
					<code>ResourceMetadataMap</code>. This new type implements 
					<code>Map&lt;ResourceMetadataKeyEnum&lt;?&gt;, Object&gt;</code>
					itself, so this change should not break existing code, but may
					require a clean build in order to run correctly.
				]]> 
			</action>			
			<action type="add" issue="38" dev="wdebeau1">
				Profile generation on the server was not working due to IdDt being
				incorrectly used. Thanks to Bill de Beaubien for the pull request!
			</action>			
			<action type="add" issue="42" dev="wdebeau1">
				Profiles did not generate correctly if a resource definition class had a 
				defined extension which was of a composite type. Thanks to Bill de Beaubien for the pull request!
			</action>			
			<action type="add" issue="44" dev="petromykhailysyn">
				Remove unnecessary IOException from narrative generator API. Thanks to
				Petro Mykhailysyn for the pull request!	
			</action>			
			<action type="add" issue="48" dev="wdebeau1">
				Introduced a new 
				<![CDATA[<code>@ProvidesResources</code>]]> annotation which can be added to
				resource provider and servers to allow them to declare additional resource
				classes they are able to serve. This is useful if you have a server which can
				serve up multiple classes for the same resource type (e.g. a server that sometimes
				returns a default Patient, but sometimes uses a custom subclass). 
				Thanks to Bill de Beaubien for the pull request!
			</action>
			<action type="add" issue="49" dev="wdebeau1">
				Introduced a new 
				<![CDATA[<code>@Destroy</code>]]> annotation which can be added to
				a resource provider method. This method will be called by the server when it
				is being closed/destroyed (e.g. when the application is being undeployed, the
				container is being shut down, etc.) 
				Thanks to Bill de Beaubien for the pull request!
			</action>
			<action type="add">
				Add a new method <![CDATA[handleException]]> to the server interceptor
				framework which allows interceptors to be notified of any exceptions and 
				runtime errors within server methods. Interceptors may optionally also
				override the default error handling behaviour of the RestfulServer.
			</action>
			<action dev="wdebeau1" type="add">
				Add constants to BaseResource for the "_id" search parameter which all resources
				should support.
			</action>			
			<action type="fix">
				DateRangeParam parameters on the server now return correct 
				<![CDATA[<code>getLowerBoundAsInstant()</code>]]>
				and 
				<![CDATA[<code>getUpperBoundAsInstant()</code>]]>
				values if a single unqualified value is passed in. For example, if
				a query containing 
				<![CDATA[<code>&birthdate=2012-10-01</code>]]> 
				is received, previously these two methods would both return the same
				value, but with this fix 
				<![CDATA[<code>getUpperBoundAsInstant()</code>]]>
				now returns the instant at 23:59:59.9999.				
			</action>			
			<action type="fix">
				Resource fields with a type of "*" (or Any) sometimes failed to parse if a 
				value type of "code" was used. Thanks to Bill de Beaubien for reporting!
			</action>
			<action type="add" dev="lmds">
				Remove dependency on JAXB libraries, which were used to parse and encode
				dates and times (even in the JSON parser). JAXB is built in to most JDKs
				but the version bundled with IBM's JDK is flaky and resulted in a number
				of problems when deploying to Websphere.
			</action>
			<action type="fix" issue="50" dev="jjathman">
				Primitive datatypes now preserve their original string value when parsing resources,
				as well as containing the "parsed value". For instance, a DecimalDt field value of
				<![CDATA[<code>1.0000</code>]]> will be parsed into the corresponding 
				decimal value, but will also retain the original value with the corresponding
				level of precision. This allows vadliator rules to be applied to 
				original values as received "over the wire", such as well formatted but
				invalid dates, e.g. "2001-15-01". Thanks to Joe Athman for reporting and 
				helping to come up with a fix!
			</action>
			<action type="add">
				When using Generic Client, if performing a
				<![CDATA[create]]> or <![CDATA[update]]> operation using a String as the resource body,
				the client will auto-detect the FHIR encoding style and send an appropriate 
				<![CDATA[Content-Type]]> header.
			</action>
			<action type="fix" issue="52">
				JPA module (and public HAPI-FHIR test server) were unable to process resource types
				where at least one search parameter has no path specified. These now correctly save
				(although the server does not yet process these params, and it should). Thanks to
				GitHub user shvoidlee for reporting and help with analysis!
			</action>
			<action type="fix">
				Generic/Fluent Client "create" and "update" method requests were not setting a content type header
			</action>
			<action type="add" issue="53" dev="petromykhailysyn">
				DateDt left precision value as <![CDATA[null]]> in the constructor
				<![CDATA[DateDt(Date)]]>.
			</action>
			<action type="fix">
				RESTful server now doesn't overwrite resource IDs if they are absolute. In other words, if
				a server's Resource Provider returns a resource with ID "Patient/123" it will be translated to
				"[base url]/Patient/123" but if the RP returns ID "http://foo/Patient/123" the ID will be
				returned exactly as is. Thanks to Bill de Beaubien for the suggestion!
			</action>
			<action type="fix" issue="55">
				JPA module Transaction operation was not correctly replacing logical IDs
				beginning with "cid:" with server assigned IDs, as required by the
				specification.
			</action>
			<action type="fix" dev="tahurac">
				<![CDATA[FhirTerser]]> did not visit or find children in contained resources when 
				searching a resource. This caused server implementations to not always return contained
				resources when they are included with a resource being returned.
			</action>
			<action type="add" dev="lmds">
				Add a method <![CDATA[String IResource#getResourceName()]]> which returns the name of the
				resource in question (e.g. "Patient", or "Observation"). This is intended as a 
				convenience to users. 
			</action>
			<action type="fix">
				Do not strip version from resource references in resources returned
				from server search methods. Thanks to Bill de Beaubien for reporting!
			</action>
			<action type="fix" dev="jjathman" issue="54">
				Correct an issue with the validator where changes to the underlying
				OperationOutcome produced by a validation cycle cause the validation
				results to be incorrect.
			</action>
			<action type="fix">
				Client interceptors registered to an interface based client instance 
				were applied to other client instances for the same client interface as well. (Issue
				did not affect generic/fluent clients)
			</action>
			<action type="fix" issue="57">
				DateDt, DateTimeDt and types InstantDt types now do not throw an exception
				if they are used to parse a value with the wrong level of precision for
				the given type but do throw an exception if the wrong level of precision
				is passed into their constructors.<![CDATA[<br/><br/>]]>
				This means that HAPI FHIR can now successfully parse resources from external 
				sources that have the wrong level of precision, but will generate a validation
				error if the resource is validated. Thanks to Alexander Kley for the suggestion!
			</action>
			<action type="fix">
				Encoding a Binary resource without a content type set should not result in a NullPointerException. Thanks
				to Alexander Kley for reporting!
			</action>
			<action type="add">
				Server gives a more helpful error message if multiple IResourceProvider implementations
				are provided for the same resource type. Thanks to wanghaisheng for the idea!
			</action>
			<action type="add" issue="61">
				Bring DSTU1 resource definitions up to version 0.0.82-2929<![CDATA[<br/>]]>
				Bring DEV resource definitions up to 0.4.0-3775<![CDATA[<br/>]]>
				Thanks to crinacimpian for reporting!
			</action>
			<action type="add" issue="62">
				JPA server did not correctly process _include requests if included 
				resources were present with a non-numeric identifier. Thanks to 
				Bill de Beaubien for reporting!
			</action>
			<action type="fix" issue="60">
				Client requests which include a resource/bundle body (e.g. create,
				update, transaction) were not including a charset in the content type
				header, leading to servers incorrectly assuming ISO-8859/1. Thanks to 
				shvoidlee for reporting!
			</action>
			<action type="fix" issue="59" dev="wdebeau1">
				Clean up the way that Profile resources are automatically exported
				by the server for custom resource profile classes. See the 
				<![CDATA[<a href="http://jamesagnew.github.io/hapi-fhir/apidocs/ca/uhn/fhir/model/api/annotation/ResourceDef.html">@ResourceDef</a>]]>
				JavaDoc for information on how this works.
			</action>
			<action type="add" issue="73" dev="wdebeau1">
				Add convenience methods to TokenOrListParam to test whether any of a set of tokens match
				the given requested list.
			</action>
			<action type="add" issue="86" dev="harsha89">
				Add a protected method to RestfulServer which allows developers to 
				implement their own method for determining which part of the request
				URL is the FHIR request path (useful if you are embedding the RestulServer inside
				of another web framework). Thanks to Harsha Kumara for the pull request!
			</action>
		</release>
		<release version="0.7" date="2014-10-23">
			<action type="add" issue="30">
				<![CDATA[<b>API CHANGE:</b>]]> The TagList class previously implemented ArrayList semantics,
				but this has been replaced with LinkedHashMap semantics. This means that the list of
				tags will no longer accept duplicate tags, but that tag order will still be
				preserved. Thanks to Bill de Beaubien for reporting!
			</action>			
			<action type="fix" issue="33">
				Server was incorrectly including contained resources being returned as both contained resources, and as 
				top-level resources in the returned bundle for search operations.
				Thanks to Bill de Beaubien for reporting! This also fixes Issue #20, thanks to
				lephty for reporting!
			</action>			
			<action type="add" dev="suranga">
				Documentation fixes
			</action>			
			<action type="add" dev="dougmartin">
				Add a collection of new methods on the generic client which support the
				<![CDATA[ 
				<b><a href="./apidocs/ca/uhn/fhir/rest/client/IGenericClient.html#read(java.lang.Class,%20ca.uhn.fhir.model.primitive.UriDt)">read</a></b>,
				<b><a href="./apidocs/ca/uhn/fhir/rest/client/IGenericClient.html#vread(java.lang.Class,%20ca.uhn.fhir.model.primitive.UriDt)">read</a></b>,
				and <b><a href="./apidocs/ca/uhn/fhir/rest/client/IGenericClient.html#search(java.lang.Class,%20ca.uhn.fhir.model.primitive.UriDt)">search</a></b>
				]]>
				operations using an absolute URL. This allows developers to perform these operations using
				URLs they obtained from other sources (or external resource references within resources). In
				addition, the existing read/vread operations will now access absolute URL references if
				they are passed in. Thanks to Doug Martin of the Regenstrief Center for Biomedical Informatics
				for contributing this implementation!
			</action>
			<action type="fix">
				Server implementation was not correctly figuring out its own FHIR Base URL when deployed
				on Amazon Web Service server. Thanks to Jeffrey Ting and Bill De Beaubien of
				Systems Made Simple for their help in figuring out this issue! 
			</action>
			<action type="fix">
				XML Parser failed to encode fields with both a resource reference child and
				a primitive type child. Thanks to Jeffrey Ting and Bill De Beaubien of
				Systems Made Simple for their help in figuring out this issue!
			</action>
			<action type="fix">
				HAPI now runs successfully on Servlet 2.5 containers (such as Tomcat 6). Thanks to
				Bernard Gitaadji for reporting and diagnosing the issue!
			</action>
			<action type="fix">
				Summary (in the bundle entry) is now encoded by the XML and JSON parsers if supplied. Thanks to David Hay of 
				Orion Health for reporting this!
			</action>
			<action type="fix" issue="24">
				Conformance profiles which are automatically generated by the server were missing a few mandatory elements,
				which meant that the profile did not correctly validate. Thanks to Bill de Beaubien of Systems Made Simple
				for reporting this!				
			</action>
			<action type="fix">
				XHTML (in narratives) containing escapable characters (e.g. &lt; or &quot;) will now always have those characters 
				escaped properly in encoded messages.
			</action>
			<action type="fix">
				Resources containing entities which are not valid in basic XML (e.g. &amp;sect;) will have those
				entities converted to their equivalent unicode characters when resources are encoded, since FHIR does
				not allow extended entities in resource instances.
			</action>
			<action type="add">
				Add a new client interceptor which adds HTTP Authorization Bearer Tokens (for use with OAUTH2 servers)
				to client requests.
			</action>			
			<action type="fix">
				Add phloc-commons dependency explicitly, which resolves an issue building HAPI from source on
				some platforms. Thanks to Odysseas Pentakalos for the patch!
			</action>
			<action type="add">
				HAPI now logs a single line indicating the StAX implementation being used upon the
				first time an XML parser is created.
			</action>
			<action type="fix">
				Update methods on the server did not return a "content-location" header, but
				only a "location" header. Both are required according to the FHIR specification.
				Thanks to Bill de Beaubien of Systems Made Simple for reporting this!				
			</action>
			<action type="fix" issue="26" dev="akley">
				Parser failed to correctly read contained Binary resources. Thanks to Alexander Kley for
				the patch! 
			</action>
			<action type="fix" issue="29" dev="akley">
				Calling encode multiple times on a resource with contained resources caused the contained
				resources to be re-added (and the actual message to grow) with each encode pass. Thanks to
				Alexander Kley for the test case!
			</action>
			<action type="fix">
				JSON-encoded contained resources with the incorrect "_id" element (which should be "id", but some
				incorrect examples exist on the FHIR specification) now parse correctly. In other words, HAPI 
				previously only accepted the correct "id" element, but now it also accepts the incorrect
				"_id" element just to be more lenient.				
			</action>
			<action type="fix">
				Several unit tests failed on Windows (or any platform with non UTF-8 default encoding). This may
				have also caused resource validation to fail occasionally on these platforms as well.
				Thanks to Bill de Beaubien for reporting!
			</action>			
			<action type="fix">
				toString() method on TokenParam was incorrectly showing the system as the value.
				Thanks to Bill de Beaubien for reporting!
			</action>			
			<action type="update">
				Documentation on contained resources contained a typo and did not actually produce contained resources. Thanks
				to David Hay of Orion Health for reporting!
			</action>			
			<action type="add" issue="31" dev="preston">
				Add a 
				<![CDATA[<a href="https://www.vagrantup.com/">Vagrant</a>]]>	
				based environment (basically a fully built, self contained development environment) for
				trying out the HAPI server modules. Thanks to Preston Lee for the pull request, and for 
				offering to maintain this! 
			</action>
			<action type="add" issue="32" dev="jjathman">
				Change validation API so that it uses a return type instead of exceptions to communicate 
				validation failures. Thanks to Joe Athman for the pull request!
			</action>
			<action type="add" issue="35" dev="petromykhailysyn">
				Add a client interceptor which adds an HTTP cookie to each client request. Thanks to 
				Petro Mykhailysyn for the pull request! 
			</action>
		</release>
		<release version="0.6" date="2014-09-08" description="This release brings a number of new features and bug fixes!">
			<!-- 
			<action type="add">
				Allow generic client	... OAUTH
			</action>
			-->
			<action type="add">
				Add server interceptor framework, and new interceptor for logging incoming
				requests.	
			</action>
			<action type="add">
				Add server validation framework for validating resources against the FHIR schemas and schematrons
			</action>
			<action type="fix">
				Tester UI created double _format and _pretty param entries in searches. Thanks to Gered King of University
				Health Network for reporting!	
			</action>
			<action type="fix" issue="4">
				Create method was incorrectly returning an HTTP 204 on sucessful completion, but
				should be returning an HTTP 200 per the FHIR specification. Thanks to wanghaisheng 
				for reporting! 
			</action>
			<action type="fix">
				FHIR Tester UI now correctly sends UTF-8 charset in responses so that message payloads containing
				non US-ASCII characters will correctly display in the browser
			</action>
			<action type="fix">
				JSON parser was incorrectly encoding extensions on composite elements outside the element itself
				(as is done correctly for non-composite elements) instead of inside of them. Thanks to David Hay of
				Orion for reporting this!
			</action>
			<action type="add">
				Contained/included resource instances received by a client are now automatically 
				added to any ResourceReferenceDt instancea in other resources which reference them.
			</action>
			<action type="add">
				Add documentation on how to use eBay CORS Filter to support Cross Origin Resource
				Sharing (CORS) to server. CORS support that was built in to the server itself has
				been removed, as it did not work correctly (and was reinventing a wheel that others
				have done a great job inventing). Thanks to Peter Bernhardt of Relay Health for all the assistance
				in testing this!
			</action>
			<action type="fix">
				IResource interface did not expose the getLanguage/setLanguage methods from BaseResource,
				so the resource language was difficult to access.
			</action>
			<action type="fix">
				JSON Parser now gives a more friendly error message if it tries to parse JSON with invalid use 
				of single quotes
			</action>
			<action type="add">
				Transaction server method is now allowed to return an OperationOutcome in addition to the
				incoming resources. The public test server now does this in order to return status information
				about the transaction processing.
			</action>
			<action type="add">
				Update method in the server can now flag (via a field on the MethodOutcome object being returned)
				that the result was actually a creation, and Create method can indicate that it was actually an
				update. This has no effect other than to switch between the HTTP 200 and HTTP 201 status codes on the
				response, but this may be useful in some circumstances.
			</action>
			<action type="fix" dev="tahurac">
				Annotation client search methods with a specific resource type (e.g. List&lt;Patient&gt; search())
				won't return any resources that aren't of the correct type that are received in a response
				bundle (generally these are referenced resources, so they are populated in the reference fields instead).
				Thanks to Tahura Chaudhry of University Health Network for the unit test!
			</action>
			<action type="add">
				Added narrative generator template for OperationOutcome resource
			</action>
			<action type="fix">
				Date/time types did not correctly parse values in the format "yyyymmdd" (although the FHIR-defined format
				is "yyyy-mm-dd" anyhow, and this is correctly handled). Thanks to Jeffrey Ting of Systems Made Simple
				for reporting! 
			</action>
			<action type="fix">
				Server search method for an unnamed query gets called if the client requests a named query
				with the same parameter list. Thanks to Neal Acharya of University Health Network for reporting!			
			</action>
			<action type="fix">
				Category header (for tags) is correctly read in client for "read" operation
			</action>
			<action type="add">
				Transaction method in server can now have parameter type Bundle instead of
				List&lt;IResource&gt;
			</action>
			<action type="add">
				HAPI parsers now use field access to get/set values instead of method accessors and mutators.
				This should give a small performance boost.
			</action>
			<action type="fix">
				JSON parser encodes resource references incorrectly, using the name "resource" instead
				of the name "reference" for the actual reference. Thanks to
				Ricky Nguyen for reporting and tracking down the issue!
			</action>
			<action type="fix">
				Rename NotImpementedException to NotImplementedException (to correct typo)
			</action>
			<action type="fix">
				Server setUseBrowserFriendlyContentType setting also respected for errors (e.g. OperationOutcome with 4xx/5xx status)
			</action>
			<action type="fix">
				Fix performance issue in date/time datatypes where pattern matchers were not static
			</action>
			<action type="fix">
				Server now gives a more helpful error message if a @Read method has a search parameter (which is invalid, but
				previously lead to a very unhelpful error message). Thanks to Tahura Chaudhry of UHN for reporting!
			</action>
			<action type="fix">
				Resource of type "List" failed to parse from a bundle correctly. Thanks to David Hay of Orion Health 
				for reporting!
			</action>
			<action type="fix">
				QuantityParam correctly encodes approximate (~) prefix to values
			</action>
			<action type="fix" issue="14">
				If a server defines a method with parameter "_id", incoming search requests for that method may
				get delegated to the wrong method. Thanks to Neal Acharya for reporting! 
			</action>
			<action type="add">
				SecurityEvent.Object structural element has been renamed to 
				SecurityEvent.ObjectElement to avoid conflicting names with the 
				java Object class. Thanks to Laurie Macdougall-Sookraj of UHN for
				reporting! 
			</action>
			<action type="fix">
				Text/narrative blocks that were created with a non-empty
				namespace prefix (e.g. &lt;xhtml:div xmlns:xhtml="..."&gt;...&lt;/xhtml:div&gt;)
				failed to encode correctly (prefix was missing in encoded resource)				
			</action>
			<action type="fix">
				Resource references previously encoded their children (display and reference)
				in the wrong order so references with both would fail schema validation.
			</action>
			<action type="add">
				SecurityEvent resource's enums now use friendly enum names instead of the unfriendly
				numeric code values. Thanks to Laurie MacDougall-Sookraj of UHN for the
				suggestion!
			</action>
		</release>
		<release version="0.5" date="2014-07-30">
			<action type="add">
				HAPI has a number of RESTful method parameter types that have similar but not identical
				purposes and confusing names. A cleanup has been undertaken to clean this up.
				This means that a number of existing classes
				have been deprocated in favour of new naming schemes.
				<![CDATA[<br/><br/>]]>
				All annotation-based clients and all server search method parameters are now named
				(type)Param, for example: StringParam, TokenParam, etc.
				<![CDATA[<br/><br/>]]>
				All generic/fluent client method parameters are now named
				(type)ClientParam, for example: StringClientParam, TokenClientParam, etc.
				<![CDATA[<br/><br/>]]>
				All renamed classes have been retained and deprocated, so this change should not cause any issues
				for existing applications but those applications should be refactored to use the 
				new parameters when possible.
			</action>
			<action type="add">
				Allow server methods to return wildcard generic types (e.g. List&lt;? extends IResource&gt;)
			</action>
			<action type="add">
				Search parameters are not properly escaped and unescaped. E.g. for a token parameter such as
				"&amp;identifier=system|codepart1\|codepart2"
			</action>
			<action type="add">
				Add support for OPTIONS verb (which returns the server conformance statement)
			</action>
			<action type="add">
				Add support for CORS headers in server
			</action>
			<action type="add">
				Bump SLF4j dependency to latest version (1.7.7)
			</action>
			<action type="add">
				Add interceptor framework for clients (annotation based and generic), and add interceptors
				for configurable logging, capturing requests and responses, and HTTP basic auth.
			</action>
			<action type="fix">
				Transaction client invocations with XML encoding were using the wrong content type ("application/xml+fhir" instead 
				of the correct "application/atom+xml"). Thanks to David Hay of Orion Health for surfacing this one!
			</action>
			<action type="add">
				Bundle entries now support a link type of "search". Thanks to David Hay for the suggestion!
			</action>
			<action type="add" issue="1">
				 If a client receives a non 2xx response (e.g. HTTP 500) and the response body is a text/plain message or
				 an OperationOutcome resource, include the message in the exception message so that it will be 
				 more conveniently displayed in logs and other places. Thanks to Neal Acharya for the suggestion! 
			</action>
			<action type="add" issue="2">
				 Read invocations in the client now process the "Content-Location" header and use it to 
				 populate the ID of the returned resource. Thanks to Neal Acharya for the suggestion!
			</action>
			<action type="fix" issue="3">
				Fix issue where vread invocations on server incorrectly get routed to instance history method if one is 
				defined. Thanks to Neal Acharya from UHN for surfacing this one! 
			</action>
			<action type="add">
				Binary reads on a server not include the Content-Disposition header, to prevent HTML in binary 
				blobs from being used for nefarious purposes. See
				<![CDATA[<a href="http://gforge.hl7.org/gf/project/fhir/tracker/?action=TrackerItemEdit&tracker_id=677&tracker_item_id=3298">FHIR Tracker Bug 3298</a>]]>
				for more information.
			</action>
			<action type="add">
				Support has been added for using an HTTP proxy for outgoing requests.
			</action>
			<action type="fix">
				Fix: Primitive extensions declared against custom resource types 
				are encoded even if they have no value. Thanks to David Hay of Orion for
				reporting this!
			</action>
			<action type="fix">
				Fix: RESTful server deployed to a location where the URL to access it contained a
				space (e.g. a WAR file with a space in the name) failed to work correctly.
				Thanks to David Hay of Orion for reporting this!
			</action>
			</release>			
		<release version="0.4" date="2014-07-13">
			<action type="add">
				<![CDATA[<b>BREAKING CHANGE:</b>]]>: IdDt has been modified so that it 
				contains a partial or complete resource identity. Previously it contained
				only the simple alphanumeric id of the resource (the part at the end of the "read" URL for
				that resource) but it can now contain a complete URL or even a partial URL (e.g. "Patient/123")
				and can optionally contain a version (e.g. "Patient/123/_history/456"). New methods have
				been added to this datatype which provide just the numeric portion. See the JavaDoc
				for more information. 
			</action>
			<action type="add">
				<![CDATA[<b>API CHANGE:</b>]]>: Most elements in the HAPI FHIR model contain
				a getId() and setId() method. This method is confusing because it is only actually used
				for IDREF elements (which are rare) but its name makes it easy to confuse with more
				important identifiers. For this reason, these methods have been deprocated and replaced with
				get/setElementSpecificId() methods. The old methods will be removed at some point. Resource
				types are unchanged and retain their get/setId methods.
			</action>
			<action type="add">
				Allow use of QuantityDt as a service parameter to support the "quantity" type. Previously
				QuantityDt did not implement IQueryParameterType so it was not valid, and there was no way to
				support quantity search parameters on the server (e.g. Observation.value-quantity)
			</action>
			<action type="add">
				Introduce StringParameter type which can be used as a RESTful operation search parameter
				type. StringParameter allows ":exact" matches to be specified in clients, and handled in servers.
			</action>
			<action type="add">
				Parsers (XML/JSON) now support deleted entries in bundles
			</action>
			<action type="add">
				Transaction method now supported in servers
			</action>
			<action type="add">
				Support for Binary resources added (in servers, clients, parsers, etc.)
			</action>
			<action type="fix">
				Support for Query resources fixed (in parser)
			</action>
			<action type="fix">
				Nested contained resources (e.g. encoding a resource with a contained resource that itself contains a resource)
				now parse and encode correctly, meaning that all contained resources are placed in the "contained" element
				of the root resource, and the parser looks in the root resource for all container levels when stitching
				contained resources back together.
			</action>
			<action type="fix">
				Server methods with @Include parameter would sometimes fail when no _include was actually
				specified in query strings.
			</action>
			<action type="fix">
				Client requests for IdentifierDt types (such as Patient.identifier) did not create the correct
				query string if the system is null.
			</action>
			<action type="add">
				Add support for paging responses from RESTful servers.
			</action>
			<action type="fix">
				Don't fail on narrative blocks in JSON resources with only an XML declaration but no content (these are
				produced by the Health Intersections server) 
			</action>
			<action type="fix">
				Server now automatically compresses responses if the client indicates support 
			</action>
			<action type="fix">
				Server failed to support optional parameters when type is String and :exact qualifier is used 
			</action>
			<action type="fix">
				Read method in client correctly populated resource ID in returned object 
			</action>
			<action type="add">
				Support added for deleted-entry by/name, by/email, and comment from Tombstones spec
			</action>
		</release>			
		<release version="0.3" date="2014-05-12" description="This release corrects lots of bugs and introduces the fluent client mode">
		</release>			
		<release version="0.2" date="2014-04-23">
		</release>			
		<release version="0.1" date="2014-04-15">
		</release>			
	</body>
</document><|MERGE_RESOLUTION|>--- conflicted
+++ resolved
@@ -33,11 +33,11 @@
 				<![CDATA[<code>GET /Observation?value-quantity=</code>]]>
 			</action>
 			<action type="add">
-<<<<<<< HEAD
 				JPA server transaction processing now honours the Prefer header and includes 
 				created and updated resource bodies in the response bundle if it is set
 				appropriately.
-=======
+			</action>
+			<action type="add">
 				Optimize queries in JPA server remove a few redundant select columns when performing
 				searches. This provides a slight speed increase in some cases.
 			</action>
@@ -47,7 +47,6 @@
 				more than this number, which can be good for avoiding accidental 
 				performance problems in situations where lare queries should not be 
 				needed
->>>>>>> 40a70b87
 			</action>
 		</release>
 		<release version="2.5" date="2017-06-08">
