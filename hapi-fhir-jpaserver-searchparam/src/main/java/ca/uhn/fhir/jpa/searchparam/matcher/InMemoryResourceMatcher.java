package ca.uhn.fhir.jpa.searchparam.matcher;

/*-
 * #%L
 * HAPI FHIR Search Parameters
 * %%
 * Copyright (C) 2014 - 2020 University Health Network
 * %%
 * Licensed under the Apache License, Version 2.0 (the "License");
 * you may not use this file except in compliance with the License.
 * You may obtain a copy of the License at
 *
 *      http://www.apache.org/licenses/LICENSE-2.0
 *
 * Unless required by applicable law or agreed to in writing, software
 * distributed under the License is distributed on an "AS IS" BASIS,
 * WITHOUT WARRANTIES OR CONDITIONS OF ANY KIND, either express or implied.
 * See the License for the specific language governing permissions and
 * limitations under the License.
 * #L%
 */

import ca.uhn.fhir.context.FhirContext;
import ca.uhn.fhir.context.RuntimeResourceDefinition;
import ca.uhn.fhir.context.RuntimeSearchParam;
import ca.uhn.fhir.jpa.model.entity.ModelConfig;
import ca.uhn.fhir.jpa.searchparam.MatchUrlService;
import ca.uhn.fhir.jpa.searchparam.SearchParameterMap;
import ca.uhn.fhir.jpa.searchparam.extractor.ResourceIndexedSearchParams;
import ca.uhn.fhir.jpa.searchparam.registry.ISearchParamRegistry;
import ca.uhn.fhir.jpa.searchparam.util.SourceParam;
import ca.uhn.fhir.model.api.IQueryParameterType;
import ca.uhn.fhir.rest.api.Constants;
import ca.uhn.fhir.rest.api.RestSearchParameterTypeEnum;
import ca.uhn.fhir.rest.param.BaseParamWithPrefix;
import ca.uhn.fhir.rest.param.ParamPrefixEnum;
import ca.uhn.fhir.rest.param.ReferenceParam;
import ca.uhn.fhir.rest.param.StringParam;
import ca.uhn.fhir.rest.server.exceptions.InvalidRequestException;
import ca.uhn.fhir.util.MetaUtil;
import ca.uhn.fhir.util.UrlUtil;
import org.hl7.fhir.dstu3.model.Location;
import org.hl7.fhir.instance.model.api.IAnyResource;
import org.hl7.fhir.instance.model.api.IBaseResource;
import org.hl7.fhir.instance.model.api.IIdType;
import org.springframework.beans.factory.annotation.Autowired;

import java.util.List;
import java.util.Map;
import java.util.Optional;

public class InMemoryResourceMatcher {

	@Autowired
	private MatchUrlService myMatchUrlService;
	@Autowired
	ISearchParamRegistry mySearchParamRegistry;
	@Autowired
	ModelConfig myModelConfig;
	@Autowired
	FhirContext myFhirContext;

	/**
	 * This method is called in two different scenarios.  With a null theResource, it determines whether database matching might be required.
	 * Otherwise, it tries to perform the match in-memory, returning UNSUPPORTED if it's not possible.
	 * <p>
	 * Note that there will be cases where it returns UNSUPPORTED with a null resource, but when a non-null resource it returns supported and no match.
	 * This is because an earlier parameter may be matchable in-memory in which case processing stops and we never get to the parameter
	 * that would have required a database call.
	 */

	public InMemoryMatchResult match(String theCriteria, IBaseResource theResource, ResourceIndexedSearchParams theSearchParams) {
		RuntimeResourceDefinition resourceDefinition;
		if (theResource == null) {
			resourceDefinition = UrlUtil.parseUrlResourceType(myFhirContext, theCriteria);
		} else {
			resourceDefinition = myFhirContext.getResourceDefinition(theResource);
		}
		SearchParameterMap searchParameterMap;
		try {
			searchParameterMap = myMatchUrlService.translateMatchUrl(theCriteria, resourceDefinition);
		} catch (UnsupportedOperationException e) {
			return InMemoryMatchResult.unsupportedFromReason(InMemoryMatchResult.PARSE_FAIL);
		}
		searchParameterMap.clean();
		if (searchParameterMap.getLastUpdated() != null) {
			return InMemoryMatchResult.unsupportedFromParameterAndReason(Constants.PARAM_LASTUPDATED, InMemoryMatchResult.STANDARD_PARAMETER);
		}
		if (searchParameterMap.containsKey(Location.SP_NEAR)) {
			return InMemoryMatchResult.unsupportedFromReason(InMemoryMatchResult.LOCATION_NEAR);
		}

		for (Map.Entry<String, List<List<IQueryParameterType>>> entry : searchParameterMap.entrySet()) {
			String theParamName = entry.getKey();
			List<List<IQueryParameterType>> theAndOrParams = entry.getValue();
			InMemoryMatchResult result = matchIdsWithAndOr(theParamName, theAndOrParams, resourceDefinition, theResource, theSearchParams);
			if (!result.matched()) {
				return result;
			}
		}
		return InMemoryMatchResult.successfulMatch();
	}

	// This method is modelled from SearchBuilder.searchForIdsWithAndOr()
	private InMemoryMatchResult matchIdsWithAndOr(String theParamName, List<List<IQueryParameterType>> theAndOrParams, RuntimeResourceDefinition theResourceDefinition, IBaseResource theResource, ResourceIndexedSearchParams theSearchParams) {
		if (theAndOrParams.isEmpty()) {
			return InMemoryMatchResult.successfulMatch();
		}

		if (hasQualifiers(theAndOrParams)) {
			Optional<IQueryParameterType> optionalParameter = theAndOrParams.stream().flatMap(List::stream).filter(param -> param.getQueryParameterQualifier() != null).findAny();
			if (optionalParameter.isPresent()) {
				IQueryParameterType parameter = optionalParameter.get();
				if (parameter instanceof ReferenceParam) {
					ReferenceParam referenceParam = (ReferenceParam) parameter;
					return InMemoryMatchResult.unsupportedFromParameterAndReason(theParamName + "." + referenceParam.getChain(), InMemoryMatchResult.CHAIN);
				}
				return InMemoryMatchResult.unsupportedFromParameterAndReason(theParamName + parameter.getQueryParameterQualifier(), InMemoryMatchResult.QUALIFIER);
			}
		}

		if (hasChain(theAndOrParams)) {
			return InMemoryMatchResult.unsupportedFromParameterAndReason(theParamName, InMemoryMatchResult.CHAIN);
		}

		String resourceName = theResourceDefinition.getName();
		RuntimeSearchParam paramDef = mySearchParamRegistry.getActiveSearchParam(resourceName, theParamName);
		InMemoryMatchResult checkUnsupportedResult = checkUnsupportedPrefixes(theParamName, paramDef, theAndOrParams);
		if (!checkUnsupportedResult.supported()) {
			return checkUnsupportedResult;
		}

		switch (theParamName) {
			case IAnyResource.SP_RES_ID:
				return InMemoryMatchResult.fromBoolean(matchIdsAndOr(theAndOrParams, theResource));

			case IAnyResource.SP_RES_LANGUAGE:
			case Constants.PARAM_HAS:
			case Constants.PARAM_TAG:
			case Constants.PARAM_PROFILE:
			case Constants.PARAM_SECURITY:
				return InMemoryMatchResult.unsupportedFromParameterAndReason(theParamName, InMemoryMatchResult.PARAM);
			case Constants.PARAM_SOURCE:
				return InMemoryMatchResult.fromBoolean(matchSourcesAndOr(theAndOrParams, theResource));
			default:
				return matchResourceParam(myModelConfig, theParamName, theAndOrParams, theSearchParams, resourceName, paramDef);
		}
	}

	private boolean matchSourcesAndOr(List<List<IQueryParameterType>> theAndOrParams, IBaseResource theResource) {
		if (theResource == null) {
			return true;
		}
		return theAndOrParams.stream().allMatch(nextAnd -> matchSourcesOr(nextAnd, theResource));
	}

	private boolean matchSourcesOr(List<IQueryParameterType> theOrParams, IBaseResource theResource) {
		return theOrParams.stream().anyMatch(param -> matchSource(param, theResource));
	}

	private boolean matchSource(IQueryParameterType theSourceParam, IBaseResource theResource) {
		SourceParam paramSource = new SourceParam(theSourceParam.getValueAsQueryToken(myFhirContext));
		SourceParam resourceSource = new SourceParam(MetaUtil.getSource(myFhirContext, theResource.getMeta()));
		boolean matches = true;
		if (paramSource.getSourceUri() != null) {
			matches = paramSource.getSourceUri().equals(resourceSource.getSourceUri());
		}
		if (paramSource.getRequestId() != null) {
			matches &= paramSource.getRequestId().equals(resourceSource.getRequestId());
		}
		return matches;
	}

	private boolean matchIdsAndOr(List<List<IQueryParameterType>> theAndOrParams, IBaseResource theResource) {
		if (theResource == null) {
			return true;
		}
		return theAndOrParams.stream().allMatch(nextAnd -> matchIdsOr(nextAnd, theResource));
	}

	private boolean matchIdsOr(List<IQueryParameterType> theOrParams, IBaseResource theResource) {
		return theOrParams.stream().anyMatch(param -> param instanceof StringParam && matchId(((StringParam) param).getValue(), theResource.getIdElement()));
	}

	private boolean matchId(String theValue, IIdType theId) {
		return theValue.equals(theId.getValue()) || theValue.equals(theId.getIdPart());
	}

	private InMemoryMatchResult matchResourceParam(ModelConfig theModelConfig, String theParamName, List<List<IQueryParameterType>> theAndOrParams, ResourceIndexedSearchParams theSearchParams, String theResourceName, RuntimeSearchParam theParamDef) {
		if (theParamDef != null) {
			switch (theParamDef.getParamType()) {
				case QUANTITY:
				case TOKEN:
				case STRING:
				case NUMBER:
				case URI:
				case DATE:
				case REFERENCE:
					if (theSearchParams == null) {
						return InMemoryMatchResult.successfulMatch();
					} else {
<<<<<<< HEAD
						return InMemoryMatchResult.fromBoolean(theAndOrParams.stream().anyMatch(nextAnd -> matchParams(theResourceName, theParamName, theParamDef, nextAnd, theSearchParams, myModelConfig.getUseOrdinalDatesForDayPrecisionSearches())));
=======
						return InMemoryMatchResult.fromBoolean(theAndOrParams.stream().anyMatch(nextAnd -> matchParams(theModelConfig, theResourceName, theParamName, theParamDef, nextAnd, theSearchParams)));
>>>>>>> e439891e
					}
				case COMPOSITE:
				case HAS:
				case SPECIAL:
				default:
					return InMemoryMatchResult.unsupportedFromParameterAndReason(theParamName, InMemoryMatchResult.PARAM);
			}
		} else {
			if (Constants.PARAM_CONTENT.equals(theParamName) || Constants.PARAM_TEXT.equals(theParamName)) {
				return InMemoryMatchResult.unsupportedFromParameterAndReason(theParamName, InMemoryMatchResult.PARAM);
			} else {
				throw new InvalidRequestException("Unknown search parameter " + theParamName + " for resource type " + theResourceName);
			}
		}
	}

<<<<<<< HEAD
	private boolean matchParams(String theResourceName, String theParamName, RuntimeSearchParam paramDef, List<? extends IQueryParameterType> theNextAnd, ResourceIndexedSearchParams theSearchParams, boolean theUseOrdinalDatesForDayComparison) {
		if (paramDef.getParamType() == RestSearchParameterTypeEnum.REFERENCE) {
			stripBaseUrlsFromReferenceParams(theNextAnd);
		}
		return theNextAnd.stream().anyMatch(token -> theSearchParams.matchParam(theResourceName, theParamName, paramDef, token, theUseOrdinalDatesForDayComparison));
	}

	private void stripBaseUrlsFromReferenceParams(List<? extends IQueryParameterType> theNextAnd) {
		if (myModelConfig.getTreatBaseUrlsAsLocal().isEmpty()) {
			return;
		}

		for (IQueryParameterType param : theNextAnd) {
			ReferenceParam ref = (ReferenceParam) param;
			IIdType dt = new IdDt(ref.getBaseUrl(), ref.getResourceType(), ref.getIdPart(), null);

			if (dt.hasBaseUrl()) {
				if (myModelConfig.getTreatBaseUrlsAsLocal().contains(dt.getBaseUrl())) {
					ref.setValue(dt.toUnqualified().getValue());
				}
			}
		}
=======
	private boolean matchParams(ModelConfig theModelConfig, String theResourceName, String theParamName, RuntimeSearchParam paramDef, List<? extends IQueryParameterType> theNextAnd, ResourceIndexedSearchParams theSearchParams) {
		return theNextAnd.stream().anyMatch(token -> theSearchParams.matchParam(theModelConfig, theResourceName, theParamName, paramDef, token));
>>>>>>> e439891e
	}

	private boolean hasChain(List<List<IQueryParameterType>> theAndOrParams) {
		return theAndOrParams.stream().flatMap(List::stream).anyMatch(param -> param instanceof ReferenceParam && ((ReferenceParam) param).getChain() != null);
	}

	private boolean hasQualifiers(List<List<IQueryParameterType>> theAndOrParams) {
		return theAndOrParams.stream().flatMap(List::stream).anyMatch(param -> param.getQueryParameterQualifier() != null);
	}

	private InMemoryMatchResult checkUnsupportedPrefixes(String theParamName, RuntimeSearchParam theParamDef, List<List<IQueryParameterType>> theAndOrParams) {
		if (theParamDef != null) {
			for (List<IQueryParameterType> theAndOrParam : theAndOrParams) {
				for (IQueryParameterType param : theAndOrParam) {
					if (param instanceof BaseParamWithPrefix) {
						ParamPrefixEnum prefix = ((BaseParamWithPrefix<?>) param).getPrefix();
						RestSearchParameterTypeEnum paramType = theParamDef.getParamType();
						if (!supportedPrefix(prefix, paramType)) {
							return InMemoryMatchResult.unsupportedFromParameterAndReason(theParamName, String.format("The prefix %s is not supported for param type %s", prefix, paramType));
						}
					}
				}
			}
		}
		return InMemoryMatchResult.successfulMatch();
	}

	@SuppressWarnings("EnumSwitchStatementWhichMissesCases")
	private boolean supportedPrefix(ParamPrefixEnum theParam, RestSearchParameterTypeEnum theParamType) {
		if (theParam == null || theParamType == null) {
			return true;
		}
		switch (theParamType) {
			case DATE:
				switch (theParam) {
					case GREATERTHAN:
					case GREATERTHAN_OR_EQUALS:
					case LESSTHAN:
					case LESSTHAN_OR_EQUALS:
					case EQUAL:
						return true;
				}
				break;
			default:
				return false;
		}
		return false;
	}
}<|MERGE_RESOLUTION|>--- conflicted
+++ resolved
@@ -199,11 +199,7 @@
 					if (theSearchParams == null) {
 						return InMemoryMatchResult.successfulMatch();
 					} else {
-<<<<<<< HEAD
-						return InMemoryMatchResult.fromBoolean(theAndOrParams.stream().anyMatch(nextAnd -> matchParams(theResourceName, theParamName, theParamDef, nextAnd, theSearchParams, myModelConfig.getUseOrdinalDatesForDayPrecisionSearches())));
-=======
-						return InMemoryMatchResult.fromBoolean(theAndOrParams.stream().anyMatch(nextAnd -> matchParams(theModelConfig, theResourceName, theParamName, theParamDef, nextAnd, theSearchParams)));
->>>>>>> e439891e
+						return InMemoryMatchResult.fromBoolean(theAndOrParams.stream().anyMatch(nextAnd -> matchParams(theModelConfig, theResourceName, theParamName, theParamDef, nextAnd, theSearchParams, myModelConfig.getUseOrdinalDatesForDayPrecisionSearches())));
 					}
 				case COMPOSITE:
 				case HAS:
@@ -220,33 +216,8 @@
 		}
 	}
 
-<<<<<<< HEAD
-	private boolean matchParams(String theResourceName, String theParamName, RuntimeSearchParam paramDef, List<? extends IQueryParameterType> theNextAnd, ResourceIndexedSearchParams theSearchParams, boolean theUseOrdinalDatesForDayComparison) {
-		if (paramDef.getParamType() == RestSearchParameterTypeEnum.REFERENCE) {
-			stripBaseUrlsFromReferenceParams(theNextAnd);
-		}
-		return theNextAnd.stream().anyMatch(token -> theSearchParams.matchParam(theResourceName, theParamName, paramDef, token, theUseOrdinalDatesForDayComparison));
-	}
-
-	private void stripBaseUrlsFromReferenceParams(List<? extends IQueryParameterType> theNextAnd) {
-		if (myModelConfig.getTreatBaseUrlsAsLocal().isEmpty()) {
-			return;
-		}
-
-		for (IQueryParameterType param : theNextAnd) {
-			ReferenceParam ref = (ReferenceParam) param;
-			IIdType dt = new IdDt(ref.getBaseUrl(), ref.getResourceType(), ref.getIdPart(), null);
-
-			if (dt.hasBaseUrl()) {
-				if (myModelConfig.getTreatBaseUrlsAsLocal().contains(dt.getBaseUrl())) {
-					ref.setValue(dt.toUnqualified().getValue());
-				}
-			}
-		}
-=======
-	private boolean matchParams(ModelConfig theModelConfig, String theResourceName, String theParamName, RuntimeSearchParam paramDef, List<? extends IQueryParameterType> theNextAnd, ResourceIndexedSearchParams theSearchParams) {
-		return theNextAnd.stream().anyMatch(token -> theSearchParams.matchParam(theModelConfig, theResourceName, theParamName, paramDef, token));
->>>>>>> e439891e
+	private boolean matchParams(ModelConfig theModelConfig, String theResourceName, String theParamName, RuntimeSearchParam paramDef, List<? extends IQueryParameterType> theNextAnd, ResourceIndexedSearchParams theSearchParams,boolean theUseOrdinalDatesForDayComparison) {
+		return theNextAnd.stream().anyMatch(token -> theSearchParams.matchParam(theModelConfig, theResourceName, theParamName, paramDef, token, theUseOrdinalDatesForDayComparison));
 	}
 
 	private boolean hasChain(List<List<IQueryParameterType>> theAndOrParams) {
