package ca.uhn.fhir.jpa.searchparam.extractor;

/*
 * #%L
 * HAPI FHIR Search Parameters
 * %%
 * Copyright (C) 2014 - 2020 University Health Network
 * %%
 * Licensed under the Apache License, Version 2.0 (the "License");
 * you may not use this file except in compliance with the License.
 * You may obtain a copy of the License at
 *
 *      http://www.apache.org/licenses/LICENSE-2.0
 *
 * Unless required by applicable law or agreed to in writing, software
 * distributed under the License is distributed on an "AS IS" BASIS,
 * WITHOUT WARRANTIES OR CONDITIONS OF ANY KIND, either express or implied.
 * See the License for the specific language governing permissions and
 * limitations under the License.
 * #L%
 */

import ca.uhn.fhir.context.BaseRuntimeChildDefinition;
import ca.uhn.fhir.context.BaseRuntimeElementCompositeDefinition;
import ca.uhn.fhir.context.BaseRuntimeElementDefinition;
import ca.uhn.fhir.context.FhirContext;
import ca.uhn.fhir.context.FhirVersionEnum;
import ca.uhn.fhir.context.RuntimeResourceDefinition;
import ca.uhn.fhir.context.RuntimeSearchParam;
import ca.uhn.fhir.jpa.model.config.PartitionSettings;
import ca.uhn.fhir.jpa.model.entity.BaseResourceIndexedSearchParam;
import ca.uhn.fhir.jpa.model.entity.ModelConfig;
import ca.uhn.fhir.jpa.model.entity.ResourceIndexedSearchParamCoords;
import ca.uhn.fhir.jpa.model.entity.ResourceIndexedSearchParamDate;
import ca.uhn.fhir.jpa.model.entity.ResourceIndexedSearchParamNumber;
import ca.uhn.fhir.jpa.model.entity.ResourceIndexedSearchParamQuantity;
import ca.uhn.fhir.jpa.model.entity.ResourceIndexedSearchParamString;
import ca.uhn.fhir.jpa.model.entity.ResourceIndexedSearchParamToken;
import ca.uhn.fhir.jpa.model.entity.ResourceIndexedSearchParamUri;
import ca.uhn.fhir.jpa.model.util.JpaConstants;
import ca.uhn.fhir.jpa.searchparam.SearchParamConstants;
import ca.uhn.fhir.jpa.searchparam.registry.ISearchParamRegistry;
import ca.uhn.fhir.model.primitive.BoundCodeDt;
import ca.uhn.fhir.rest.api.RestSearchParameterTypeEnum;
import ca.uhn.fhir.rest.server.exceptions.InternalErrorException;
<<<<<<< HEAD
=======
import ca.uhn.fhir.util.StringNormalizer;
>>>>>>> 12f80b3d
import org.apache.commons.lang3.ObjectUtils;
import org.apache.commons.lang3.StringUtils;
import org.apache.commons.lang3.Validate;
import org.hibernate.search.spatial.impl.Point;
import org.hl7.fhir.exceptions.FHIRException;
import org.hl7.fhir.instance.model.api.IBase;
import org.hl7.fhir.instance.model.api.IBaseEnumeration;
import org.hl7.fhir.instance.model.api.IBaseExtension;
import org.hl7.fhir.instance.model.api.IBaseReference;
import org.hl7.fhir.instance.model.api.IBaseResource;
import org.hl7.fhir.instance.model.api.IIdType;
import org.hl7.fhir.instance.model.api.IPrimitiveType;
import org.springframework.beans.factory.annotation.Autowired;
import org.springframework.context.ApplicationContext;

import javax.annotation.PostConstruct;
import javax.measure.quantity.Quantity;
import javax.measure.unit.NonSI;
import javax.measure.unit.Unit;
import java.math.BigDecimal;
import java.util.ArrayList;
import java.util.Collection;
import java.util.Collections;
import java.util.Date;
import java.util.HashSet;
import java.util.List;
import java.util.Optional;
import java.util.Set;
import java.util.TreeSet;
import java.util.regex.Pattern;
import java.util.stream.Collectors;

import static org.apache.commons.lang3.StringUtils.isBlank;
import static org.apache.commons.lang3.StringUtils.isNotBlank;
import static org.apache.commons.lang3.StringUtils.trim;

public abstract class BaseSearchParamExtractor implements ISearchParamExtractor {
	private static final Pattern SPLIT = Pattern.compile("\\||( or )");

	private static final Pattern SPLIT_R4 = Pattern.compile("\\|");
	private static final org.slf4j.Logger ourLog = org.slf4j.LoggerFactory.getLogger(BaseSearchParamExtractor.class);
	@Autowired
	protected ApplicationContext myApplicationContext;
	@Autowired
	private FhirContext myContext;
	@Autowired
	private ISearchParamRegistry mySearchParamRegistry;
	@Autowired
	private ModelConfig myModelConfig;
	@Autowired
	private PartitionSettings myPartitionSettings;
	private Set<String> myIgnoredForSearchDatatypes;
	private BaseRuntimeChildDefinition myQuantityValueValueChild;
	private BaseRuntimeChildDefinition myQuantitySystemValueChild;
	private BaseRuntimeChildDefinition myQuantityCodeValueChild;
	private BaseRuntimeChildDefinition myMoneyValueChild;
	private BaseRuntimeChildDefinition myMoneyCurrencyChild;
	private BaseRuntimeElementCompositeDefinition<?> myLocationPositionDefinition;
	private BaseRuntimeChildDefinition myCodeSystemUrlValueChild;
	private BaseRuntimeChildDefinition myRangeLowValueChild;
	private BaseRuntimeChildDefinition myRangeHighValueChild;
	private BaseRuntimeChildDefinition myAddressLineValueChild;
	private BaseRuntimeChildDefinition myAddressCityValueChild;
	private BaseRuntimeChildDefinition myAddressStateValueChild;
	private BaseRuntimeChildDefinition myAddressCountryValueChild;
	private BaseRuntimeChildDefinition myAddressPostalCodeValueChild;
	private BaseRuntimeChildDefinition myCapabilityStatementRestSecurityServiceValueChild;
	private BaseRuntimeChildDefinition myPeriodStartValueChild;
	private BaseRuntimeChildDefinition myPeriodEndValueChild;
	private BaseRuntimeChildDefinition myTimingEventValueChild;
	private BaseRuntimeChildDefinition myTimingRepeatValueChild;
	private BaseRuntimeChildDefinition myTimingRepeatBoundsValueChild;
	private BaseRuntimeChildDefinition myDurationSystemValueChild;
	private BaseRuntimeChildDefinition myDurationCodeValueChild;
	private BaseRuntimeChildDefinition myDurationValueValueChild;
	private BaseRuntimeChildDefinition myHumanNameFamilyValueChild;
	private BaseRuntimeChildDefinition myHumanNameGivenValueChild;
	private BaseRuntimeChildDefinition myContactPointValueValueChild;
	private BaseRuntimeChildDefinition myIdentifierSystemValueChild;
	private BaseRuntimeChildDefinition myIdentifierValueValueChild;
	private BaseRuntimeChildDefinition myIdentifierTypeValueChild;
	private BaseRuntimeChildDefinition myIdentifierTypeTextValueChild;
	private BaseRuntimeChildDefinition myCodeableConceptCodingValueChild;
	private BaseRuntimeChildDefinition myCodeableConceptTextValueChild;
	private BaseRuntimeChildDefinition myCodingSystemValueChild;
	private BaseRuntimeChildDefinition myCodingCodeValueChild;
	private BaseRuntimeChildDefinition myCodingDisplayValueChild;
	private BaseRuntimeChildDefinition myContactPointSystemValueChild;
	private BaseRuntimeChildDefinition myPatientCommunicationLanguageValueChild;

	/**
	 * Constructor
	 */
	BaseSearchParamExtractor() {
		super();
	}

	/**
	 * UNIT TEST constructor
	 */
	BaseSearchParamExtractor(ModelConfig theModelConfig, PartitionSettings thePartitionSettings, FhirContext theCtx, ISearchParamRegistry theSearchParamRegistry) {
		Validate.notNull(theModelConfig);
		Validate.notNull(theCtx);
		Validate.notNull(theSearchParamRegistry);

		myModelConfig = theModelConfig;
		myContext = theCtx;
		mySearchParamRegistry = theSearchParamRegistry;
		myPartitionSettings = thePartitionSettings;
	}

	@Override
	public SearchParamSet<PathAndRef> extractResourceLinks(IBaseResource theResource) {
<<<<<<< HEAD
		return extractSearchParams(theResource, new ResourceLinkExtractor(), RestSearchParameterTypeEnum.REFERENCE);
	}

	@Override
	public PathAndRef extractReferenceLinkFromResource(IBase theValue, String thePath) {
		ResourceLinkExtractor extractor = new ResourceLinkExtractor();
		return extractor.get(theValue, thePath);
	}

	private class ResourceLinkExtractor implements IExtractor<PathAndRef> {

		private PathAndRef myPathAndRef = null;

		@Override
		public void extract(SearchParamSet<PathAndRef> theParams, RuntimeSearchParam theSearchParam, IBase theValue, String thePath) {
			if (theValue instanceof IBaseResource) {
=======
		IExtractor<PathAndRef> extractor = createReferenceExtractor();
		return extractSearchParams(theResource, extractor, RestSearchParameterTypeEnum.REFERENCE);
	}

	private IExtractor<PathAndRef> createReferenceExtractor() {
		return (params, searchParam, value, path) -> {
			if (value instanceof IBaseResource) {
>>>>>>> 12f80b3d
				return;
			}

			String nextType = toRootTypeName(theValue);
			switch (nextType) {
				case "uri":
				case "canonical":
					String typeName = toTypeName(theValue);
					IPrimitiveType<?> valuePrimitive = (IPrimitiveType<?>) theValue;
					IBaseReference fakeReference = (IBaseReference) myContext.getElementDefinition("Reference").newInstance();
					fakeReference.setReference(valuePrimitive.getValueAsString());

					// Canonical has a root type of "uri"
					if ("canonical".equals(typeName)) {

						/*
						 * See #1583
						 * Technically canonical fields should not allow local references (e.g.
						 * Questionnaire/123) but it seems reasonable for us to interpret a canonical
						 * containing a local reference for what it is, and allow people to search
						 * based on that.
						 */
						IIdType parsed = fakeReference.getReferenceElement();
						if (parsed.hasIdPart() && parsed.hasResourceType() && !parsed.isAbsolute()) {
							myPathAndRef = new PathAndRef(theSearchParam.getName(), thePath, fakeReference, false);
							theParams.add(myPathAndRef);
							break;
						}

						if (parsed.isAbsolute()) {
							myPathAndRef = new PathAndRef(theSearchParam.getName(), thePath, fakeReference, true);
							theParams.add(myPathAndRef);
							break;
						}
					}

					theParams.addWarning("Ignoring canonical reference (indexing canonical is not yet supported)");
					break;
				case "reference":
				case "Reference":
					IBaseReference valueRef = (IBaseReference) theValue;

					IIdType nextId = valueRef.getReferenceElement();
					if (nextId.isEmpty() && valueRef.getResource() != null) {
						nextId = valueRef.getResource().getIdElement();
					}

					if (nextId == null ||
						nextId.isEmpty() ||
						nextId.getValue().startsWith("#") ||
						nextId.getValue().startsWith("urn:")) {
						return;
					}

					myPathAndRef = new PathAndRef(theSearchParam.getName(), thePath, valueRef, false);
					theParams.add(myPathAndRef);
					break;
				default:
					addUnexpectedDatatypeWarning(theParams, theSearchParam, theValue);
					break;
			}
<<<<<<< HEAD
		}

		public PathAndRef get(IBase theValue, String thePath) {
			extract(new SearchParamSet<>(),
				new RuntimeSearchParam(null, null, "Reference", null, null, null, null, null, null, null),
				theValue, thePath);
			return myPathAndRef;
		}
	}

=======
		};
	}

	@Override
	public List<String> extractParamValuesAsStrings(RuntimeSearchParam theSearchParam, IBaseResource theResource) {
		IExtractor extractor;
		switch(theSearchParam.getParamType()) {
			case DATE:
				extractor = createDateExtractor(theResource);
				break;
			case STRING:
				extractor = createStringExtractor(theResource);
				break;
			case TOKEN:
				extractor = createTokenExtractor(theResource);
				break;
			case NUMBER:
				extractor = createNumberExtractor(theResource);
				break;
			case REFERENCE:
				extractor = createReferenceExtractor();
				return extractReferenceParamsAsQueryTokens(theSearchParam, theResource, extractor);
			case QUANTITY:
				extractor = createQuantityExtractor(theResource);
				break;
			case URI:
				extractor = createUriExtractor(theResource);
				break;
			case SPECIAL:
				extractor = createSpecialExtractor(theResource.getIdElement().getResourceType());
				break;
			case COMPOSITE:
			default:
				throw new UnsupportedOperationException("Type " + theSearchParam.getParamType() + " not supported for extraction");
		}
		return extractParamsAsQueryTokens(theSearchParam, theResource, extractor);
	}

	private List<String> extractReferenceParamsAsQueryTokens(RuntimeSearchParam theSearchParam, IBaseResource theResource, IExtractor<PathAndRef> theExtractor) {
		SearchParamSet<PathAndRef> params = new SearchParamSet<>();
		extractSearchParam(theSearchParam, theResource, theExtractor, params);
		return refsToStringList(params);
	}

	private List<String> refsToStringList(SearchParamSet<PathAndRef> theParams) {
		return theParams.stream()
			.map(PathAndRef::getRef)
			.map(ref -> ref.getReferenceElement().toUnqualifiedVersionless().getValue())
			.collect(Collectors.toList());
	}

	private <T extends BaseResourceIndexedSearchParam> List<String> extractParamsAsQueryTokens(RuntimeSearchParam theSearchParam, IBaseResource theResource, IExtractor<T> theExtractor) {
		SearchParamSet<T> params = new SearchParamSet<>();
		extractSearchParam(theSearchParam, theResource, theExtractor, params);
		return toStringList(params);
	}

	private <T extends BaseResourceIndexedSearchParam> List<String> toStringList(SearchParamSet<T> theParams) {
		return theParams.stream()
			.map(param -> param.toQueryParameterType().getValueAsQueryToken(myContext))
			.collect(Collectors.toList());
	}

>>>>>>> 12f80b3d
	@Override
	public SearchParamSet<BaseResourceIndexedSearchParam> extractSearchParamTokens(IBaseResource theResource) {
		IExtractor<BaseResourceIndexedSearchParam> extractor = createTokenExtractor(theResource);
		return extractSearchParams(theResource, extractor, RestSearchParameterTypeEnum.TOKEN);
	}

	@Override
	public SearchParamSet<BaseResourceIndexedSearchParam> extractSearchParamTokens(IBaseResource theResource, RuntimeSearchParam theSearchParam) {
		IExtractor<BaseResourceIndexedSearchParam> extractor = createTokenExtractor(theResource);
		SearchParamSet<BaseResourceIndexedSearchParam> setToPopulate = new SearchParamSet<>();
		extractSearchParam(theSearchParam, theResource, extractor, setToPopulate);
		return setToPopulate;
	}

	private IExtractor<BaseResourceIndexedSearchParam> createTokenExtractor(IBaseResource theResource) {
		String resourceTypeName = toRootTypeName(theResource);
		String useSystem;
		if (getContext().getVersion().getVersion().equals(FhirVersionEnum.DSTU2)) {
			if (resourceTypeName.equals("ValueSet")) {
				ca.uhn.fhir.model.dstu2.resource.ValueSet dstu2ValueSet = (ca.uhn.fhir.model.dstu2.resource.ValueSet) theResource;
				useSystem = dstu2ValueSet.getCodeSystem().getSystem();
			} else {
				useSystem = null;
			}
		} else {
			if (resourceTypeName.equals("CodeSystem")) {
				useSystem = extractValueAsString(myCodeSystemUrlValueChild, theResource);
			} else {
				useSystem = null;
			}
		}

		return new TokenExtractor(resourceTypeName, useSystem);
	}

	@Override
	public SearchParamSet<BaseResourceIndexedSearchParam> extractSearchParamSpecial(IBaseResource theResource) {
		String resourceTypeName = toRootTypeName(theResource);
		IExtractor<BaseResourceIndexedSearchParam> extractor = createSpecialExtractor(resourceTypeName);
		return extractSearchParams(theResource, extractor, RestSearchParameterTypeEnum.SPECIAL);
	}

	private IExtractor<BaseResourceIndexedSearchParam> createSpecialExtractor(String theResourceTypeName) {
		return (params, searchParam, value, path) -> {
			if ("Location.position".equals(path)) {
				addCoords_Position(theResourceTypeName, params, searchParam, value);
			}
		};
	}


	private void addUnexpectedDatatypeWarning(SearchParamSet<?> theParams, RuntimeSearchParam theSearchParam, IBase theValue) {
		theParams.addWarning("Search param " + theSearchParam.getName() + " is of unexpected datatype: " + theValue.getClass());
	}

	@Override
	public SearchParamSet<ResourceIndexedSearchParamUri> extractSearchParamUri(IBaseResource theResource) {
		IExtractor<ResourceIndexedSearchParamUri> extractor = createUriExtractor(theResource);
		return extractSearchParams(theResource, extractor, RestSearchParameterTypeEnum.URI);
	}

	private IExtractor<ResourceIndexedSearchParamUri> createUriExtractor(IBaseResource theResource) {
		return (params, searchParam, value, path) -> {
			String nextType = toRootTypeName(value);
			String resourceType = toRootTypeName(theResource);
			switch (nextType) {
				case "uri":
				case "url":
				case "oid":
				case "sid":
				case "uuid":
					addUri_Uri(resourceType, params, searchParam, value);
					break;
				default:
					addUnexpectedDatatypeWarning(params, searchParam, value);
					break;
			}
		};
	}

	@Override
	public SearchParamSet<ResourceIndexedSearchParamDate> extractSearchParamDates(IBaseResource theResource) {
<<<<<<< HEAD
		IExtractor<ResourceIndexedSearchParamDate> extractor = new DateExtractor(theResource);

		return extractSearchParams(theResource, extractor, RestSearchParameterTypeEnum.DATE);
	}

	@Override
	public Date extractDateFromResource(IBase theValue, String thePath) {
		DateExtractor extractor = new DateExtractor("DateType");
		return extractor.get(theValue, thePath).getValueHigh();
	}

	private class DateExtractor implements IExtractor<ResourceIndexedSearchParamDate> {

		String myResourceType;
		ResourceIndexedSearchParamDate myIndexedSearchParamDate = null;

		public DateExtractor(IBaseResource theResource) {
			myResourceType = toRootTypeName(theResource);
		}

		public DateExtractor(String theResourceType) {
			myResourceType = theResourceType;
		}

		@Override
		public void extract(SearchParamSet theParams, RuntimeSearchParam theSearchParam, IBase theValue, String thePath) {
			String nextType = toRootTypeName(theValue);
=======
		IExtractor<ResourceIndexedSearchParamDate> extractor = createDateExtractor(theResource);
		return extractSearchParams(theResource, extractor, RestSearchParameterTypeEnum.DATE);
	}

	private IExtractor<ResourceIndexedSearchParamDate> createDateExtractor(IBaseResource theResource) {
		return (params, searchParam, value, path) -> {
			String nextType = toRootTypeName(value);
			String resourceType = toRootTypeName(theResource);
>>>>>>> 12f80b3d
			switch (nextType) {
				case "date":
				case "dateTime":
				case "instant":
					addDateTimeTypes(myResourceType, theParams, theSearchParam, theValue);
					break;
				case "Period":
					addDate_Period(myResourceType, theParams, theSearchParam, theValue);
					break;
				case "Timing":
					addDate_Timing(myResourceType, theParams, theSearchParam, theValue);
					break;
				case "string":
					// CarePlan.activitydate can be a string - ignored for now
					break;
				default:
					addUnexpectedDatatypeWarning(theParams, theSearchParam, theValue);
					break;

			}
<<<<<<< HEAD
		}

		private void addDate_Period(String theResourceType, Set<ResourceIndexedSearchParamDate> theParams, RuntimeSearchParam theSearchParam, IBase theValue) {
			Date start = extractValueAsDate(myPeriodStartValueChild, theValue);
			String startAsString = extractValueAsString(myPeriodStartValueChild, theValue);
			Date end = extractValueAsDate(myPeriodEndValueChild, theValue);
			String endAsString = extractValueAsString(myPeriodEndValueChild, theValue);

			if (start != null || end != null) {
				myIndexedSearchParamDate = new ResourceIndexedSearchParamDate(myPartitionSettings, theResourceType, theSearchParam.getName(), start, startAsString, end, endAsString, startAsString);
				theParams.add(myIndexedSearchParamDate);
			}
		}

		private void addDate_Timing(String theResourceType, Set<ResourceIndexedSearchParamDate> theParams, RuntimeSearchParam theSearchParam, IBase theValue) {
			List<IPrimitiveType<Date>> values = extractValuesAsFhirDates(myTimingEventValueChild, theValue);

			TreeSet<Date> dates = new TreeSet<>();
			String firstValue = null;
			String finalValue = null;
			for (IPrimitiveType<Date> nextEvent : values) {
				if (nextEvent.getValue() != null) {
					dates.add(nextEvent.getValue());
					if (firstValue == null) {
						firstValue = nextEvent.getValueAsString();
					}
					finalValue = nextEvent.getValueAsString();
				}
			}

			Optional<IBase> repeat = myTimingRepeatValueChild.getAccessor().getFirstValueOrNull(theValue);
			if (repeat.isPresent()) {
				Optional<IBase> bounds = myTimingRepeatBoundsValueChild.getAccessor().getFirstValueOrNull(repeat.get());
				if (bounds.isPresent()) {
					String boundsType = toRootTypeName(bounds.get());
					if ("Period".equals(boundsType)) {
						Date start = extractValueAsDate(myPeriodStartValueChild, bounds.get());
						Date end = extractValueAsDate(myPeriodEndValueChild, bounds.get());
						dates.add(start);
						dates.add(end);
					}
				}
			}

			if (!dates.isEmpty()) {
				myIndexedSearchParamDate = new ResourceIndexedSearchParamDate(myPartitionSettings, theResourceType, theSearchParam.getName(), dates.first(), firstValue, dates.last(), finalValue, firstValue);
				theParams.add(myIndexedSearchParamDate);
			}
		}

		@SuppressWarnings("unchecked")
		private void addDateTimeTypes(String theResourceType, Set<ResourceIndexedSearchParamDate> theParams, RuntimeSearchParam theSearchParam, IBase theValue) {
			IPrimitiveType<Date> nextBaseDateTime = (IPrimitiveType<Date>) theValue;
			if (nextBaseDateTime.getValue() != null) {
				myIndexedSearchParamDate = new ResourceIndexedSearchParamDate(myPartitionSettings, theResourceType, theSearchParam.getName(), nextBaseDateTime.getValue(), nextBaseDateTime.getValueAsString(), nextBaseDateTime.getValue(), nextBaseDateTime.getValueAsString(), nextBaseDateTime.getValueAsString());
				theParams.add(myIndexedSearchParamDate);
			}
		}

		public ResourceIndexedSearchParamDate get(IBase theValue, String thePath) {
			extract(new SearchParamSet<>(),
				new RuntimeSearchParam(null, null, "date", null, null, null, null, null, null, null),
				theValue, thePath);
			return myIndexedSearchParamDate;
		}
=======
		};
>>>>>>> 12f80b3d
	}

	@Override
	public SearchParamSet<ResourceIndexedSearchParamNumber> extractSearchParamNumber(IBaseResource theResource) {
		IExtractor<ResourceIndexedSearchParamNumber> extractor = createNumberExtractor(theResource);
		return extractSearchParams(theResource, extractor, RestSearchParameterTypeEnum.NUMBER);
	}

	private IExtractor<ResourceIndexedSearchParamNumber> createNumberExtractor(IBaseResource theResource) {
		return (params, searchParam, value, path) -> {
			String nextType = toRootTypeName(value);
			String resourceType = toRootTypeName(theResource);
			switch (nextType) {
				case "Duration":
					addNumber_Duration(resourceType, params, searchParam, value);
					break;
				case "Quantity":
					addNumber_Quantity(resourceType, params, searchParam, value);
					break;
				case "integer":
				case "positiveInt":
				case "unsignedInt":
					addNumber_Integer(resourceType, params, searchParam, value);
					break;
				case "decimal":
					addNumber_Decimal(resourceType, params, searchParam, value);
					break;
				default:
					addUnexpectedDatatypeWarning(params, searchParam, value);
					break;
			}
		};
	}

	@Override
	public SearchParamSet<ResourceIndexedSearchParamQuantity> extractSearchParamQuantity(IBaseResource theResource) {
		IExtractor<ResourceIndexedSearchParamQuantity> extractor = createQuantityExtractor(theResource);
		return extractSearchParams(theResource, extractor, RestSearchParameterTypeEnum.QUANTITY);
	}

	private IExtractor<ResourceIndexedSearchParamQuantity> createQuantityExtractor(IBaseResource theResource) {
		return (params, searchParam, value, path) -> {
			if (value.getClass().equals(myLocationPositionDefinition.getImplementingClass())) {
				return;
			}

			String nextType = toRootTypeName(value);
			String resourceType = toRootTypeName(theResource);
			switch (nextType) {
				case "Quantity":
					addQuantity_Quantity(resourceType, params, searchParam, value);
					break;
				case "Money":
					addQuantity_Money(resourceType, params, searchParam, value);
					break;
				case "Range":
					addQuantity_Range(resourceType, params, searchParam, value);
					break;
				default:
					addUnexpectedDatatypeWarning(params, searchParam, value);
					break;
			}
		};
	}

	@Override
	public SearchParamSet<ResourceIndexedSearchParamString> extractSearchParamStrings(IBaseResource theResource) {
		IExtractor<ResourceIndexedSearchParamString> extractor = createStringExtractor(theResource);

		return extractSearchParams(theResource, extractor, RestSearchParameterTypeEnum.STRING);
	}

	private IExtractor<ResourceIndexedSearchParamString> createStringExtractor(IBaseResource theResource) {
		return (params, searchParam, value, path) -> {
			String resourceType = toRootTypeName(theResource);

			if (value instanceof IPrimitiveType) {
				IPrimitiveType<?> nextValue = (IPrimitiveType<?>) value;
				String valueAsString = nextValue.getValueAsString();
				createStringIndexIfNotBlank(resourceType, params, searchParam, valueAsString);
				return;
			}

			String nextType = toRootTypeName(value);
			switch (nextType) {
				case "HumanName":
					addString_HumanName(resourceType, params, searchParam, value);
					break;
				case "Address":
					addString_Address(resourceType, params, searchParam, value);
					break;
				case "ContactPoint":
					addString_ContactPoint(resourceType, params, searchParam, value);
					break;
				case "Quantity":
					addString_Quantity(resourceType, params, searchParam, value);
					break;
				case "Range":
					addString_Range(resourceType, params, searchParam, value);
					break;
				default:
					addUnexpectedDatatypeWarning(params, searchParam, value);
					break;
			}
		};
	}

	/**
	 * Override parent because we're using FHIRPath here
	 */
	@Override
	public List<IBase> extractValues(String thePaths, IBaseResource theResource) {
		List<IBase> values = new ArrayList<>();
		if (isNotBlank(thePaths)) {
			String[] nextPathsSplit = split(thePaths);
			for (String nextPath : nextPathsSplit) {
				List<? extends IBase> allValues;

				// This path is hard to parse and isn't likely to produce anything useful anyway
				if (myContext.getVersion().getVersion().equals(FhirVersionEnum.DSTU2)) {
					if (nextPath.equals("Bundle.entry.resource(0)")) {
						continue;
					}
				}

				nextPath = trim(nextPath);
				IValueExtractor allValuesFunc = getPathValueExtractor(theResource, nextPath);
				try {
					allValues = allValuesFunc.get();
				} catch (Exception e) {
					String msg = getContext().getLocalizer().getMessage(BaseSearchParamExtractor.class, "failedToExtractPaths", nextPath, e.toString());
					throw new InternalErrorException(msg, e);
				}

				values.addAll(allValues);
			}

			for (int i = 0; i < values.size(); i++) {
				IBase nextObject = values.get(i);
				if (nextObject instanceof IBaseExtension) {
					IBaseExtension nextExtension = (IBaseExtension) nextObject;
					nextObject = nextExtension.getValue();
					values.set(i, nextObject);
				}
			}
		}

		return values;
	}

	protected abstract IValueExtractor getPathValueExtractor(IBaseResource theResource, String theSinglePath);

	protected FhirContext getContext() {
		return myContext;
	}

	protected ModelConfig getModelConfig() {
		return myModelConfig;
	}

	private Collection<RuntimeSearchParam> getSearchParams(IBaseResource theResource) {
		RuntimeResourceDefinition def = getContext().getResourceDefinition(theResource);
		Collection<RuntimeSearchParam> retVal = mySearchParamRegistry.getActiveSearchParams(def.getName()).values();
		List<RuntimeSearchParam> defaultList = Collections.emptyList();
		retVal = ObjectUtils.defaultIfNull(retVal, defaultList);
		return retVal;
	}


	private void addQuantity_Quantity(String theResourceType, Set<ResourceIndexedSearchParamQuantity> theParams, RuntimeSearchParam theSearchParam, IBase theValue) {

		Optional<IPrimitiveType<BigDecimal>> valueField = myQuantityValueValueChild.getAccessor().getFirstValueOrNull(theValue);
		if (valueField.isPresent() && valueField.get().getValue() != null) {
			BigDecimal nextValueValue = valueField.get().getValue();
			String system = extractValueAsString(myQuantitySystemValueChild, theValue);
			String code = extractValueAsString(myQuantityCodeValueChild, theValue);

			ResourceIndexedSearchParamQuantity nextEntity = new ResourceIndexedSearchParamQuantity(myPartitionSettings, theResourceType, theSearchParam.getName(), nextValueValue, system, code);
			theParams.add(nextEntity);
		}

	}

	private void addQuantity_Money(String theResourceType, Set<ResourceIndexedSearchParamQuantity> theParams, RuntimeSearchParam theSearchParam, IBase theValue) {

		Optional<IPrimitiveType<BigDecimal>> valueField = myMoneyValueChild.getAccessor().getFirstValueOrNull(theValue);
		if (valueField.isPresent() && valueField.get().getValue() != null) {
			BigDecimal nextValueValue = valueField.get().getValue();

			String nextValueString = "urn:iso:std:iso:4217";
			String nextValueCode = extractValueAsString(myMoneyCurrencyChild, theValue);
			String searchParamName = theSearchParam.getName();
			ResourceIndexedSearchParamQuantity nextEntity = new ResourceIndexedSearchParamQuantity(myPartitionSettings, theResourceType, searchParamName, nextValueValue, nextValueString, nextValueCode);
			theParams.add(nextEntity);
		}

	}

	private void addQuantity_Range(String theResourceType, Set<ResourceIndexedSearchParamQuantity> theParams, RuntimeSearchParam theSearchParam, IBase theValue) {

		Optional<IBase> low = myRangeLowValueChild.getAccessor().getFirstValueOrNull(theValue);
		low.ifPresent(theIBase -> addQuantity_Quantity(theResourceType, theParams, theSearchParam, theIBase));

		Optional<IBase> high = myRangeHighValueChild.getAccessor().getFirstValueOrNull(theValue);
		high.ifPresent(theIBase -> addQuantity_Quantity(theResourceType, theParams, theSearchParam, theIBase));
	}

	private void addToken_Identifier(String theResourceType, Set<BaseResourceIndexedSearchParam> theParams, RuntimeSearchParam theSearchParam, IBase theValue) {
		String system = extractValueAsString(myIdentifierSystemValueChild, theValue);
		String value = extractValueAsString(myIdentifierValueValueChild, theValue);
		if (isNotBlank(value)) {
			createTokenIndexIfNotBlank(theResourceType, theParams, theSearchParam, system, value);
		}

		if (shouldIndexTextComponentOfToken(theSearchParam)) {
			Optional<IBase> type = myIdentifierTypeValueChild.getAccessor().getFirstValueOrNull(theValue);
			if (type.isPresent()) {
				String text = extractValueAsString(myIdentifierTypeTextValueChild, type.get());
				createStringIndexIfNotBlank(theResourceType, theParams, theSearchParam, text);
			}
		}

	}

	protected boolean shouldIndexTextComponentOfToken(RuntimeSearchParam theSearchParam) {
		return tokenTextIndexingEnabledForSearchParam(myModelConfig, theSearchParam);
	}

	@Override
	public List<IBase> getCodingsFromCodeableConcept(IBase theValue) {
		String nextType = BaseSearchParamExtractor.this.toRootTypeName(theValue);
		if ("CodeableConcept".equals(nextType)) {
			return myCodeableConceptCodingValueChild.getAccessor().getValues(theValue);
		} else {
			return null;
		}
	}

	@Override
	public String getDisplayTextFromCodeableConcept(IBase theValue) {
		String nextType = BaseSearchParamExtractor.this.toRootTypeName(theValue);
		if ("CodeableConcept".equals(nextType)) {
			return extractValueAsString(myCodeableConceptTextValueChild, theValue);
		} else {
			return null;
		}
	}

	private void addToken_CodeableConcept(String theResourceType, Set<BaseResourceIndexedSearchParam> theParams, RuntimeSearchParam theSearchParam, IBase theValue) {
		List<IBase> codings = getCodingsFromCodeableConcept(theValue);
		for (IBase nextCoding : codings) {
			addToken_Coding(theResourceType, theParams, theSearchParam, nextCoding);
		}

		if (shouldIndexTextComponentOfToken(theSearchParam)) {
			String text = getDisplayTextFromCodeableConcept(theValue);
			if (isNotBlank(text)) {
				createStringIndexIfNotBlank(theResourceType, theParams, theSearchParam, text);
			}
		}
	}

	private void addToken_Coding(String theResourceType, Set<BaseResourceIndexedSearchParam> theParams, RuntimeSearchParam theSearchParam, IBase theValue) {
		ResourceIndexedSearchParamToken resourceIndexedSearchParamToken = createSearchParamForCoding(theResourceType, theSearchParam, theValue);
		if (resourceIndexedSearchParamToken != null) {
			theParams.add(resourceIndexedSearchParamToken);
		}

		if (shouldIndexTextComponentOfToken(theSearchParam)) {
			String text = getDisplayTextForCoding(theValue);
			createStringIndexIfNotBlank(theResourceType, theParams, theSearchParam, text);
		}
	}

	@Override
	public ResourceIndexedSearchParamToken createSearchParamForCoding(String theResourceType, RuntimeSearchParam theSearchParam, IBase theValue) {
		String nextType = BaseSearchParamExtractor.this.toRootTypeName(theValue);
		if ("Coding".equals(nextType)) {
			String system = extractValueAsString(myCodingSystemValueChild, theValue);
			String code = extractValueAsString(myCodingCodeValueChild, theValue);
			return createTokenIndexIfNotBlank(theResourceType, theSearchParam, system, code);
		} else {
			return null;
		}
	}

	@Override
	public String getDisplayTextForCoding(IBase theValue) {
		String nextType = BaseSearchParamExtractor.this.toRootTypeName(theValue);
		if ("Coding".equals(nextType)) {
			return extractValueAsString(myCodingDisplayValueChild, theValue);
		} else {
			return null;
		}
	}

	private void addToken_ContactPoint(String theResourceType, Set<BaseResourceIndexedSearchParam> theParams, RuntimeSearchParam theSearchParam, IBase theValue) {
		String system = extractValueAsString(myContactPointSystemValueChild, theValue);
		String value = extractValueAsString(myContactPointValueValueChild, theValue);
		createTokenIndexIfNotBlank(theResourceType, theParams, theSearchParam, system, value);
	}

	private void addToken_PatientCommunication(String theResourceType, Set<BaseResourceIndexedSearchParam> theParams, RuntimeSearchParam theSearchParam, IBase theValue) {
		List<IBase> values = myPatientCommunicationLanguageValueChild.getAccessor().getValues(theValue);
		for (IBase next : values) {
			addToken_CodeableConcept(theResourceType, theParams, theSearchParam, next);
		}
	}

	private void addToken_CapabilityStatementRestSecurity(String theResourceType, Set<BaseResourceIndexedSearchParam> theParams, RuntimeSearchParam theSearchParam, IBase theValue) {
		List<IBase> values = myCapabilityStatementRestSecurityServiceValueChild.getAccessor().getValues(theValue);
		for (IBase nextValue : values) {
			addToken_CodeableConcept(theResourceType, theParams, theSearchParam, nextValue);
		}
	}

	private void addDate_Period(String theResourceType, Set<ResourceIndexedSearchParamDate> theParams, RuntimeSearchParam theSearchParam, IBase theValue) {
		Date start = extractValueAsDate(myPeriodStartValueChild, theValue);
		String startAsString = extractValueAsString(myPeriodStartValueChild, theValue);
		Date end = extractValueAsDate(myPeriodEndValueChild, theValue);
		String endAsString = extractValueAsString(myPeriodEndValueChild, theValue);

		if (start != null || end != null) {
			ResourceIndexedSearchParamDate nextEntity = new ResourceIndexedSearchParamDate(myPartitionSettings, theResourceType, theSearchParam.getName(), start, startAsString, end, endAsString, startAsString);
			theParams.add(nextEntity);
		}
	}

	private void addDate_Timing(String theResourceType, Set<ResourceIndexedSearchParamDate> theParams, RuntimeSearchParam theSearchParam, IBase theValue) {
		List<IPrimitiveType<Date>> values = extractValuesAsFhirDates(myTimingEventValueChild, theValue);

		TreeSet<Date> dates = new TreeSet<>();
		TreeSet<String> dateStrings = new TreeSet<>();
		String firstValue = null;
		String finalValue = null;
		for (IPrimitiveType<Date> nextEvent : values) {
			if (nextEvent.getValue() != null) {
				dates.add(nextEvent.getValue());
				if (firstValue == null) {
					firstValue = nextEvent.getValueAsString();
				}
				finalValue = nextEvent.getValueAsString();
			}
		}

		Optional<IBase> repeat = myTimingRepeatValueChild.getAccessor().getFirstValueOrNull(theValue);
		if (repeat.isPresent()) {
			Optional<IBase> bounds = myTimingRepeatBoundsValueChild.getAccessor().getFirstValueOrNull(repeat.get());
			if (bounds.isPresent()) {
				String boundsType = toRootTypeName(bounds.get());
				if ("Period".equals(boundsType)) {
					Date start = extractValueAsDate(myPeriodStartValueChild, bounds.get());
					Date end = extractValueAsDate(myPeriodEndValueChild, bounds.get());
					String endString = extractValueAsString(myPeriodEndValueChild, bounds.get());
					dates.add(start);
					dates.add(end);
					//TODO Check if this logic is valid. Does the start of the first period indicate a lower bound??
					if (firstValue == null) {
						firstValue = extractValueAsString(myPeriodStartValueChild, bounds.get());
					}
					finalValue = endString;
				}
			}
		}

		if (!dates.isEmpty()) {
			ResourceIndexedSearchParamDate nextEntity = new ResourceIndexedSearchParamDate(myPartitionSettings, theResourceType, theSearchParam.getName(), dates.first(), firstValue, dates.last(), finalValue, firstValue);
			theParams.add(nextEntity);
		}
	}

	private void addNumber_Duration(String theResourceType, Set<ResourceIndexedSearchParamNumber> theParams, RuntimeSearchParam theSearchParam, IBase theValue) {
		String system = extractValueAsString(myDurationSystemValueChild, theValue);
		String code = extractValueAsString(myDurationCodeValueChild, theValue);
		BigDecimal value = extractValueAsBigDecimal(myDurationValueValueChild, theValue);
		if (value != null) {
			value = normalizeQuantityContainingTimeUnitsIntoDaysForNumberParam(system, code, value);
			ResourceIndexedSearchParamNumber nextEntity = new ResourceIndexedSearchParamNumber(myPartitionSettings, theResourceType, theSearchParam.getName(), value);
			theParams.add(nextEntity);
		}
	}

	private void addNumber_Quantity(String theResourceType, Set<ResourceIndexedSearchParamNumber> theParams, RuntimeSearchParam theSearchParam, IBase theValue) {
		BigDecimal value = extractValueAsBigDecimal(myQuantityValueValueChild, theValue);
		if (value != null) {
			String system = extractValueAsString(myQuantitySystemValueChild, theValue);
			String code = extractValueAsString(myQuantityCodeValueChild, theValue);
			value = normalizeQuantityContainingTimeUnitsIntoDaysForNumberParam(system, code, value);
			ResourceIndexedSearchParamNumber nextEntity = new ResourceIndexedSearchParamNumber(myPartitionSettings, theResourceType, theSearchParam.getName(), value);
			theParams.add(nextEntity);
		}
	}

	@SuppressWarnings("unchecked")
	private void addNumber_Integer(String theResourceType, Set<ResourceIndexedSearchParamNumber> theParams, RuntimeSearchParam theSearchParam, IBase theValue) {
		IPrimitiveType<Integer> value = (IPrimitiveType<Integer>) theValue;
		if (value.getValue() != null) {
			BigDecimal valueDecimal = new BigDecimal(value.getValue());
			ResourceIndexedSearchParamNumber nextEntity = new ResourceIndexedSearchParamNumber(myPartitionSettings, theResourceType, theSearchParam.getName(), valueDecimal);
			theParams.add(nextEntity);
		}

	}

	@SuppressWarnings("unchecked")
	private void addNumber_Decimal(String theResourceType, Set<ResourceIndexedSearchParamNumber> theParams, RuntimeSearchParam theSearchParam, IBase theValue) {
		IPrimitiveType<BigDecimal> value = (IPrimitiveType<BigDecimal>) theValue;
		if (value.getValue() != null) {
			BigDecimal valueDecimal = value.getValue();
			ResourceIndexedSearchParamNumber nextEntity = new ResourceIndexedSearchParamNumber(myPartitionSettings, theResourceType, theSearchParam.getName(), valueDecimal);
			theParams.add(nextEntity);
		}

	}

	private void addCoords_Position(String theResourceType, SearchParamSet<BaseResourceIndexedSearchParam> theParams, RuntimeSearchParam theSearchParam, IBase theValue) {
		BigDecimal latitude = null;
		BigDecimal longitude = null;

		if (theValue instanceof org.hl7.fhir.dstu3.model.Location.LocationPositionComponent) {
			org.hl7.fhir.dstu3.model.Location.LocationPositionComponent value = (org.hl7.fhir.dstu3.model.Location.LocationPositionComponent) theValue;
			latitude = value.getLatitude();
			longitude = value.getLongitude();
		} else if (theValue instanceof org.hl7.fhir.r4.model.Location.LocationPositionComponent) {
			org.hl7.fhir.r4.model.Location.LocationPositionComponent value = (org.hl7.fhir.r4.model.Location.LocationPositionComponent) theValue;
			latitude = value.getLatitude();
			longitude = value.getLongitude();
		} else if (theValue instanceof org.hl7.fhir.r5.model.Location.LocationPositionComponent) {
			org.hl7.fhir.r5.model.Location.LocationPositionComponent value = (org.hl7.fhir.r5.model.Location.LocationPositionComponent) theValue;
			latitude = value.getLatitude();
			longitude = value.getLongitude();
		}
		// We only accept coordinates when both are present
		if (latitude != null && longitude != null) {
			double normalizedLatitude = Point.normalizeLatitude(latitude.doubleValue());
			double normalizedLongitude = Point.normalizeLongitude(longitude.doubleValue());
			ResourceIndexedSearchParamCoords nextEntity = new ResourceIndexedSearchParamCoords(myPartitionSettings, theResourceType, theSearchParam.getName(), normalizedLatitude, normalizedLongitude);
			theParams.add(nextEntity);
		}
	}

	private void addString_HumanName(String theResourceType, Set<ResourceIndexedSearchParamString> theParams, RuntimeSearchParam theSearchParam, IBase theValue) {
		List<String> families = extractValuesAsStrings(myHumanNameFamilyValueChild, theValue);
		for (String next : families) {
			createStringIndexIfNotBlank(theResourceType, theParams, theSearchParam, next);
		}

		List<String> givens = extractValuesAsStrings(myHumanNameGivenValueChild, theValue);
		for (String next : givens) {
			createStringIndexIfNotBlank(theResourceType, theParams, theSearchParam, next);
		}

	}

	private void addString_Quantity(String theResourceType, Set<ResourceIndexedSearchParamString> theParams, RuntimeSearchParam theSearchParam, IBase theValue) {
		BigDecimal value = extractValueAsBigDecimal(myQuantityValueValueChild, theValue);
		if (value != null) {
			createStringIndexIfNotBlank(theResourceType, theParams, theSearchParam, value.toPlainString());
		}
	}

	private void addString_Range(String theResourceType, Set<ResourceIndexedSearchParamString> theParams, RuntimeSearchParam theSearchParam, IBase theValue) {

		BigDecimal value = extractValueAsBigDecimal(myRangeLowValueChild, theValue);
		if (value != null) {
			createStringIndexIfNotBlank(theResourceType, theParams, theSearchParam, value.toPlainString());
		}
	}

	private void addString_ContactPoint(String theResourceType, Set<ResourceIndexedSearchParamString> theParams, RuntimeSearchParam theSearchParam, IBase theValue) {

		String value = extractValueAsString(myContactPointValueValueChild, theValue);
		if (isNotBlank(value)) {
			createStringIndexIfNotBlank(theResourceType, theParams, theSearchParam, value);
		}
	}

	private void addString_Address(String theResourceType, Set<ResourceIndexedSearchParamString> theParams, RuntimeSearchParam theSearchParam, IBase theValue) {

		List<String> allNames = new ArrayList<>(extractValuesAsStrings(myAddressLineValueChild, theValue));

		String city = extractValueAsString(myAddressCityValueChild, theValue);
		if (isNotBlank(city)) {
			allNames.add(city);
		}

		String state = extractValueAsString(myAddressStateValueChild, theValue);
		if (isNotBlank(state)) {
			allNames.add(state);
		}

		String country = extractValueAsString(myAddressCountryValueChild, theValue);
		if (isNotBlank(country)) {
			allNames.add(country);
		}

		String postalCode = extractValueAsString(myAddressPostalCodeValueChild, theValue);
		if (isNotBlank(postalCode)) {
			allNames.add(postalCode);
		}

		for (String nextName : allNames) {
			createStringIndexIfNotBlank(theResourceType, theParams, theSearchParam, nextName);
		}

	}

	private <T> SearchParamSet<T> extractSearchParams(IBaseResource theResource, IExtractor<T> theExtractor, RestSearchParameterTypeEnum theSearchParamType) {
		SearchParamSet<T> retVal = new SearchParamSet<>();

		Collection<RuntimeSearchParam> searchParams = getSearchParams(theResource);
		for (RuntimeSearchParam nextSpDef : searchParams) {
			if (nextSpDef.getParamType() != theSearchParamType) {
				continue;
			}

			extractSearchParam(nextSpDef, theResource, theExtractor, retVal);
		}
		return retVal;
	}

	private <T> void extractSearchParam(RuntimeSearchParam theSearchParameterDef, IBaseResource theResource, IExtractor<T> theExtractor, SearchParamSet<T> theSetToPopulate) {
		String nextPathUnsplit = theSearchParameterDef.getPath();
		if (isBlank(nextPathUnsplit)) {
			return;
		}

		String[] splitPaths = split(nextPathUnsplit);
		for (String nextPath : splitPaths) {
			nextPath = trim(nextPath);
			for (IBase nextObject : extractValues(nextPath, theResource)) {
				if (nextObject != null) {
					String typeName = toRootTypeName(nextObject);
					if (!myIgnoredForSearchDatatypes.contains(typeName)) {
						theExtractor.extract(theSetToPopulate, theSearchParameterDef, nextObject, nextPath);
					}
				}
			}
		}
	}

	@Override
	public String toRootTypeName(IBase nextObject) {
		BaseRuntimeElementDefinition<?> elementDefinition = getContext().getElementDefinition(nextObject.getClass());
		BaseRuntimeElementDefinition<?> rootParentDefinition = elementDefinition.getRootParentDefinition();
		return rootParentDefinition.getName();
	}

	@Override
	public String toTypeName(IBase nextObject) {
		BaseRuntimeElementDefinition<?> elementDefinition = getContext().getElementDefinition(nextObject.getClass());
		return elementDefinition.getName();
	}

	@SuppressWarnings("unchecked")
	private void addDateTimeTypes(String theResourceType, Set<ResourceIndexedSearchParamDate> theParams, RuntimeSearchParam theSearchParam, IBase theValue) {
		IPrimitiveType<Date> nextBaseDateTime = (IPrimitiveType<Date>) theValue;
		if (nextBaseDateTime.getValue() != null) {
			ResourceIndexedSearchParamDate param = new ResourceIndexedSearchParamDate(myPartitionSettings, theResourceType, theSearchParam.getName(), nextBaseDateTime.getValue(), nextBaseDateTime.getValueAsString(), nextBaseDateTime.getValue(), nextBaseDateTime.getValueAsString(), nextBaseDateTime.getValueAsString());
			theParams.add(param);
		}
	}

	private void addUri_Uri(String theResourceType, Set<ResourceIndexedSearchParamUri> theParams, RuntimeSearchParam theSearchParam, IBase theValue) {
		IPrimitiveType<?> value = (IPrimitiveType<?>) theValue;
		String valueAsString = value.getValueAsString();
		if (isNotBlank(valueAsString)) {
			ResourceIndexedSearchParamUri nextEntity = new ResourceIndexedSearchParamUri(myPartitionSettings, theResourceType, theSearchParam.getName(), valueAsString);
			theParams.add(nextEntity);
		}
	}

	@SuppressWarnings({"unchecked", "UnnecessaryLocalVariable"})
	private void createStringIndexIfNotBlank(String theResourceType, Set<? extends BaseResourceIndexedSearchParam> theParams, RuntimeSearchParam theSearchParam, String theValue) {
		String value = theValue;
		if (isNotBlank(value)) {
			if (value.length() > ResourceIndexedSearchParamString.MAX_LENGTH) {
				value = value.substring(0, ResourceIndexedSearchParamString.MAX_LENGTH);
			}

			String searchParamName = theSearchParam.getName();
			String valueNormalized = StringNormalizer.normalizeStringForSearchIndexing(value);
			if (valueNormalized.length() > ResourceIndexedSearchParamString.MAX_LENGTH) {
				valueNormalized = valueNormalized.substring(0, ResourceIndexedSearchParamString.MAX_LENGTH);
			}

			ResourceIndexedSearchParamString nextEntity = new ResourceIndexedSearchParamString(myPartitionSettings, getModelConfig(), theResourceType, searchParamName, valueNormalized, value);

			Set params = theParams;
			params.add(nextEntity);
		}
	}

	private void createTokenIndexIfNotBlank(String theResourceType, Set<BaseResourceIndexedSearchParam> theParams, RuntimeSearchParam theSearchParam, String theSystem, String theValue) {
		ResourceIndexedSearchParamToken nextEntity = createTokenIndexIfNotBlank(theResourceType, theSearchParam, theSystem, theValue);
		if (nextEntity != null) {
			theParams.add(nextEntity);
		}
	}

	private ResourceIndexedSearchParamToken createTokenIndexIfNotBlank(String theResourceType, RuntimeSearchParam theSearchParam, String theSystem, String theValue) {
		String system = theSystem;
		String value = theValue;
		ResourceIndexedSearchParamToken nextEntity = null;
		if (isNotBlank(system) || isNotBlank(value)) {
			if (system != null && system.length() > ResourceIndexedSearchParamToken.MAX_LENGTH) {
				system = system.substring(0, ResourceIndexedSearchParamToken.MAX_LENGTH);
			}
			if (value != null && value.length() > ResourceIndexedSearchParamToken.MAX_LENGTH) {
				value = value.substring(0, ResourceIndexedSearchParamToken.MAX_LENGTH);
			}

			nextEntity = new ResourceIndexedSearchParamToken(myPartitionSettings, theResourceType, theSearchParam.getName(), system, value);
		}

		return nextEntity;
	}

	@Override
	public String[] split(String thePaths) {
		if (getContext().getVersion().getVersion().isEqualOrNewerThan(FhirVersionEnum.R4)) {
			if (!thePaths.contains("|")) {
				return new String[]{thePaths};
			}
			return SPLIT_R4.split(thePaths);
		} else {
			if (!thePaths.contains("|") && !thePaths.contains(" or ")) {
				return new String[]{thePaths};
			}
			return SPLIT.split(thePaths);
		}
	}

	private BigDecimal normalizeQuantityContainingTimeUnitsIntoDaysForNumberParam(String theSystem, String theCode, BigDecimal theValue) {
		if (SearchParamConstants.UCUM_NS.equals(theSystem)) {
			if (isNotBlank(theCode)) {
				Unit<? extends Quantity> unit = Unit.valueOf(theCode);
				javax.measure.converter.UnitConverter dayConverter = unit.getConverterTo(NonSI.DAY);
				double dayValue = dayConverter.convert(theValue.doubleValue());
				theValue = new BigDecimal(dayValue);
			}
		}
		return theValue;
	}

	@PostConstruct
	public void start() {
		myIgnoredForSearchDatatypes = new HashSet<>();
		addIgnoredType(getContext(), "Annotation", myIgnoredForSearchDatatypes);
		addIgnoredType(getContext(), "Attachment", myIgnoredForSearchDatatypes);
		addIgnoredType(getContext(), "Count", myIgnoredForSearchDatatypes);
		addIgnoredType(getContext(), "Distance", myIgnoredForSearchDatatypes);
		addIgnoredType(getContext(), "Ratio", myIgnoredForSearchDatatypes);
		addIgnoredType(getContext(), "SampledData", myIgnoredForSearchDatatypes);
		addIgnoredType(getContext(), "Signature", myIgnoredForSearchDatatypes);

		/*
		 * This is building up an internal map of all the various field accessors we'll need in order to work
		 * with the model. This is kind of ugly, but we want to be as efficient as possible since
		 * search param extraction happens a whole heck of a lot at runtime..
		 */

		BaseRuntimeElementCompositeDefinition<?> quantityDefinition = (BaseRuntimeElementCompositeDefinition<?>) getContext().getElementDefinition("Quantity");
		myQuantityValueValueChild = quantityDefinition.getChildByName("value");
		myQuantitySystemValueChild = quantityDefinition.getChildByName("system");
		myQuantityCodeValueChild = quantityDefinition.getChildByName("code");

		BaseRuntimeElementCompositeDefinition<?> moneyDefinition = (BaseRuntimeElementCompositeDefinition<?>) getContext().getElementDefinition("Money");
		myMoneyValueChild = moneyDefinition.getChildByName("value");
		myMoneyCurrencyChild = moneyDefinition.getChildByName("currency");

		BaseRuntimeElementCompositeDefinition<?> locationDefinition = getContext().getResourceDefinition("Location");
		BaseRuntimeChildDefinition locationPositionValueChild = locationDefinition.getChildByName("position");
		myLocationPositionDefinition = (BaseRuntimeElementCompositeDefinition<?>) locationPositionValueChild.getChildByName("position");

		BaseRuntimeElementCompositeDefinition<?> codeSystemDefinition;
		if (getContext().getVersion().getVersion().isEqualOrNewerThan(FhirVersionEnum.DSTU3)) {
			codeSystemDefinition = getContext().getResourceDefinition("CodeSystem");
			assert codeSystemDefinition != null;
			myCodeSystemUrlValueChild = codeSystemDefinition.getChildByName("url");
		}

		BaseRuntimeElementCompositeDefinition<?> rangeDefinition = (BaseRuntimeElementCompositeDefinition<?>) getContext().getElementDefinition("Range");
		myRangeLowValueChild = rangeDefinition.getChildByName("low");
		myRangeHighValueChild = rangeDefinition.getChildByName("high");

		BaseRuntimeElementCompositeDefinition<?> addressDefinition = (BaseRuntimeElementCompositeDefinition<?>) getContext().getElementDefinition("Address");
		myAddressLineValueChild = addressDefinition.getChildByName("line");
		myAddressCityValueChild = addressDefinition.getChildByName("city");
		myAddressStateValueChild = addressDefinition.getChildByName("state");
		myAddressCountryValueChild = addressDefinition.getChildByName("country");
		myAddressPostalCodeValueChild = addressDefinition.getChildByName("postalCode");

		if (getContext().getVersion().getVersion().isEqualOrNewerThan(FhirVersionEnum.DSTU3)) {
			BaseRuntimeElementCompositeDefinition<?> capabilityStatementDefinition = getContext().getResourceDefinition("CapabilityStatement");
			BaseRuntimeChildDefinition capabilityStatementRestChild = capabilityStatementDefinition.getChildByName("rest");
			BaseRuntimeElementCompositeDefinition<?> capabilityStatementRestDefinition = (BaseRuntimeElementCompositeDefinition<?>) capabilityStatementRestChild.getChildByName("rest");
			BaseRuntimeChildDefinition capabilityStatementRestSecurityValueChild = capabilityStatementRestDefinition.getChildByName("security");
			BaseRuntimeElementCompositeDefinition<?> capabilityStatementRestSecurityDefinition = (BaseRuntimeElementCompositeDefinition<?>) capabilityStatementRestSecurityValueChild.getChildByName("security");
			myCapabilityStatementRestSecurityServiceValueChild = capabilityStatementRestSecurityDefinition.getChildByName("service");
		}

		BaseRuntimeElementCompositeDefinition<?> periodDefinition = (BaseRuntimeElementCompositeDefinition<?>) getContext().getElementDefinition("Period");
		myPeriodStartValueChild = periodDefinition.getChildByName("start");
		myPeriodEndValueChild = periodDefinition.getChildByName("end");

		BaseRuntimeElementCompositeDefinition<?> timingDefinition = (BaseRuntimeElementCompositeDefinition<?>) getContext().getElementDefinition("Timing");
		myTimingEventValueChild = timingDefinition.getChildByName("event");
		myTimingRepeatValueChild = timingDefinition.getChildByName("repeat");
		BaseRuntimeElementCompositeDefinition<?> timingRepeatDefinition = (BaseRuntimeElementCompositeDefinition<?>) myTimingRepeatValueChild.getChildByName("repeat");
		myTimingRepeatBoundsValueChild = timingRepeatDefinition.getChildByName("bounds[x]");

		BaseRuntimeElementCompositeDefinition<?> durationDefinition = (BaseRuntimeElementCompositeDefinition<?>) getContext().getElementDefinition("Duration");
		myDurationSystemValueChild = durationDefinition.getChildByName("system");
		myDurationCodeValueChild = durationDefinition.getChildByName("code");
		myDurationValueValueChild = durationDefinition.getChildByName("value");

		BaseRuntimeElementCompositeDefinition<?> humanNameDefinition = (BaseRuntimeElementCompositeDefinition<?>) getContext().getElementDefinition("HumanName");
		myHumanNameFamilyValueChild = humanNameDefinition.getChildByName("family");
		myHumanNameGivenValueChild = humanNameDefinition.getChildByName("given");

		BaseRuntimeElementCompositeDefinition<?> contactPointDefinition = (BaseRuntimeElementCompositeDefinition<?>) getContext().getElementDefinition("ContactPoint");
		myContactPointValueValueChild = contactPointDefinition.getChildByName("value");
		myContactPointSystemValueChild = contactPointDefinition.getChildByName("system");

		BaseRuntimeElementCompositeDefinition<?> identifierDefinition = (BaseRuntimeElementCompositeDefinition<?>) getContext().getElementDefinition("Identifier");
		myIdentifierSystemValueChild = identifierDefinition.getChildByName("system");
		myIdentifierValueValueChild = identifierDefinition.getChildByName("value");
		myIdentifierTypeValueChild = identifierDefinition.getChildByName("type");
		BaseRuntimeElementCompositeDefinition<?> identifierTypeDefinition = (BaseRuntimeElementCompositeDefinition<?>) myIdentifierTypeValueChild.getChildByName("type");
		myIdentifierTypeTextValueChild = identifierTypeDefinition.getChildByName("text");

		BaseRuntimeElementCompositeDefinition<?> codeableConceptDefinition = (BaseRuntimeElementCompositeDefinition<?>) getContext().getElementDefinition("CodeableConcept");
		myCodeableConceptCodingValueChild = codeableConceptDefinition.getChildByName("coding");
		myCodeableConceptTextValueChild = codeableConceptDefinition.getChildByName("text");

		BaseRuntimeElementCompositeDefinition<?> codingDefinition = (BaseRuntimeElementCompositeDefinition<?>) getContext().getElementDefinition("Coding");
		myCodingSystemValueChild = codingDefinition.getChildByName("system");
		myCodingCodeValueChild = codingDefinition.getChildByName("code");
		myCodingDisplayValueChild = codingDefinition.getChildByName("display");

		BaseRuntimeElementCompositeDefinition<?> patientDefinition = getContext().getResourceDefinition("Patient");
		BaseRuntimeChildDefinition patientCommunicationValueChild = patientDefinition.getChildByName("communication");
		BaseRuntimeElementCompositeDefinition<?> patientCommunicationDefinition = (BaseRuntimeElementCompositeDefinition<?>) patientCommunicationValueChild.getChildByName("communication");
		myPatientCommunicationLanguageValueChild = patientCommunicationDefinition.getChildByName("language");

	}

	@FunctionalInterface
	public interface IValueExtractor {

		List<? extends IBase> get() throws FHIRException;

	}

	@FunctionalInterface
	private interface IExtractor<T> {


		void extract(SearchParamSet<T> theParams, RuntimeSearchParam theSearchParam, IBase theValue, String thePath);

	}

	private class TokenExtractor implements IExtractor<BaseResourceIndexedSearchParam> {
		private final String myResourceTypeName;
		private final String myUseSystem;

		public TokenExtractor(String theResourceTypeName, String theUseSystem) {
			myResourceTypeName = theResourceTypeName;
			myUseSystem = theUseSystem;
		}

		@Override
		public void extract(SearchParamSet<BaseResourceIndexedSearchParam> params, RuntimeSearchParam searchParam, IBase value, String path) {

			// DSTU3+
			if (value instanceof IBaseEnumeration<?>) {
				IBaseEnumeration<?> obj = (IBaseEnumeration<?>) value;
				String system = extractSystem(obj);
				String code = obj.getValueAsString();
				BaseSearchParamExtractor.this.createTokenIndexIfNotBlank(myResourceTypeName, params, searchParam, system, code);
				return;
			}

			// DSTU2 only
			if (value instanceof BoundCodeDt) {
				BoundCodeDt boundCode = (BoundCodeDt) value;
				Enum valueAsEnum = boundCode.getValueAsEnum();
				String system = null;
				if (valueAsEnum != null) {
					//noinspection unchecked
					system = boundCode.getBinder().toSystemString(valueAsEnum);
				}
				String code = boundCode.getValueAsString();
				BaseSearchParamExtractor.this.createTokenIndexIfNotBlank(myResourceTypeName, params, searchParam, system, code);
				return;
			}

			if (value instanceof IPrimitiveType) {
				IPrimitiveType<?> nextValue = (IPrimitiveType<?>) value;
				String systemAsString = null;
				String valueAsString = nextValue.getValueAsString();
				if ("CodeSystem.concept.code".equals(path)) {
					systemAsString = myUseSystem;
				} else if ("ValueSet.codeSystem.concept.code".equals(path)) {
					systemAsString = myUseSystem;
				}

				if (value instanceof IIdType) {
					valueAsString = ((IIdType) value).getIdPart();
				}

				BaseSearchParamExtractor.this.createTokenIndexIfNotBlank(myResourceTypeName, params, searchParam, systemAsString, valueAsString);
				return;
			}

			switch (path) {
				case "Patient.communication":
					BaseSearchParamExtractor.this.addToken_PatientCommunication(myResourceTypeName, params, searchParam, value);
					return;
				case "Consent.source":
					// Consent#source-identifier has a path that isn't typed - This is a one-off to deal with that
					return;
				case "Location.position":
					BaseSearchParamExtractor.this.addCoords_Position(myResourceTypeName, params, searchParam, value);
					return;
				case "StructureDefinition.context":
					// TODO: implement this
					ourLog.warn("StructureDefinition context indexing not currently supported");
					return;
				case "CapabilityStatement.rest.security":
					BaseSearchParamExtractor.this.addToken_CapabilityStatementRestSecurity(myResourceTypeName, params, searchParam, value);
					return;
			}

			String nextType = BaseSearchParamExtractor.this.toRootTypeName(value);
			switch (nextType) {
				case "Identifier":
					BaseSearchParamExtractor.this.addToken_Identifier(myResourceTypeName, params, searchParam, value);
					break;
				case "CodeableConcept":
					BaseSearchParamExtractor.this.addToken_CodeableConcept(myResourceTypeName, params, searchParam, value);
					break;
				case "Coding":
					BaseSearchParamExtractor.this.addToken_Coding(myResourceTypeName, params, searchParam, value);
					break;
				case "ContactPoint":
					BaseSearchParamExtractor.this.addToken_ContactPoint(myResourceTypeName, params, searchParam, value);
					break;
				default:
					BaseSearchParamExtractor.this.addUnexpectedDatatypeWarning(params, searchParam, value);
					break;
			}
		}
	}

	public static boolean tokenTextIndexingEnabledForSearchParam(ModelConfig theModelConfig, RuntimeSearchParam theSearchParam) {
		Optional<Boolean> noSuppressForSearchParam = theSearchParam.getExtensions(JpaConstants.EXT_SEARCHPARAM_TOKEN_SUPPRESS_TEXT_INDEXING).stream()
			.map(IBaseExtension::getValue)
			.map(val -> (IPrimitiveType<?>) val)
			.map(IPrimitiveType::getValueAsString)
			.map(Boolean::parseBoolean)
			.findFirst();

		//if the SP doesn't care, use the system default.
		if (!noSuppressForSearchParam.isPresent()) {
			return !theModelConfig.isSuppressStringIndexingInTokens();
			//If the SP does care, use its value.
		} else {
			boolean suppressForSearchParam = noSuppressForSearchParam.get();
			ourLog.trace("Text indexing for SearchParameter {}: {}", theSearchParam.getName(), suppressForSearchParam);
			return !suppressForSearchParam;
		}
	}

	private static void addIgnoredType(FhirContext theCtx, String theType, Set<String> theIgnoredTypes) {
		BaseRuntimeElementDefinition<?> elementDefinition = theCtx.getElementDefinition(theType);
		if (elementDefinition != null) {
			theIgnoredTypes.add(elementDefinition.getName());
		}
	}

	private static String extractValueAsString(BaseRuntimeChildDefinition theChildDefinition, IBase theElement) {
		return theChildDefinition
			.getAccessor()
			.<IPrimitiveType<?>>getFirstValueOrNull(theElement)
			.map(IPrimitiveType::getValueAsString)
			.orElse(null);
	}

	private static Date extractValueAsDate(BaseRuntimeChildDefinition theChildDefinition, IBase theElement) {
		return theChildDefinition
			.getAccessor()
			.<IPrimitiveType<Date>>getFirstValueOrNull(theElement)
			.map(IPrimitiveType::getValue)
			.orElse(null);
	}

	private static BigDecimal extractValueAsBigDecimal(BaseRuntimeChildDefinition theChildDefinition, IBase theElement) {
		return theChildDefinition
			.getAccessor()
			.<IPrimitiveType<BigDecimal>>getFirstValueOrNull(theElement)
			.map(IPrimitiveType::getValue)
			.orElse(null);
	}

	@SuppressWarnings("unchecked")
	private static List<IPrimitiveType<Date>> extractValuesAsFhirDates(BaseRuntimeChildDefinition theChildDefinition, IBase theElement) {
		return (List) theChildDefinition
			.getAccessor()
			.getValues(theElement);
	}

	private static List<String> extractValuesAsStrings(BaseRuntimeChildDefinition theChildDefinition, IBase theValue) {
		return theChildDefinition
			.getAccessor()
			.getValues(theValue)
			.stream()
			.map(t -> (IPrimitiveType) t)
			.map(IPrimitiveType::getValueAsString)
			.filter(StringUtils::isNotBlank)
			.collect(Collectors.toList());
	}

	private static <T extends Enum<?>> String extractSystem(IBaseEnumeration<T> theBoundCode) {
		if (theBoundCode.getValue() != null) {
			return theBoundCode.getEnumFactory().toSystem(theBoundCode.getValue());
		}
		return null;
	}

}<|MERGE_RESOLUTION|>--- conflicted
+++ resolved
@@ -43,10 +43,7 @@
 import ca.uhn.fhir.model.primitive.BoundCodeDt;
 import ca.uhn.fhir.rest.api.RestSearchParameterTypeEnum;
 import ca.uhn.fhir.rest.server.exceptions.InternalErrorException;
-<<<<<<< HEAD
-=======
 import ca.uhn.fhir.util.StringNormalizer;
->>>>>>> 12f80b3d
 import org.apache.commons.lang3.ObjectUtils;
 import org.apache.commons.lang3.StringUtils;
 import org.apache.commons.lang3.Validate;
@@ -160,8 +157,12 @@
 
 	@Override
 	public SearchParamSet<PathAndRef> extractResourceLinks(IBaseResource theResource) {
-<<<<<<< HEAD
-		return extractSearchParams(theResource, new ResourceLinkExtractor(), RestSearchParameterTypeEnum.REFERENCE);
+		IExtractor<PathAndRef> extractor = createReferenceExtractor();
+		return extractSearchParams(theResource, extractor, RestSearchParameterTypeEnum.REFERENCE);
+	}
+
+	private IExtractor<PathAndRef> createReferenceExtractor() {
+		return new ResourceLinkExtractor();
 	}
 
 	@Override
@@ -177,15 +178,6 @@
 		@Override
 		public void extract(SearchParamSet<PathAndRef> theParams, RuntimeSearchParam theSearchParam, IBase theValue, String thePath) {
 			if (theValue instanceof IBaseResource) {
-=======
-		IExtractor<PathAndRef> extractor = createReferenceExtractor();
-		return extractSearchParams(theResource, extractor, RestSearchParameterTypeEnum.REFERENCE);
-	}
-
-	private IExtractor<PathAndRef> createReferenceExtractor() {
-		return (params, searchParam, value, path) -> {
-			if (value instanceof IBaseResource) {
->>>>>>> 12f80b3d
 				return;
 			}
 
@@ -247,7 +239,6 @@
 					addUnexpectedDatatypeWarning(theParams, theSearchParam, theValue);
 					break;
 			}
-<<<<<<< HEAD
 		}
 
 		public PathAndRef get(IBase theValue, String thePath) {
@@ -258,8 +249,16 @@
 		}
 	}
 
-=======
-		};
+	private <T extends BaseResourceIndexedSearchParam> List<String> extractParamsAsQueryTokens(RuntimeSearchParam theSearchParam, IBaseResource theResource, IExtractor<T> theExtractor) {
+		SearchParamSet<T> params = new SearchParamSet<>();
+		extractSearchParam(theSearchParam, theResource, theExtractor, params);
+		return toStringList(params);
+	}
+
+	private <T extends BaseResourceIndexedSearchParam> List<String> toStringList(SearchParamSet<T> theParams) {
+		return theParams.stream()
+			.map(param -> param.toQueryParameterType().getValueAsQueryToken(myContext))
+			.collect(Collectors.toList());
 	}
 
 	@Override
@@ -310,19 +309,6 @@
 			.collect(Collectors.toList());
 	}
 
-	private <T extends BaseResourceIndexedSearchParam> List<String> extractParamsAsQueryTokens(RuntimeSearchParam theSearchParam, IBaseResource theResource, IExtractor<T> theExtractor) {
-		SearchParamSet<T> params = new SearchParamSet<>();
-		extractSearchParam(theSearchParam, theResource, theExtractor, params);
-		return toStringList(params);
-	}
-
-	private <T extends BaseResourceIndexedSearchParam> List<String> toStringList(SearchParamSet<T> theParams) {
-		return theParams.stream()
-			.map(param -> param.toQueryParameterType().getValueAsQueryToken(myContext))
-			.collect(Collectors.toList());
-	}
-
->>>>>>> 12f80b3d
 	@Override
 	public SearchParamSet<BaseResourceIndexedSearchParam> extractSearchParamTokens(IBaseResource theResource) {
 		IExtractor<BaseResourceIndexedSearchParam> extractor = createTokenExtractor(theResource);
@@ -405,10 +391,12 @@
 
 	@Override
 	public SearchParamSet<ResourceIndexedSearchParamDate> extractSearchParamDates(IBaseResource theResource) {
-<<<<<<< HEAD
-		IExtractor<ResourceIndexedSearchParamDate> extractor = new DateExtractor(theResource);
-
+		IExtractor<ResourceIndexedSearchParamDate> extractor = createDateExtractor(theResource);
 		return extractSearchParams(theResource, extractor, RestSearchParameterTypeEnum.DATE);
+	}
+
+	private IExtractor<ResourceIndexedSearchParamDate> createDateExtractor(IBaseResource theResource) {
+		return new DateExtractor(theResource);
 	}
 
 	@Override
@@ -433,16 +421,6 @@
 		@Override
 		public void extract(SearchParamSet theParams, RuntimeSearchParam theSearchParam, IBase theValue, String thePath) {
 			String nextType = toRootTypeName(theValue);
-=======
-		IExtractor<ResourceIndexedSearchParamDate> extractor = createDateExtractor(theResource);
-		return extractSearchParams(theResource, extractor, RestSearchParameterTypeEnum.DATE);
-	}
-
-	private IExtractor<ResourceIndexedSearchParamDate> createDateExtractor(IBaseResource theResource) {
-		return (params, searchParam, value, path) -> {
-			String nextType = toRootTypeName(value);
-			String resourceType = toRootTypeName(theResource);
->>>>>>> 12f80b3d
 			switch (nextType) {
 				case "date":
 				case "dateTime":
@@ -463,7 +441,6 @@
 					break;
 
 			}
-<<<<<<< HEAD
 		}
 
 		private void addDate_Period(String theResourceType, Set<ResourceIndexedSearchParamDate> theParams, RuntimeSearchParam theSearchParam, IBase theValue) {
@@ -529,9 +506,6 @@
 				theValue, thePath);
 			return myIndexedSearchParamDate;
 		}
-=======
-		};
->>>>>>> 12f80b3d
 	}
 
 	@Override
