package ca.uhn.fhir.jpa.searchparam.extractor;

/*
 * #%L
 * HAPI FHIR Search Parameters
 * %%
 * Copyright (C) 2014 - 2019 University Health Network
 * %%
 * Licensed under the Apache License, Version 2.0 (the "License");
 * you may not use this file except in compliance with the License.
 * You may obtain a copy of the License at
 *
 * http://www.apache.org/licenses/LICENSE-2.0
 *
 * Unless required by applicable law or agreed to in writing, software
 * distributed under the License is distributed on an "AS IS" BASIS,
 * WITHOUT WARRANTIES OR CONDITIONS OF ANY KIND, either express or implied.
 * See the License for the specific language governing permissions and
 * limitations under the License.
 * #L%
 */

import ca.uhn.fhir.context.FhirContext;
import ca.uhn.fhir.jpa.model.entity.ModelConfig;
import ca.uhn.fhir.jpa.searchparam.registry.ISearchParamRegistry;
import com.google.common.annotations.VisibleForTesting;
import org.hl7.fhir.dstu3.context.IWorkerContext;
import org.hl7.fhir.dstu3.hapi.ctx.HapiWorkerContext;
import org.hl7.fhir.dstu3.hapi.ctx.IValidationSupport;
import org.hl7.fhir.dstu3.model.Base;
import org.hl7.fhir.dstu3.model.CodeSystem;
import org.hl7.fhir.dstu3.model.ConceptMap;
import org.hl7.fhir.dstu3.model.ValueSet;
import org.hl7.fhir.dstu3.utils.FHIRPathEngine;
import org.hl7.fhir.instance.model.api.IBase;
import org.hl7.fhir.instance.model.api.IBaseResource;
import org.springframework.beans.factory.annotation.Autowired;
import org.springframework.context.event.ContextRefreshedEvent;
import org.springframework.context.event.EventListener;

import javax.annotation.PostConstruct;
import java.util.ArrayList;
import java.util.List;

import static org.apache.commons.lang3.StringUtils.trim;

public class SearchParamExtractorDstu3 extends BaseSearchParamExtractor implements ISearchParamExtractor {

	@Autowired
	private org.hl7.fhir.dstu3.hapi.ctx.IValidationSupport myValidationSupport;

	private HapiWorkerContext myWorkerContext;
	private FHIRPathEngine myFhirPathEngine;

	/**
	 * Constructor
	 */
	public SearchParamExtractorDstu3() {
		super();
	}

	// This constructor is used by tests
	@VisibleForTesting
	public SearchParamExtractorDstu3(ModelConfig theModelConfig, FhirContext theCtx, IValidationSupport theValidationSupport, ISearchParamRegistry theSearchParamRegistry) {
		super(theCtx, theSearchParamRegistry);
		myValidationSupport = theValidationSupport;
	}

<<<<<<< HEAD
	private void addQuantity(ResourceTable theEntity, HashSet<ResourceIndexedSearchParamQuantity> retVal, String resourceName, Quantity nextValue) {
		if (!nextValue.getValueElement().isEmpty()) {
			BigDecimal nextValueValue = nextValue.getValueElement().getValue();
			String nextValueString = nextValue.getSystemElement().getValueAsString();
			String nextValueCode = nextValue.getCode();
			ResourceIndexedSearchParamQuantity nextEntity = new ResourceIndexedSearchParamQuantity(resourceName, nextValueValue, nextValueString, nextValueCode);
			nextEntity.setResource(theEntity);
			retVal.add(nextEntity);
		}
	}

	@Override
	public List<PathAndRef> extractResourceLinks(IBaseResource theResource, RuntimeSearchParam theNextSpDef) {
		ArrayList<PathAndRef> retVal = new ArrayList<PathAndRef>();

		String[] nextPathsSplit = SPLIT.split(theNextSpDef.getPath());
		for (String path : nextPathsSplit) {
			path = path.trim();
			if (isNotBlank(path)) {
				for (Object next : extractValues(path, theResource)) {
					retVal.add(new PathAndRef(path, next));
				}
			}
		}

		return retVal;
	}

	@Override
	public Set<ResourceIndexedSearchParamCoords> extractSearchParamCoords(ResourceTable theEntity, IBaseResource theResource) {
		// TODO: implement
		return Collections.emptySet();
	}

	/*
	 * (non-Javadoc)
	 *
	 * @see ca.uhn.fhir.jpa.dao.ISearchParamExtractor#extractSearchParamDates(ca.uhn.fhir.jpa.entity.ResourceTable, ca.uhn.fhir.model.api.IBaseResource)
	 */
	@Override
	public Set<ResourceIndexedSearchParamDate> extractSearchParamDates(ResourceTable theEntity, IBaseResource theResource) {
		HashSet<ResourceIndexedSearchParamDate> retVal = new HashSet<>();
		String resourceType = theEntity.getResourceType();

		Collection<RuntimeSearchParam> searchParams = getSearchParams(theResource);
		for (RuntimeSearchParam nextSpDef : searchParams) {
			if (nextSpDef.getParamType() != RestSearchParameterTypeEnum.DATE) {
				continue;
			}

			String nextPath = nextSpDef.getPath();
			if (isBlank(nextPath)) {
				continue;
			}

			for (Object nextObject : extractValues(nextPath, theResource)) {
				if (nextObject == null) {
					continue;
				}

				ResourceIndexedSearchParamDate nextEntity;
				if (nextObject instanceof BaseDateTimeType) {
					BaseDateTimeType nextValue = (BaseDateTimeType) nextObject;
					if (nextValue.isEmpty()) {
						continue;
					}
					nextEntity = new ResourceIndexedSearchParamDate(nextSpDef.getName(), nextValue.getValue(), nextValue.getValue(), nextValue.getValueAsString());
				} else if (nextObject instanceof Period) {
					Period nextValue = (Period) nextObject;
					if (nextValue.isEmpty()) {
						continue;
					}
					nextEntity = new ResourceIndexedSearchParamDate(nextSpDef.getName(), nextValue.getStart(), nextValue.getEnd(), nextValue.getStartElement().getValueAsString());
				} else if (nextObject instanceof Timing) {
					Timing nextValue = (Timing) nextObject;
					if (nextValue.isEmpty()) {
						continue;
					}
					String firstValue = null;
					TreeSet<Date> dates = new TreeSet<>();
					for (DateTimeType nextEvent : nextValue.getEvent()) {
						if (nextEvent.getValue() != null) {
							dates.add(nextEvent.getValue());
							if (firstValue == null) {
								firstValue = nextEvent.getValueAsString();
							}
						}
					}
					if (nextValue.getRepeat().hasBounds()) {
						if (nextValue.getRepeat().getBoundsPeriod().getStart() != null) {
							dates.add(nextValue.getRepeat().getBoundsPeriod().getStart());
						}
						if (nextValue.getRepeat().getBoundsPeriod().getEnd() != null) {
							dates.add(nextValue.getRepeat().getBoundsPeriod().getEnd());
						}
					}
					if (dates.isEmpty()) {
						continue;
					}

					nextEntity = new ResourceIndexedSearchParamDate(nextSpDef.getName(), dates.first(), dates.last(), firstValue);
				} else if (nextObject instanceof StringType) {
					// CarePlan.activitydate can be a string
					continue;
				} else if (resourceType.equals("Consent") && nextPath.equals("Consent.source")) {
					// Consent#source-identifier has a path that isn't typed - This is a one-off to deal with that
					continue;
				} else {
					throw new ConfigurationException("Search param " + nextSpDef.getName() + " is of unexpected datatype: " + nextObject.getClass());
				}
				if (nextEntity != null) {
					nextEntity.setResource(theEntity);
					retVal.add(nextEntity);
				}
			}
		}

		return retVal;
	}

	/*
	 * (non-Javadoc)
	 *
	 * @see ca.uhn.fhir.jpa.dao.ISearchParamExtractor#extractSearchParamNumber(ca.uhn.fhir.jpa.entity.ResourceTable, ca.uhn.fhir.model.api.IBaseResource)
	 */
	@Override
	public HashSet<ResourceIndexedSearchParamNumber> extractSearchParamNumber(ResourceTable theEntity, IBaseResource theResource) {
		HashSet<ResourceIndexedSearchParamNumber> retVal = new HashSet<>();

		Collection<RuntimeSearchParam> searchParams = getSearchParams(theResource);
		for (RuntimeSearchParam nextSpDef : searchParams) {
			if (nextSpDef.getParamType() != RestSearchParameterTypeEnum.NUMBER) {
				continue;
			}

			String nextPath = nextSpDef.getPath();
			if (isBlank(nextPath)) {
				continue;
			}

			for (Object nextObject : extractValues(nextPath, theResource)) {
				if (nextObject == null || ((IBase) nextObject).isEmpty()) {
					continue;
				}

				String resourceName = nextSpDef.getName();

				if (nextObject instanceof Duration) {
					Duration nextValue = (Duration) nextObject;
					if (nextValue.getValueElement().isEmpty()) {
						continue;
					}

					if (SearchParamConstants.UCUM_NS.equals(nextValue.getSystem())) {
						if (isNotBlank(nextValue.getCode())) {

							Unit<? extends javax.measure.quantity.Quantity> unit = Unit.valueOf(nextValue.getCode());
							javax.measure.converter.UnitConverter dayConverter = unit.getConverterTo(NonSI.DAY);
							double dayValue = dayConverter.convert(nextValue.getValue().doubleValue());
							Duration newValue = new Duration();
							newValue.setSystem(SearchParamConstants.UCUM_NS);
							newValue.setCode(NonSI.DAY.toString());
							newValue.setValue(dayValue);
							nextValue = newValue;

							/*
							 * @SuppressWarnings("unchecked") PhysicsUnit<? extends org.unitsofmeasurement.quantity.Quantity<?>> unit = (PhysicsUnit<? extends org.unitsofmeasurement.quantity.Quantity<?>>)
							 * UCUMFormat.getCaseInsensitiveInstance().parse(nextValue.getCode().getValue(), null); if (unit.isCompatible(UCUM.DAY)) {
							 *
							 * @SuppressWarnings("unchecked") PhysicsUnit<org.unitsofmeasurement.quantity.Time> timeUnit = (PhysicsUnit<Time>) unit; UnitConverter conv = timeUnit.getConverterTo(UCUM.DAY);
							 * double dayValue = conv.convert(nextValue.getValue().getValue().doubleValue()); Duration newValue = new Duration(); newValue.setSystem(UCUM_NS);
							 * newValue.setCode(UCUM.DAY.getSymbol()); newValue.setValue(dayValue); nextValue=newValue; }
							 */
						}
					}

					ResourceIndexedSearchParamNumber nextEntity = new ResourceIndexedSearchParamNumber(resourceName, nextValue.getValue());
					nextEntity.setResource(theEntity);
					retVal.add(nextEntity);
				} else if (nextObject instanceof Quantity) {
					Quantity nextValue = (Quantity) nextObject;
					if (nextValue.getValueElement().isEmpty()) {
						continue;
					}

					ResourceIndexedSearchParamNumber nextEntity = new ResourceIndexedSearchParamNumber(resourceName, nextValue.getValue());
					nextEntity.setResource(theEntity);
					retVal.add(nextEntity);
				} else if (nextObject instanceof IntegerType) {
					IntegerType nextValue = (IntegerType) nextObject;
					if (nextValue.getValue() == null) {
						continue;
					}

					ResourceIndexedSearchParamNumber nextEntity = new ResourceIndexedSearchParamNumber(resourceName, new BigDecimal(nextValue.getValue()));
					nextEntity.setResource(theEntity);
					retVal.add(nextEntity);
				} else if (nextObject instanceof DecimalType) {
					DecimalType nextValue = (DecimalType) nextObject;
					if (nextValue.getValue() == null) {
						continue;
					}

					ResourceIndexedSearchParamNumber nextEntity = new ResourceIndexedSearchParamNumber(resourceName, nextValue.getValue());
					nextEntity.setResource(theEntity);
					retVal.add(nextEntity);
				} else {
					throw new ConfigurationException("Search param " + resourceName + " is of unexpected datatype: " + nextObject.getClass());

				}
			}
		}

		return retVal;
	}

	/*
	 * (non-Javadoc)
	 *
	 * @see ca.uhn.fhir.jpa.dao.ISearchParamExtractor#extractSearchParamQuantity(ca.uhn.fhir.jpa.entity.ResourceTable, ca.uhn.fhir.model.api.IBaseResource)
	 */
	@Override
	public Set<ResourceIndexedSearchParamQuantity> extractSearchParamQuantity(ResourceTable theEntity, IBaseResource theResource) {
		HashSet<ResourceIndexedSearchParamQuantity> retVal = new HashSet<ResourceIndexedSearchParamQuantity>();

		Collection<RuntimeSearchParam> searchParams = getSearchParams(theResource);
		for (RuntimeSearchParam nextSpDef : searchParams) {
			if (nextSpDef.getParamType() != RestSearchParameterTypeEnum.QUANTITY) {
				continue;
			}

			String nextPath = nextSpDef.getPath();
			if (isBlank(nextPath)) {
				continue;
			}

			for (Object nextObject : extractValues(nextPath, theResource)) {
				if (nextObject == null || ((IBase) nextObject).isEmpty()) {
					continue;
				}

				String resourceName = nextSpDef.getName();

				if (nextObject instanceof Quantity) {
					Quantity nextValue = (Quantity) nextObject;
					addQuantity(theEntity, retVal, resourceName, nextValue);
				} else if (nextObject instanceof Range) {
					Range nextValue = (Range) nextObject;
					addQuantity(theEntity, retVal, resourceName, nextValue.getLow());
					addQuantity(theEntity, retVal, resourceName, nextValue.getHigh());
				} else if (nextObject instanceof LocationPositionComponent) {
					continue;
				} else {
					throw new ConfigurationException("Search param " + resourceName + " is of unexpected datatype: " + nextObject.getClass());
				}
			}
		}

		return retVal;
	}

	/*
	 * (non-Javadoc)
	 *
	 * @see ca.uhn.fhir.jpa.dao.ISearchParamExtractor#extractSearchParamStrings(ca.uhn.fhir.jpa.entity.ResourceTable, ca.uhn.fhir.model.api.IBaseResource)
	 */
	@Override
	public Set<ResourceIndexedSearchParamString> extractSearchParamStrings(ResourceTable theEntity, IBaseResource theResource) {
		HashSet<ResourceIndexedSearchParamString> retVal = new HashSet<ResourceIndexedSearchParamString>();

		String resourceName = getContext().getResourceDefinition(theResource).getName();

		Collection<RuntimeSearchParam> searchParams = getSearchParams(theResource);
		for (RuntimeSearchParam nextSpDef : searchParams) {
			if (nextSpDef.getParamType() != RestSearchParameterTypeEnum.STRING) {
				continue;
			}

			String nextPath = nextSpDef.getPath();
			String nextSpName = nextSpDef.getName();

			if (isBlank(nextPath)) {

				// // TODO: implement phonetic, and any others that have no path
				//
				// // TODO: do we still need this check?
				// if ("Questionnaire".equals(nextSpName) && nextSpDef.getName().equals("title")) {
				// Questionnaire q = (Questionnaire) theResource;
				// String title = "";// q.getGroup().getTitle();
				// addSearchTerm(theEntity, retVal, nextSpName, title);
				// }

				continue;
			}

			for (Object nextObject : extractValues(nextPath, theResource)) {
				if (nextObject == null || ((IBase) nextObject).isEmpty()) {
					continue;
				}

				if (nextObject instanceof IPrimitiveType<?>) {
					IPrimitiveType<?> nextValue = (IPrimitiveType<?>) nextObject;
					String searchTerm = nextValue.getValueAsString();
					addSearchTerm(theEntity, retVal, nextSpName, searchTerm);
				} else {
					if (nextObject instanceof HumanName) {
						ArrayList<StringType> allNames = new ArrayList<>();
						HumanName nextHumanName = (HumanName) nextObject;
						if (isNotBlank(nextHumanName.getFamily())) {
							allNames.add(nextHumanName.getFamilyElement());
						}
						allNames.addAll(nextHumanName.getGiven());
						for (StringType nextName : allNames) {
							addSearchTerm(theEntity, retVal, nextSpName, nextName.getValue());
						}
					} else if (nextObject instanceof Address) {
						ArrayList<StringType> allNames = new ArrayList<StringType>();
						Address nextAddress = (Address) nextObject;
						allNames.addAll(nextAddress.getLine());
						allNames.add(nextAddress.getCityElement());
						allNames.add(nextAddress.getStateElement());
						allNames.add(nextAddress.getCountryElement());
						allNames.add(nextAddress.getPostalCodeElement());
						for (StringType nextName : allNames) {
							addSearchTerm(theEntity, retVal, nextSpName, nextName.getValue());
						}
					} else if (nextObject instanceof ContactPoint) {
						ContactPoint nextContact = (ContactPoint) nextObject;
						if (nextContact.getValueElement().isEmpty() == false) {
							addSearchTerm(theEntity, retVal, nextSpName, nextContact.getValue());
						}
					} else if (nextObject instanceof Quantity) {
						BigDecimal value = ((Quantity) nextObject).getValue();
						if (value != null) {
							addSearchTerm(theEntity, retVal, nextSpName, value.toPlainString());
						}
					} else if (nextObject instanceof Range) {
						SimpleQuantity low = ((Range) nextObject).getLow();
						if (low != null) {
							BigDecimal value = low.getValue();
							if (value != null) {
								addSearchTerm(theEntity, retVal, nextSpName, value.toPlainString());
							}
						}
					} else {
						throw new ConfigurationException("Search param " + nextSpName + " is of unexpected datatype: " + nextObject.getClass());
					}
				}
			}
		}

		return retVal;
	}

	/*
	 * (non-Javadoc)
	 *
	 * @see ca.uhn.fhir.jpa.dao.ISearchParamExtractor#extractSearchParamTokens(ca.uhn.fhir.jpa.entity.ResourceTable, ca.uhn.fhir.model.api.IBaseResource)
	 */
	@Override
	public Set<BaseResourceIndexedSearchParam> extractSearchParamTokens(ResourceTable theEntity, IBaseResource theResource) {
		HashSet<BaseResourceIndexedSearchParam> retVal = new HashSet<BaseResourceIndexedSearchParam>();

		String useSystem = null;
		if (theResource instanceof CodeSystem) {
			CodeSystem cs = (CodeSystem) theResource;
			useSystem = cs.getUrl();
		}

		Collection<RuntimeSearchParam> searchParams = getSearchParams(theResource);
		for (RuntimeSearchParam nextSpDef : searchParams) {
			if (nextSpDef.getParamType() != RestSearchParameterTypeEnum.TOKEN) {
				continue;
			}

			String nextPath = nextSpDef.getPath();
			if (isBlank(nextPath)) {
				continue;
			}

			List<String> systems = new ArrayList<>();
			List<String> codes = new ArrayList<>();

			// String needContactPointSystem = null;
			// if (nextPath.contains(".where(system='phone')")) {
			// nextPath = nextPath.replace(".where(system='phone')", "");
			// needContactPointSystem = "phone";
			// }
			// if (nextPath.contains(".where(system='email')")) {
			// nextPath = nextPath.replace(".where(system='email')", "");
			// needContactPointSystem = "email";
			// }

			for (Object nextObject : extractValues(nextPath, theResource)) {

				if (nextObject == null) {
					continue;
				}

				// Patient:language
				if (nextObject instanceof PatientCommunicationComponent) {
					PatientCommunicationComponent nextValue = (PatientCommunicationComponent) nextObject;
					nextObject = nextValue.getLanguage();
				}

				if (nextObject instanceof Identifier) {
					Identifier nextValue = (Identifier) nextObject;
					if (nextValue.isEmpty()) {
						continue;
					}
					String system = StringUtils.defaultIfBlank(nextValue.getSystemElement().getValueAsString(), null);
					String value = nextValue.getValueElement().getValue();
					if (isNotBlank(value)) {
						systems.add(system);
						codes.add(value);
					}

					if (isNotBlank(nextValue.getType().getText())) {
						addStringParam(theEntity, retVal, nextSpDef, nextValue.getType().getText());
					}

				} else if (nextObject instanceof ContactPoint) {
					ContactPoint nextValue = (ContactPoint) nextObject;
					if (nextValue.isEmpty()) {
						continue;
					}
					systems.add(nextValue.getSystemElement().getValueAsString());
					codes.add(nextValue.getValueElement().getValue());
				} else if (nextObject instanceof Enumeration<?>) {
					Enumeration<?> obj = (Enumeration<?>) nextObject;
					String system = extractSystem(obj);
					String code = obj.getValueAsString();
					if (isNotBlank(code)) {
						systems.add(system);
						codes.add(code);
					}
				} else if (nextObject instanceof IPrimitiveType<?>) {
					IPrimitiveType<?> nextValue = (IPrimitiveType<?>) nextObject;
					if (nextValue.isEmpty()) {
						continue;
					}
					if ("CodeSystem.concept.code".equals(nextPath)) {
						systems.add(useSystem);
					} else {
						systems.add(null);
					}
					codes.add(nextValue.getValueAsString());
				} else if (nextObject instanceof Coding) {
					Coding nextValue = (Coding) nextObject;
					extractTokensFromCoding(systems, codes, theEntity, retVal, nextSpDef, nextValue);
				} else if (nextObject instanceof CodeableConcept) {
					CodeableConcept nextCC = (CodeableConcept) nextObject;
					if (!nextCC.getTextElement().isEmpty()) {
						addStringParam(theEntity, retVal, nextSpDef, nextCC.getTextElement().getValue());
					}

					extractTokensFromCodeableConcept(systems, codes, nextCC, theEntity, retVal, nextSpDef);
				} else if (nextObject instanceof CapabilityStatementRestSecurityComponent) {
					// Conformance.security search param points to something kind of useless right now - This should probably
					// be fixed.
					CapabilityStatementRestSecurityComponent sec = (CapabilityStatementRestSecurityComponent) nextObject;
					for (CodeableConcept nextCC : sec.getService()) {
						extractTokensFromCodeableConcept(systems, codes, nextCC, theEntity, retVal, nextSpDef);
					}
				} else if (nextObject instanceof LocationPositionComponent) {
					ourLog.warn("Position search not currently supported, not indexing location");
					continue;
				} else {
						throw new ConfigurationException("Search param " + nextSpDef.getName() + " is of unexpected datatype: " + nextObject.getClass());
				}
			}

			assert systems.size() == codes.size() : "Systems contains " + systems + ", codes contains: " + codes;

			Set<Pair<String, String>> haveValues = new HashSet<Pair<String, String>>();
			for (int i = 0; i < systems.size(); i++) {
				String system = systems.get(i);
				String code = codes.get(i);
				if (isBlank(system) && isBlank(code)) {
					continue;
				}

				if (system != null && system.length() > ResourceIndexedSearchParamToken.MAX_LENGTH) {
					system = system.substring(0, ResourceIndexedSearchParamToken.MAX_LENGTH);
				}
				if (code != null && code.length() > ResourceIndexedSearchParamToken.MAX_LENGTH) {
					code = code.substring(0, ResourceIndexedSearchParamToken.MAX_LENGTH);
				}

				Pair<String, String> nextPair = Pair.of(system, code);
				if (haveValues.contains(nextPair)) {
					continue;
				}
				haveValues.add(nextPair);

				ResourceIndexedSearchParamToken nextEntity;
				nextEntity = new ResourceIndexedSearchParamToken(nextSpDef.getName(), system, code);
				nextEntity.setResource(theEntity);
				retVal.add(nextEntity);

			}

		}

		return retVal;
	}

	@Override
	public Set<ResourceIndexedSearchParamUri> extractSearchParamUri(ResourceTable theEntity, IBaseResource theResource) {
		HashSet<ResourceIndexedSearchParamUri> retVal = new HashSet<ResourceIndexedSearchParamUri>();

		Collection<RuntimeSearchParam> searchParams = getSearchParams(theResource);
		for (RuntimeSearchParam nextSpDef : searchParams) {
			if (nextSpDef.getParamType() != RestSearchParameterTypeEnum.URI) {
				continue;
			}

			String nextPath = nextSpDef.getPath();
			if (isBlank(nextPath)) {
				continue;
			}

			for (Object nextObject : extractValues(nextPath, theResource)) {
				if (nextObject == null || ((IBase) nextObject).isEmpty()) {
					continue;
				}

				String resourceName = nextSpDef.getName();

				if (nextObject instanceof UriType) {
					UriType nextValue = (UriType) nextObject;
					if (isBlank(nextValue.getValue())) {
						continue;
					}

					ourLog.trace("Adding param: {}, {}", resourceName, nextValue.getValue());

					ResourceIndexedSearchParamUri nextEntity = new ResourceIndexedSearchParamUri(resourceName, nextValue.getValue());

					nextEntity.setResource(theEntity);
					retVal.add(nextEntity);
				} else {
						throw new ConfigurationException("Search param " + resourceName + " is of unexpected datatype: " + nextObject.getClass());
				}
			}
		}

		return retVal;
	}

	private void extractTokensFromCodeableConcept(List<String> theSystems, List<String> theCodes, CodeableConcept theCodeableConcept, ResourceTable theEntity,
																 Set<BaseResourceIndexedSearchParam> theListToPopulate, RuntimeSearchParam theParameterDef) {
		for (Coding nextCoding : theCodeableConcept.getCoding()) {
			extractTokensFromCoding(theSystems, theCodes, theEntity, theListToPopulate, theParameterDef, nextCoding);
		}
	}

	private void extractTokensFromCoding(List<String> theSystems, List<String> theCodes, ResourceTable theEntity, Set<BaseResourceIndexedSearchParam> theListToPopulate,
													 RuntimeSearchParam theParameterDef, Coding nextCoding) {
		if (nextCoding != null && !nextCoding.isEmpty()) {

			String nextSystem = nextCoding.getSystemElement().getValueAsString();
			String nextCode = nextCoding.getCodeElement().getValue();
			if (isNotBlank(nextSystem) || isNotBlank(nextCode)) {
				theSystems.add(nextSystem);
				theCodes.add(nextCode);
			}

			if (!nextCoding.getDisplayElement().isEmpty()) {
				addStringParam(theEntity, theListToPopulate, theParameterDef, nextCoding.getDisplayElement().getValue());
			}

		}
	}

	/**
	 * Override parent because we're using FHIRPath here
	 */
=======
>>>>>>> d18550b9
	@Override
	protected IValueExtractor getPathValueExtractor(IBaseResource theResource, String thePaths) {
		return () -> {
			List<IBase> values = new ArrayList<>();
			String[] nextPathsSplit = split(thePaths);
		for (String nextPath : nextPathsSplit) {
				List<Base> allValues = myFhirPathEngine.evaluate((Base) theResource, trim(nextPath));
			if (allValues.isEmpty() == false) {
				values.addAll(allValues);
			}
		}

		return values;
		};
	}

<<<<<<< HEAD
	@VisibleForTesting
	void setValidationSupportForTesting(org.hl7.fhir.dstu3.hapi.ctx.IValidationSupport theValidationSupport) {
		myValidationSupport = theValidationSupport;
	}

	@Override
	@PostConstruct
	public void start() {
		myWorkerContext = new HapiWorkerContext(getContext(), myValidationSupport);
	}

	private static <T extends Enum<?>> String extractSystem(Enumeration<T> theBoundCode) {
		if (theBoundCode.getValue() != null) {
			return theBoundCode.getEnumFactory().toSystem(theBoundCode.getValue());
		}
		return null;
=======
	@EventListener
	public void start(ContextRefreshedEvent theEvent) {
		myValidationSupport = myApplicationContext.getBean(IValidationSupport.class);
		IWorkerContext worker = new HapiWorkerContext(getContext(), myValidationSupport);
		myFhirPathEngine = new FHIRPathEngine(worker);
>>>>>>> d18550b9
	}

}<|MERGE_RESOLUTION|>--- conflicted
+++ resolved
@@ -66,587 +66,6 @@
 		myValidationSupport = theValidationSupport;
 	}
 
-<<<<<<< HEAD
-	private void addQuantity(ResourceTable theEntity, HashSet<ResourceIndexedSearchParamQuantity> retVal, String resourceName, Quantity nextValue) {
-		if (!nextValue.getValueElement().isEmpty()) {
-			BigDecimal nextValueValue = nextValue.getValueElement().getValue();
-			String nextValueString = nextValue.getSystemElement().getValueAsString();
-			String nextValueCode = nextValue.getCode();
-			ResourceIndexedSearchParamQuantity nextEntity = new ResourceIndexedSearchParamQuantity(resourceName, nextValueValue, nextValueString, nextValueCode);
-			nextEntity.setResource(theEntity);
-			retVal.add(nextEntity);
-		}
-	}
-
-	@Override
-	public List<PathAndRef> extractResourceLinks(IBaseResource theResource, RuntimeSearchParam theNextSpDef) {
-		ArrayList<PathAndRef> retVal = new ArrayList<PathAndRef>();
-
-		String[] nextPathsSplit = SPLIT.split(theNextSpDef.getPath());
-		for (String path : nextPathsSplit) {
-			path = path.trim();
-			if (isNotBlank(path)) {
-				for (Object next : extractValues(path, theResource)) {
-					retVal.add(new PathAndRef(path, next));
-				}
-			}
-		}
-
-		return retVal;
-	}
-
-	@Override
-	public Set<ResourceIndexedSearchParamCoords> extractSearchParamCoords(ResourceTable theEntity, IBaseResource theResource) {
-		// TODO: implement
-		return Collections.emptySet();
-	}
-
-	/*
-	 * (non-Javadoc)
-	 *
-	 * @see ca.uhn.fhir.jpa.dao.ISearchParamExtractor#extractSearchParamDates(ca.uhn.fhir.jpa.entity.ResourceTable, ca.uhn.fhir.model.api.IBaseResource)
-	 */
-	@Override
-	public Set<ResourceIndexedSearchParamDate> extractSearchParamDates(ResourceTable theEntity, IBaseResource theResource) {
-		HashSet<ResourceIndexedSearchParamDate> retVal = new HashSet<>();
-		String resourceType = theEntity.getResourceType();
-
-		Collection<RuntimeSearchParam> searchParams = getSearchParams(theResource);
-		for (RuntimeSearchParam nextSpDef : searchParams) {
-			if (nextSpDef.getParamType() != RestSearchParameterTypeEnum.DATE) {
-				continue;
-			}
-
-			String nextPath = nextSpDef.getPath();
-			if (isBlank(nextPath)) {
-				continue;
-			}
-
-			for (Object nextObject : extractValues(nextPath, theResource)) {
-				if (nextObject == null) {
-					continue;
-				}
-
-				ResourceIndexedSearchParamDate nextEntity;
-				if (nextObject instanceof BaseDateTimeType) {
-					BaseDateTimeType nextValue = (BaseDateTimeType) nextObject;
-					if (nextValue.isEmpty()) {
-						continue;
-					}
-					nextEntity = new ResourceIndexedSearchParamDate(nextSpDef.getName(), nextValue.getValue(), nextValue.getValue(), nextValue.getValueAsString());
-				} else if (nextObject instanceof Period) {
-					Period nextValue = (Period) nextObject;
-					if (nextValue.isEmpty()) {
-						continue;
-					}
-					nextEntity = new ResourceIndexedSearchParamDate(nextSpDef.getName(), nextValue.getStart(), nextValue.getEnd(), nextValue.getStartElement().getValueAsString());
-				} else if (nextObject instanceof Timing) {
-					Timing nextValue = (Timing) nextObject;
-					if (nextValue.isEmpty()) {
-						continue;
-					}
-					String firstValue = null;
-					TreeSet<Date> dates = new TreeSet<>();
-					for (DateTimeType nextEvent : nextValue.getEvent()) {
-						if (nextEvent.getValue() != null) {
-							dates.add(nextEvent.getValue());
-							if (firstValue == null) {
-								firstValue = nextEvent.getValueAsString();
-							}
-						}
-					}
-					if (nextValue.getRepeat().hasBounds()) {
-						if (nextValue.getRepeat().getBoundsPeriod().getStart() != null) {
-							dates.add(nextValue.getRepeat().getBoundsPeriod().getStart());
-						}
-						if (nextValue.getRepeat().getBoundsPeriod().getEnd() != null) {
-							dates.add(nextValue.getRepeat().getBoundsPeriod().getEnd());
-						}
-					}
-					if (dates.isEmpty()) {
-						continue;
-					}
-
-					nextEntity = new ResourceIndexedSearchParamDate(nextSpDef.getName(), dates.first(), dates.last(), firstValue);
-				} else if (nextObject instanceof StringType) {
-					// CarePlan.activitydate can be a string
-					continue;
-				} else if (resourceType.equals("Consent") && nextPath.equals("Consent.source")) {
-					// Consent#source-identifier has a path that isn't typed - This is a one-off to deal with that
-					continue;
-				} else {
-					throw new ConfigurationException("Search param " + nextSpDef.getName() + " is of unexpected datatype: " + nextObject.getClass());
-				}
-				if (nextEntity != null) {
-					nextEntity.setResource(theEntity);
-					retVal.add(nextEntity);
-				}
-			}
-		}
-
-		return retVal;
-	}
-
-	/*
-	 * (non-Javadoc)
-	 *
-	 * @see ca.uhn.fhir.jpa.dao.ISearchParamExtractor#extractSearchParamNumber(ca.uhn.fhir.jpa.entity.ResourceTable, ca.uhn.fhir.model.api.IBaseResource)
-	 */
-	@Override
-	public HashSet<ResourceIndexedSearchParamNumber> extractSearchParamNumber(ResourceTable theEntity, IBaseResource theResource) {
-		HashSet<ResourceIndexedSearchParamNumber> retVal = new HashSet<>();
-
-		Collection<RuntimeSearchParam> searchParams = getSearchParams(theResource);
-		for (RuntimeSearchParam nextSpDef : searchParams) {
-			if (nextSpDef.getParamType() != RestSearchParameterTypeEnum.NUMBER) {
-				continue;
-			}
-
-			String nextPath = nextSpDef.getPath();
-			if (isBlank(nextPath)) {
-				continue;
-			}
-
-			for (Object nextObject : extractValues(nextPath, theResource)) {
-				if (nextObject == null || ((IBase) nextObject).isEmpty()) {
-					continue;
-				}
-
-				String resourceName = nextSpDef.getName();
-
-				if (nextObject instanceof Duration) {
-					Duration nextValue = (Duration) nextObject;
-					if (nextValue.getValueElement().isEmpty()) {
-						continue;
-					}
-
-					if (SearchParamConstants.UCUM_NS.equals(nextValue.getSystem())) {
-						if (isNotBlank(nextValue.getCode())) {
-
-							Unit<? extends javax.measure.quantity.Quantity> unit = Unit.valueOf(nextValue.getCode());
-							javax.measure.converter.UnitConverter dayConverter = unit.getConverterTo(NonSI.DAY);
-							double dayValue = dayConverter.convert(nextValue.getValue().doubleValue());
-							Duration newValue = new Duration();
-							newValue.setSystem(SearchParamConstants.UCUM_NS);
-							newValue.setCode(NonSI.DAY.toString());
-							newValue.setValue(dayValue);
-							nextValue = newValue;
-
-							/*
-							 * @SuppressWarnings("unchecked") PhysicsUnit<? extends org.unitsofmeasurement.quantity.Quantity<?>> unit = (PhysicsUnit<? extends org.unitsofmeasurement.quantity.Quantity<?>>)
-							 * UCUMFormat.getCaseInsensitiveInstance().parse(nextValue.getCode().getValue(), null); if (unit.isCompatible(UCUM.DAY)) {
-							 *
-							 * @SuppressWarnings("unchecked") PhysicsUnit<org.unitsofmeasurement.quantity.Time> timeUnit = (PhysicsUnit<Time>) unit; UnitConverter conv = timeUnit.getConverterTo(UCUM.DAY);
-							 * double dayValue = conv.convert(nextValue.getValue().getValue().doubleValue()); Duration newValue = new Duration(); newValue.setSystem(UCUM_NS);
-							 * newValue.setCode(UCUM.DAY.getSymbol()); newValue.setValue(dayValue); nextValue=newValue; }
-							 */
-						}
-					}
-
-					ResourceIndexedSearchParamNumber nextEntity = new ResourceIndexedSearchParamNumber(resourceName, nextValue.getValue());
-					nextEntity.setResource(theEntity);
-					retVal.add(nextEntity);
-				} else if (nextObject instanceof Quantity) {
-					Quantity nextValue = (Quantity) nextObject;
-					if (nextValue.getValueElement().isEmpty()) {
-						continue;
-					}
-
-					ResourceIndexedSearchParamNumber nextEntity = new ResourceIndexedSearchParamNumber(resourceName, nextValue.getValue());
-					nextEntity.setResource(theEntity);
-					retVal.add(nextEntity);
-				} else if (nextObject instanceof IntegerType) {
-					IntegerType nextValue = (IntegerType) nextObject;
-					if (nextValue.getValue() == null) {
-						continue;
-					}
-
-					ResourceIndexedSearchParamNumber nextEntity = new ResourceIndexedSearchParamNumber(resourceName, new BigDecimal(nextValue.getValue()));
-					nextEntity.setResource(theEntity);
-					retVal.add(nextEntity);
-				} else if (nextObject instanceof DecimalType) {
-					DecimalType nextValue = (DecimalType) nextObject;
-					if (nextValue.getValue() == null) {
-						continue;
-					}
-
-					ResourceIndexedSearchParamNumber nextEntity = new ResourceIndexedSearchParamNumber(resourceName, nextValue.getValue());
-					nextEntity.setResource(theEntity);
-					retVal.add(nextEntity);
-				} else {
-					throw new ConfigurationException("Search param " + resourceName + " is of unexpected datatype: " + nextObject.getClass());
-
-				}
-			}
-		}
-
-		return retVal;
-	}
-
-	/*
-	 * (non-Javadoc)
-	 *
-	 * @see ca.uhn.fhir.jpa.dao.ISearchParamExtractor#extractSearchParamQuantity(ca.uhn.fhir.jpa.entity.ResourceTable, ca.uhn.fhir.model.api.IBaseResource)
-	 */
-	@Override
-	public Set<ResourceIndexedSearchParamQuantity> extractSearchParamQuantity(ResourceTable theEntity, IBaseResource theResource) {
-		HashSet<ResourceIndexedSearchParamQuantity> retVal = new HashSet<ResourceIndexedSearchParamQuantity>();
-
-		Collection<RuntimeSearchParam> searchParams = getSearchParams(theResource);
-		for (RuntimeSearchParam nextSpDef : searchParams) {
-			if (nextSpDef.getParamType() != RestSearchParameterTypeEnum.QUANTITY) {
-				continue;
-			}
-
-			String nextPath = nextSpDef.getPath();
-			if (isBlank(nextPath)) {
-				continue;
-			}
-
-			for (Object nextObject : extractValues(nextPath, theResource)) {
-				if (nextObject == null || ((IBase) nextObject).isEmpty()) {
-					continue;
-				}
-
-				String resourceName = nextSpDef.getName();
-
-				if (nextObject instanceof Quantity) {
-					Quantity nextValue = (Quantity) nextObject;
-					addQuantity(theEntity, retVal, resourceName, nextValue);
-				} else if (nextObject instanceof Range) {
-					Range nextValue = (Range) nextObject;
-					addQuantity(theEntity, retVal, resourceName, nextValue.getLow());
-					addQuantity(theEntity, retVal, resourceName, nextValue.getHigh());
-				} else if (nextObject instanceof LocationPositionComponent) {
-					continue;
-				} else {
-					throw new ConfigurationException("Search param " + resourceName + " is of unexpected datatype: " + nextObject.getClass());
-				}
-			}
-		}
-
-		return retVal;
-	}
-
-	/*
-	 * (non-Javadoc)
-	 *
-	 * @see ca.uhn.fhir.jpa.dao.ISearchParamExtractor#extractSearchParamStrings(ca.uhn.fhir.jpa.entity.ResourceTable, ca.uhn.fhir.model.api.IBaseResource)
-	 */
-	@Override
-	public Set<ResourceIndexedSearchParamString> extractSearchParamStrings(ResourceTable theEntity, IBaseResource theResource) {
-		HashSet<ResourceIndexedSearchParamString> retVal = new HashSet<ResourceIndexedSearchParamString>();
-
-		String resourceName = getContext().getResourceDefinition(theResource).getName();
-
-		Collection<RuntimeSearchParam> searchParams = getSearchParams(theResource);
-		for (RuntimeSearchParam nextSpDef : searchParams) {
-			if (nextSpDef.getParamType() != RestSearchParameterTypeEnum.STRING) {
-				continue;
-			}
-
-			String nextPath = nextSpDef.getPath();
-			String nextSpName = nextSpDef.getName();
-
-			if (isBlank(nextPath)) {
-
-				// // TODO: implement phonetic, and any others that have no path
-				//
-				// // TODO: do we still need this check?
-				// if ("Questionnaire".equals(nextSpName) && nextSpDef.getName().equals("title")) {
-				// Questionnaire q = (Questionnaire) theResource;
-				// String title = "";// q.getGroup().getTitle();
-				// addSearchTerm(theEntity, retVal, nextSpName, title);
-				// }
-
-				continue;
-			}
-
-			for (Object nextObject : extractValues(nextPath, theResource)) {
-				if (nextObject == null || ((IBase) nextObject).isEmpty()) {
-					continue;
-				}
-
-				if (nextObject instanceof IPrimitiveType<?>) {
-					IPrimitiveType<?> nextValue = (IPrimitiveType<?>) nextObject;
-					String searchTerm = nextValue.getValueAsString();
-					addSearchTerm(theEntity, retVal, nextSpName, searchTerm);
-				} else {
-					if (nextObject instanceof HumanName) {
-						ArrayList<StringType> allNames = new ArrayList<>();
-						HumanName nextHumanName = (HumanName) nextObject;
-						if (isNotBlank(nextHumanName.getFamily())) {
-							allNames.add(nextHumanName.getFamilyElement());
-						}
-						allNames.addAll(nextHumanName.getGiven());
-						for (StringType nextName : allNames) {
-							addSearchTerm(theEntity, retVal, nextSpName, nextName.getValue());
-						}
-					} else if (nextObject instanceof Address) {
-						ArrayList<StringType> allNames = new ArrayList<StringType>();
-						Address nextAddress = (Address) nextObject;
-						allNames.addAll(nextAddress.getLine());
-						allNames.add(nextAddress.getCityElement());
-						allNames.add(nextAddress.getStateElement());
-						allNames.add(nextAddress.getCountryElement());
-						allNames.add(nextAddress.getPostalCodeElement());
-						for (StringType nextName : allNames) {
-							addSearchTerm(theEntity, retVal, nextSpName, nextName.getValue());
-						}
-					} else if (nextObject instanceof ContactPoint) {
-						ContactPoint nextContact = (ContactPoint) nextObject;
-						if (nextContact.getValueElement().isEmpty() == false) {
-							addSearchTerm(theEntity, retVal, nextSpName, nextContact.getValue());
-						}
-					} else if (nextObject instanceof Quantity) {
-						BigDecimal value = ((Quantity) nextObject).getValue();
-						if (value != null) {
-							addSearchTerm(theEntity, retVal, nextSpName, value.toPlainString());
-						}
-					} else if (nextObject instanceof Range) {
-						SimpleQuantity low = ((Range) nextObject).getLow();
-						if (low != null) {
-							BigDecimal value = low.getValue();
-							if (value != null) {
-								addSearchTerm(theEntity, retVal, nextSpName, value.toPlainString());
-							}
-						}
-					} else {
-						throw new ConfigurationException("Search param " + nextSpName + " is of unexpected datatype: " + nextObject.getClass());
-					}
-				}
-			}
-		}
-
-		return retVal;
-	}
-
-	/*
-	 * (non-Javadoc)
-	 *
-	 * @see ca.uhn.fhir.jpa.dao.ISearchParamExtractor#extractSearchParamTokens(ca.uhn.fhir.jpa.entity.ResourceTable, ca.uhn.fhir.model.api.IBaseResource)
-	 */
-	@Override
-	public Set<BaseResourceIndexedSearchParam> extractSearchParamTokens(ResourceTable theEntity, IBaseResource theResource) {
-		HashSet<BaseResourceIndexedSearchParam> retVal = new HashSet<BaseResourceIndexedSearchParam>();
-
-		String useSystem = null;
-		if (theResource instanceof CodeSystem) {
-			CodeSystem cs = (CodeSystem) theResource;
-			useSystem = cs.getUrl();
-		}
-
-		Collection<RuntimeSearchParam> searchParams = getSearchParams(theResource);
-		for (RuntimeSearchParam nextSpDef : searchParams) {
-			if (nextSpDef.getParamType() != RestSearchParameterTypeEnum.TOKEN) {
-				continue;
-			}
-
-			String nextPath = nextSpDef.getPath();
-			if (isBlank(nextPath)) {
-				continue;
-			}
-
-			List<String> systems = new ArrayList<>();
-			List<String> codes = new ArrayList<>();
-
-			// String needContactPointSystem = null;
-			// if (nextPath.contains(".where(system='phone')")) {
-			// nextPath = nextPath.replace(".where(system='phone')", "");
-			// needContactPointSystem = "phone";
-			// }
-			// if (nextPath.contains(".where(system='email')")) {
-			// nextPath = nextPath.replace(".where(system='email')", "");
-			// needContactPointSystem = "email";
-			// }
-
-			for (Object nextObject : extractValues(nextPath, theResource)) {
-
-				if (nextObject == null) {
-					continue;
-				}
-
-				// Patient:language
-				if (nextObject instanceof PatientCommunicationComponent) {
-					PatientCommunicationComponent nextValue = (PatientCommunicationComponent) nextObject;
-					nextObject = nextValue.getLanguage();
-				}
-
-				if (nextObject instanceof Identifier) {
-					Identifier nextValue = (Identifier) nextObject;
-					if (nextValue.isEmpty()) {
-						continue;
-					}
-					String system = StringUtils.defaultIfBlank(nextValue.getSystemElement().getValueAsString(), null);
-					String value = nextValue.getValueElement().getValue();
-					if (isNotBlank(value)) {
-						systems.add(system);
-						codes.add(value);
-					}
-
-					if (isNotBlank(nextValue.getType().getText())) {
-						addStringParam(theEntity, retVal, nextSpDef, nextValue.getType().getText());
-					}
-
-				} else if (nextObject instanceof ContactPoint) {
-					ContactPoint nextValue = (ContactPoint) nextObject;
-					if (nextValue.isEmpty()) {
-						continue;
-					}
-					systems.add(nextValue.getSystemElement().getValueAsString());
-					codes.add(nextValue.getValueElement().getValue());
-				} else if (nextObject instanceof Enumeration<?>) {
-					Enumeration<?> obj = (Enumeration<?>) nextObject;
-					String system = extractSystem(obj);
-					String code = obj.getValueAsString();
-					if (isNotBlank(code)) {
-						systems.add(system);
-						codes.add(code);
-					}
-				} else if (nextObject instanceof IPrimitiveType<?>) {
-					IPrimitiveType<?> nextValue = (IPrimitiveType<?>) nextObject;
-					if (nextValue.isEmpty()) {
-						continue;
-					}
-					if ("CodeSystem.concept.code".equals(nextPath)) {
-						systems.add(useSystem);
-					} else {
-						systems.add(null);
-					}
-					codes.add(nextValue.getValueAsString());
-				} else if (nextObject instanceof Coding) {
-					Coding nextValue = (Coding) nextObject;
-					extractTokensFromCoding(systems, codes, theEntity, retVal, nextSpDef, nextValue);
-				} else if (nextObject instanceof CodeableConcept) {
-					CodeableConcept nextCC = (CodeableConcept) nextObject;
-					if (!nextCC.getTextElement().isEmpty()) {
-						addStringParam(theEntity, retVal, nextSpDef, nextCC.getTextElement().getValue());
-					}
-
-					extractTokensFromCodeableConcept(systems, codes, nextCC, theEntity, retVal, nextSpDef);
-				} else if (nextObject instanceof CapabilityStatementRestSecurityComponent) {
-					// Conformance.security search param points to something kind of useless right now - This should probably
-					// be fixed.
-					CapabilityStatementRestSecurityComponent sec = (CapabilityStatementRestSecurityComponent) nextObject;
-					for (CodeableConcept nextCC : sec.getService()) {
-						extractTokensFromCodeableConcept(systems, codes, nextCC, theEntity, retVal, nextSpDef);
-					}
-				} else if (nextObject instanceof LocationPositionComponent) {
-					ourLog.warn("Position search not currently supported, not indexing location");
-					continue;
-				} else {
-						throw new ConfigurationException("Search param " + nextSpDef.getName() + " is of unexpected datatype: " + nextObject.getClass());
-				}
-			}
-
-			assert systems.size() == codes.size() : "Systems contains " + systems + ", codes contains: " + codes;
-
-			Set<Pair<String, String>> haveValues = new HashSet<Pair<String, String>>();
-			for (int i = 0; i < systems.size(); i++) {
-				String system = systems.get(i);
-				String code = codes.get(i);
-				if (isBlank(system) && isBlank(code)) {
-					continue;
-				}
-
-				if (system != null && system.length() > ResourceIndexedSearchParamToken.MAX_LENGTH) {
-					system = system.substring(0, ResourceIndexedSearchParamToken.MAX_LENGTH);
-				}
-				if (code != null && code.length() > ResourceIndexedSearchParamToken.MAX_LENGTH) {
-					code = code.substring(0, ResourceIndexedSearchParamToken.MAX_LENGTH);
-				}
-
-				Pair<String, String> nextPair = Pair.of(system, code);
-				if (haveValues.contains(nextPair)) {
-					continue;
-				}
-				haveValues.add(nextPair);
-
-				ResourceIndexedSearchParamToken nextEntity;
-				nextEntity = new ResourceIndexedSearchParamToken(nextSpDef.getName(), system, code);
-				nextEntity.setResource(theEntity);
-				retVal.add(nextEntity);
-
-			}
-
-		}
-
-		return retVal;
-	}
-
-	@Override
-	public Set<ResourceIndexedSearchParamUri> extractSearchParamUri(ResourceTable theEntity, IBaseResource theResource) {
-		HashSet<ResourceIndexedSearchParamUri> retVal = new HashSet<ResourceIndexedSearchParamUri>();
-
-		Collection<RuntimeSearchParam> searchParams = getSearchParams(theResource);
-		for (RuntimeSearchParam nextSpDef : searchParams) {
-			if (nextSpDef.getParamType() != RestSearchParameterTypeEnum.URI) {
-				continue;
-			}
-
-			String nextPath = nextSpDef.getPath();
-			if (isBlank(nextPath)) {
-				continue;
-			}
-
-			for (Object nextObject : extractValues(nextPath, theResource)) {
-				if (nextObject == null || ((IBase) nextObject).isEmpty()) {
-					continue;
-				}
-
-				String resourceName = nextSpDef.getName();
-
-				if (nextObject instanceof UriType) {
-					UriType nextValue = (UriType) nextObject;
-					if (isBlank(nextValue.getValue())) {
-						continue;
-					}
-
-					ourLog.trace("Adding param: {}, {}", resourceName, nextValue.getValue());
-
-					ResourceIndexedSearchParamUri nextEntity = new ResourceIndexedSearchParamUri(resourceName, nextValue.getValue());
-
-					nextEntity.setResource(theEntity);
-					retVal.add(nextEntity);
-				} else {
-						throw new ConfigurationException("Search param " + resourceName + " is of unexpected datatype: " + nextObject.getClass());
-				}
-			}
-		}
-
-		return retVal;
-	}
-
-	private void extractTokensFromCodeableConcept(List<String> theSystems, List<String> theCodes, CodeableConcept theCodeableConcept, ResourceTable theEntity,
-																 Set<BaseResourceIndexedSearchParam> theListToPopulate, RuntimeSearchParam theParameterDef) {
-		for (Coding nextCoding : theCodeableConcept.getCoding()) {
-			extractTokensFromCoding(theSystems, theCodes, theEntity, theListToPopulate, theParameterDef, nextCoding);
-		}
-	}
-
-	private void extractTokensFromCoding(List<String> theSystems, List<String> theCodes, ResourceTable theEntity, Set<BaseResourceIndexedSearchParam> theListToPopulate,
-													 RuntimeSearchParam theParameterDef, Coding nextCoding) {
-		if (nextCoding != null && !nextCoding.isEmpty()) {
-
-			String nextSystem = nextCoding.getSystemElement().getValueAsString();
-			String nextCode = nextCoding.getCodeElement().getValue();
-			if (isNotBlank(nextSystem) || isNotBlank(nextCode)) {
-				theSystems.add(nextSystem);
-				theCodes.add(nextCode);
-			}
-
-			if (!nextCoding.getDisplayElement().isEmpty()) {
-				addStringParam(theEntity, theListToPopulate, theParameterDef, nextCoding.getDisplayElement().getValue());
-			}
-
-		}
-	}
-
-	/**
-	 * Override parent because we're using FHIRPath here
-	 */
-=======
->>>>>>> d18550b9
 	@Override
 	protected IValueExtractor getPathValueExtractor(IBaseResource theResource, String thePaths) {
 		return () -> {
@@ -663,30 +82,11 @@
 		};
 	}
 
-<<<<<<< HEAD
-	@VisibleForTesting
-	void setValidationSupportForTesting(org.hl7.fhir.dstu3.hapi.ctx.IValidationSupport theValidationSupport) {
-		myValidationSupport = theValidationSupport;
-	}
-
-	@Override
-	@PostConstruct
-	public void start() {
-		myWorkerContext = new HapiWorkerContext(getContext(), myValidationSupport);
-	}
-
-	private static <T extends Enum<?>> String extractSystem(Enumeration<T> theBoundCode) {
-		if (theBoundCode.getValue() != null) {
-			return theBoundCode.getEnumFactory().toSystem(theBoundCode.getValue());
-		}
-		return null;
-=======
 	@EventListener
 	public void start(ContextRefreshedEvent theEvent) {
 		myValidationSupport = myApplicationContext.getBean(IValidationSupport.class);
 		IWorkerContext worker = new HapiWorkerContext(getContext(), myValidationSupport);
 		myFhirPathEngine = new FHIRPathEngine(worker);
->>>>>>> d18550b9
 	}
 
 }