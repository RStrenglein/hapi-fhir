--- conflicted
+++ resolved
@@ -21,13 +21,7 @@
  */
 
 import ca.uhn.fhir.context.FhirContext;
-<<<<<<< HEAD
 import ca.uhn.fhir.jpa.model.entity.ModelConfig;
-=======
-import ca.uhn.fhir.context.RuntimeSearchParam;
-import ca.uhn.fhir.jpa.model.entity.*;
-import ca.uhn.fhir.jpa.searchparam.SearchParamConstants;
->>>>>>> 2b3c775b
 import ca.uhn.fhir.jpa.searchparam.registry.ISearchParamRegistry;
 import com.google.common.annotations.VisibleForTesting;
 import com.google.common.collect.Sets;
@@ -50,26 +44,7 @@
 
 public class SearchParamExtractorR4 extends BaseSearchParamExtractor implements ISearchParamExtractor {
 
-	private static final Set<Class<?>> ourIgnoredForSearchDatatypes;
-
-	static {
-		//noinspection unchecked
-		ourIgnoredForSearchDatatypes = Collections.unmodifiableSet(Sets.newHashSet(
-			Age.class,
-			Annotation.class,
-			Attachment.class,
-			Count.class,
-			Distance.class,
-			Ratio.class,
-			SampledData.class,
-			Signature.class,
-			LocationPositionComponent.class
-		));
-	}
-
-	@Autowired
-	private org.hl7.fhir.r4.hapi.ctx.IValidationSupport myValidationSupport;
-
+	private IValidationSupport myValidationSupport;
 	private FHIRPathEngine myFhirPathEngine;
 
 	/**
@@ -87,38 +62,6 @@
 		initFhirPath();
 	}
 
-<<<<<<< HEAD
-=======
-	@PostConstruct
-	public void initFhirPath() {
-		IWorkerContext worker = new HapiWorkerContext(getContext(), myValidationSupport);
-		myFhirPathEngine = new FHIRPathEngine(worker);
-		myFhirPathEngine.setHostServices(new SearchParamExtractorR4HostServices());
-	}
-
-	private void addQuantity(ResourceTable theEntity, HashSet<ResourceIndexedSearchParamQuantity> retVal, String resourceName, Quantity nextValue) {
-		if (!nextValue.getValueElement().isEmpty()) {
-			BigDecimal nextValueValue = nextValue.getValueElement().getValue();
-			String nextValueString = nextValue.getSystemElement().getValueAsString();
-			String nextValueCode = nextValue.getCode();
-			ResourceIndexedSearchParamQuantity nextEntity = new ResourceIndexedSearchParamQuantity(resourceName, nextValueValue, nextValueString, nextValueCode);
-			nextEntity.setResource(theEntity);
-			retVal.add(nextEntity);
-		}
-	}
-
-	private void addMoney(ResourceTable theEntity, HashSet<ResourceIndexedSearchParamQuantity> retVal, String resourceName, Money nextValue) {
-		if (!nextValue.getValueElement().isEmpty()) {
-			BigDecimal nextValueValue = nextValue.getValueElement().getValue();
-			String nextValueString = "urn:iso:std:iso:4217";
-			String nextValueCode = nextValue.getCurrency();
-			ResourceIndexedSearchParamQuantity nextEntity = new ResourceIndexedSearchParamQuantity(resourceName, nextValueValue, nextValueString, nextValueCode);
-			nextEntity.setResource(theEntity);
-			retVal.add(nextEntity);
-		}
-	}
-
->>>>>>> 2b3c775b
 	@Override
 	protected IValueExtractor getPathValueExtractor(IBaseResource theResource, String thePaths) {
 		return () -> {
@@ -135,6 +78,9 @@
 
 	@PostConstruct
 	public void initFhirPath() {
+		if (myValidationSupport == null) {
+			myValidationSupport = myApplicationContext.getBean(IValidationSupport.class);
+		}
 		IWorkerContext worker = new HapiWorkerContext(getContext(), myValidationSupport);
 		myFhirPathEngine = new FHIRPathEngine(worker);
 		myFhirPathEngine.setHostServices(new SearchParamExtractorR4HostServices());
