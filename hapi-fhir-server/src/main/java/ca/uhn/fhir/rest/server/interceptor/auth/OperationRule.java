--- conflicted
+++ resolved
@@ -145,13 +145,8 @@
 						if (myAppliesToInstancesOfType != null) {
 							// TODO: Convert to a map of strings and keep the result
 							for (Class<? extends IBaseResource> next : myAppliesToInstancesOfType) {
-<<<<<<< HEAD
 								String resName = ctx.getResourceType(next);
 								if (resName.equals(requestResourceId .getResourceType())) {
-=======
-								String resName = ctx.getResourceDefinition(next).getName();
-								if (resName.equals(requestResourceId.getResourceType())) {
->>>>>>> e22549e0
 									applies = true;
 									break;
 								}
