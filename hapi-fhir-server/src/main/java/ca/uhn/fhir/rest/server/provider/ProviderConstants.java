--- conflicted
+++ resolved
@@ -65,20 +65,14 @@
 	public static final String MDM_MATCH = "$mdm-match";
 	public static final String MDM_MATCH_RESOURCE = "resource";
 	public static final String MDM_RESOURCE_TYPE = "resourceType";
-<<<<<<< HEAD
-
-=======
->>>>>>> 71c76e3e
 	public static final String MDM_MERGE_GOLDEN_RESOURCES = "$mdm-merge-golden-resources";
 	public static final String MDM_MERGE_GR_FROM_GOLDEN_RESOURCE_ID = "fromGoldenResourceId";
 	public static final String MDM_MERGE_GR_TO_GOLDEN_RESOURCE_ID = "toGoldenResourceId";
 	public static final String MDM_MERGE_RESOURCE = "resource";
-	public static final String MDM_MERGE_RESOURCE_ID = "resource.id";
 
 	public static final String MDM_UPDATE_LINK = "$mdm-update-link";
 	public static final String MDM_UPDATE_LINK_GOLDEN_RESOURCE_ID = "goldenResourceId";
 	public static final String MDM_UPDATE_LINK_RESOURCE_ID = "resourceId";
-	public static final String MDM_UPDATE_LINK_RESOURCE = "resource";
 	public static final String MDM_UPDATE_LINK_MATCH_RESULT = "matchResult";
 
 	public static final String MDM_QUERY_LINKS = "$mdm-query-links";
