package org.hl7.fhir.instance.model;

/*
  Copyright (c) 2011+, HL7, Inc.
  All rights reserved.
  
  Redistribution and use in source and binary forms, with or without modification, 
  are permitted provided that the following conditions are met:
  
   * Redistributions of source code must retain the above copyright notice, this 
     list of conditions and the following disclaimer.
   * Redistributions in binary form must reproduce the above copyright notice, 
     this list of conditions and the following disclaimer in the documentation 
     and/or other materials provided with the distribution.
   * Neither the name of HL7 nor the names of its contributors may be used to 
     endorse or promote products derived from this software without specific 
     prior written permission.
  
  THIS SOFTWARE IS PROVIDED BY THE COPYRIGHT HOLDERS AND CONTRIBUTORS "AS IS" AND 
  ANY EXPRESS OR IMPLIED WARRANTIES, INCLUDING, BUT NOT LIMITED TO, THE IMPLIED 
  WARRANTIES OF MERCHANTABILITY AND FITNESS FOR A PARTICULAR PURPOSE ARE DISCLAIMED. 
  IN NO EVENT SHALL THE COPYRIGHT HOLDER OR CONTRIBUTORS BE LIABLE FOR ANY DIRECT, 
  INDIRECT, INCIDENTAL, SPECIAL, EXEMPLARY, OR CONSEQUENTIAL DAMAGES (INCLUDING, BUT 
  NOT LIMITED TO, PROCUREMENT OF SUBSTITUTE GOODS OR SERVICES; LOSS OF USE, DATA, OR 
  PROFITS; OR BUSINESS INTERRUPTION) HOWEVER CAUSED AND ON ANY THEORY OF LIABILITY, 
  WHETHER IN CONTRACT, STRICT LIABILITY, OR TORT (INCLUDING NEGLIGENCE OR OTHERWISE) 
  ARISING IN ANY WAY OUT OF THE USE OF THIS SOFTWARE, EVEN IF ADVISED OF THE 
  POSSIBILITY OF SUCH DAMAGE.
  
*/

// Generated on Tue, May 5, 2015 16:13-0400 for FHIR v0.5.0

import java.util.*;

import org.hl7.fhir.utilities.Utilities;
import org.hl7.fhir.instance.model.annotations.ResourceDef;
import org.hl7.fhir.instance.model.annotations.SearchParamDefinition;
import org.hl7.fhir.instance.model.annotations.Child;
import org.hl7.fhir.instance.model.annotations.Description;
import org.hl7.fhir.instance.model.annotations.Block;
import org.hl7.fhir.instance.model.api.*;
/**
 * A structured set of questions and their answers. The questions are ordered and grouped into coherent subsets, corresponding to the structure of the grouping of the underlying questions.
 */
@ResourceDef(name="QuestionnaireAnswers", profile="http://hl7.org/fhir/Profile/QuestionnaireAnswers")
public class QuestionnaireAnswers extends DomainResource {

    public enum QuestionnaireAnswersStatus {
        /**
         * This QuestionnaireAnswers has been partially filled out with answers, but changes or additions are still expected to be made to it.
         */
        INPROGRESS, 
        /**
         * This QuestionnaireAnswers has been filled out with answers, and the current content is regarded as definitive.
         */
        COMPLETED, 
        /**
         * This QuestionnaireAnswers has been filled out with answers, then marked as complete, yet changes or additions have been made to it afterwards.
         */
        AMENDED, 
        /**
         * added to help the parsers
         */
        NULL;
        public static QuestionnaireAnswersStatus fromCode(String codeString) throws Exception {
            if (codeString == null || "".equals(codeString))
                return null;
        if ("in-progress".equals(codeString))
          return INPROGRESS;
        if ("completed".equals(codeString))
          return COMPLETED;
        if ("amended".equals(codeString))
          return AMENDED;
        throw new Exception("Unknown QuestionnaireAnswersStatus code '"+codeString+"'");
        }
        public String toCode() {
          switch (this) {
            case INPROGRESS: return "in-progress";
            case COMPLETED: return "completed";
            case AMENDED: return "amended";
            default: return "?";
          }
        }
        public String getSystem() {
          switch (this) {
            case INPROGRESS: return "";
            case COMPLETED: return "";
            case AMENDED: return "";
            default: return "?";
          }
        }
        public String getDefinition() {
          switch (this) {
            case INPROGRESS: return "This QuestionnaireAnswers has been partially filled out with answers, but changes or additions are still expected to be made to it.";
            case COMPLETED: return "This QuestionnaireAnswers has been filled out with answers, and the current content is regarded as definitive.";
            case AMENDED: return "This QuestionnaireAnswers has been filled out with answers, then marked as complete, yet changes or additions have been made to it afterwards.";
            default: return "?";
          }
        }
        public String getDisplay() {
          switch (this) {
            case INPROGRESS: return "in-progress";
            case COMPLETED: return "completed";
            case AMENDED: return "amended";
            default: return "?";
          }
        }
    }

  public static class QuestionnaireAnswersStatusEnumFactory implements EnumFactory<QuestionnaireAnswersStatus> {
    public QuestionnaireAnswersStatus fromCode(String codeString) throws IllegalArgumentException {
      if (codeString == null || "".equals(codeString))
            if (codeString == null || "".equals(codeString))
                return null;
        if ("in-progress".equals(codeString))
          return QuestionnaireAnswersStatus.INPROGRESS;
        if ("completed".equals(codeString))
          return QuestionnaireAnswersStatus.COMPLETED;
        if ("amended".equals(codeString))
          return QuestionnaireAnswersStatus.AMENDED;
        throw new IllegalArgumentException("Unknown QuestionnaireAnswersStatus code '"+codeString+"'");
        }
    public String toCode(QuestionnaireAnswersStatus code) {
      if (code == QuestionnaireAnswersStatus.INPROGRESS)
        return "in-progress";
      if (code == QuestionnaireAnswersStatus.COMPLETED)
        return "completed";
      if (code == QuestionnaireAnswersStatus.AMENDED)
        return "amended";
      return "?";
      }
    }

    @Block()
    public static class GroupComponent extends BackboneElement implements IBaseBackboneElement {
        /**
         * Identifies the group from the Questionnaire that corresponds to this group in the QuestionnaireAnswers resource.
         */
        @Child(name = "linkId", type = {StringType.class}, order=1, min=0, max=1)
        @Description(shortDefinition="Corresponding group within Questionnaire", formalDefinition="Identifies the group from the Questionnaire that corresponds to this group in the QuestionnaireAnswers resource." )
        protected StringType linkId;

        /**
         * Text that is displayed above the contents of the group.
         */
        @Child(name = "title", type = {StringType.class}, order=2, min=0, max=1)
        @Description(shortDefinition="Name for this group", formalDefinition="Text that is displayed above the contents of the group." )
        protected StringType title;

        /**
         * Additional text for the group, used for display purposes.
         */
        @Child(name = "text", type = {StringType.class}, order=3, min=0, max=1)
        @Description(shortDefinition="Additional text for the group", formalDefinition="Additional text for the group, used for display purposes." )
        protected StringType text;

        /**
         * More specific subject this section's answers are about, details the subject given in QuestionnaireAnswers.
         */
        @Child(name = "subject", type = {}, order=4, min=0, max=1)
        @Description(shortDefinition="The subject this group's answers are about", formalDefinition="More specific subject this section's answers are about, details the subject given in QuestionnaireAnswers." )
        protected Reference subject;

        /**
         * The actual object that is the target of the reference (More specific subject this section's answers are about, details the subject given in QuestionnaireAnswers.)
         */
        protected Resource subjectTarget;

        /**
         * A sub-group within a group. The ordering of groups within this group is relevant.
         */
        @Child(name = "group", type = {GroupComponent.class}, order=5, min=0, max=Child.MAX_UNLIMITED)
        @Description(shortDefinition="Nested questionnaire answers group", formalDefinition="A sub-group within a group. The ordering of groups within this group is relevant." )
        protected List<GroupComponent> group;

        /**
         * Set of questions within this group. The order of questions within the group is relevant.
         */
        @Child(name = "question", type = {}, order=6, min=0, max=Child.MAX_UNLIMITED)
        @Description(shortDefinition="Questions in this group", formalDefinition="Set of questions within this group. The order of questions within the group is relevant." )
        protected List<QuestionComponent> question;

        private static final long serialVersionUID = -1045990435L;

    /*
     * Constructor
     */
      public GroupComponent() {
        super();
      }

        /**
         * @return {@link #linkId} (Identifies the group from the Questionnaire that corresponds to this group in the QuestionnaireAnswers resource.). This is the underlying object with id, value and extensions. The accessor "getLinkId" gives direct access to the value
         */
        public StringType getLinkIdElement() { 
          if (this.linkId == null)
            if (Configuration.errorOnAutoCreate())
              throw new Error("Attempt to auto-create GroupComponent.linkId");
            else if (Configuration.doAutoCreate())
              this.linkId = new StringType(); // bb
          return this.linkId;
        }

        public boolean hasLinkIdElement() { 
          return this.linkId != null && !this.linkId.isEmpty();
        }

        public boolean hasLinkId() { 
          return this.linkId != null && !this.linkId.isEmpty();
        }

        /**
         * @param value {@link #linkId} (Identifies the group from the Questionnaire that corresponds to this group in the QuestionnaireAnswers resource.). This is the underlying object with id, value and extensions. The accessor "getLinkId" gives direct access to the value
         */
        public GroupComponent setLinkIdElement(StringType value) { 
          this.linkId = value;
          return this;
        }

        /**
         * @return Identifies the group from the Questionnaire that corresponds to this group in the QuestionnaireAnswers resource.
         */
        public String getLinkId() { 
          return this.linkId == null ? null : this.linkId.getValue();
        }

        /**
         * @param value Identifies the group from the Questionnaire that corresponds to this group in the QuestionnaireAnswers resource.
         */
        public GroupComponent setLinkId(String value) { 
          if (Utilities.noString(value))
            this.linkId = null;
          else {
            if (this.linkId == null)
              this.linkId = new StringType();
            this.linkId.setValue(value);
          }
          return this;
        }

        /**
         * @return {@link #title} (Text that is displayed above the contents of the group.). This is the underlying object with id, value and extensions. The accessor "getTitle" gives direct access to the value
         */
        public StringType getTitleElement() { 
          if (this.title == null)
            if (Configuration.errorOnAutoCreate())
              throw new Error("Attempt to auto-create GroupComponent.title");
            else if (Configuration.doAutoCreate())
              this.title = new StringType(); // bb
          return this.title;
        }

        public boolean hasTitleElement() { 
          return this.title != null && !this.title.isEmpty();
        }

        public boolean hasTitle() { 
          return this.title != null && !this.title.isEmpty();
        }

        /**
         * @param value {@link #title} (Text that is displayed above the contents of the group.). This is the underlying object with id, value and extensions. The accessor "getTitle" gives direct access to the value
         */
        public GroupComponent setTitleElement(StringType value) { 
          this.title = value;
          return this;
        }

        /**
         * @return Text that is displayed above the contents of the group.
         */
        public String getTitle() { 
          return this.title == null ? null : this.title.getValue();
        }

        /**
         * @param value Text that is displayed above the contents of the group.
         */
        public GroupComponent setTitle(String value) { 
          if (Utilities.noString(value))
            this.title = null;
          else {
            if (this.title == null)
              this.title = new StringType();
            this.title.setValue(value);
          }
          return this;
        }

        /**
         * @return {@link #text} (Additional text for the group, used for display purposes.). This is the underlying object with id, value and extensions. The accessor "getText" gives direct access to the value
         */
        public StringType getTextElement() { 
          if (this.text == null)
            if (Configuration.errorOnAutoCreate())
              throw new Error("Attempt to auto-create GroupComponent.text");
            else if (Configuration.doAutoCreate())
              this.text = new StringType(); // bb
          return this.text;
        }

        public boolean hasTextElement() { 
          return this.text != null && !this.text.isEmpty();
        }

        public boolean hasText() { 
          return this.text != null && !this.text.isEmpty();
        }

        /**
         * @param value {@link #text} (Additional text for the group, used for display purposes.). This is the underlying object with id, value and extensions. The accessor "getText" gives direct access to the value
         */
        public GroupComponent setTextElement(StringType value) { 
          this.text = value;
          return this;
        }

        /**
         * @return Additional text for the group, used for display purposes.
         */
        public String getText() { 
          return this.text == null ? null : this.text.getValue();
        }

        /**
         * @param value Additional text for the group, used for display purposes.
         */
        public GroupComponent setText(String value) { 
          if (Utilities.noString(value))
            this.text = null;
          else {
            if (this.text == null)
              this.text = new StringType();
            this.text.setValue(value);
          }
          return this;
        }

        /**
         * @return {@link #subject} (More specific subject this section's answers are about, details the subject given in QuestionnaireAnswers.)
         */
        public Reference getSubject() { 
          if (this.subject == null)
            if (Configuration.errorOnAutoCreate())
              throw new Error("Attempt to auto-create GroupComponent.subject");
            else if (Configuration.doAutoCreate())
              this.subject = new Reference(); // cc
          return this.subject;
        }

        public boolean hasSubject() { 
          return this.subject != null && !this.subject.isEmpty();
        }

        /**
         * @param value {@link #subject} (More specific subject this section's answers are about, details the subject given in QuestionnaireAnswers.)
         */
        public GroupComponent setSubject(Reference value) { 
          this.subject = value;
          return this;
        }

        /**
         * @return {@link #subject} The actual object that is the target of the reference. The reference library doesn't populate this, but you can use it to hold the resource if you resolve it. (More specific subject this section's answers are about, details the subject given in QuestionnaireAnswers.)
         */
        public Resource getSubjectTarget() { 
          return this.subjectTarget;
        }

        /**
         * @param value {@link #subject} The actual object that is the target of the reference. The reference library doesn't use these, but you can use it to hold the resource if you resolve it. (More specific subject this section's answers are about, details the subject given in QuestionnaireAnswers.)
         */
        public GroupComponent setSubjectTarget(Resource value) { 
          this.subjectTarget = value;
          return this;
        }

        /**
         * @return {@link #group} (A sub-group within a group. The ordering of groups within this group is relevant.)
         */
        public List<GroupComponent> getGroup() { 
          if (this.group == null)
            this.group = new ArrayList<GroupComponent>();
          return this.group;
        }

        public boolean hasGroup() { 
          if (this.group == null)
            return false;
          for (GroupComponent item : this.group)
            if (!item.isEmpty())
              return true;
          return false;
        }

        /**
         * @return {@link #group} (A sub-group within a group. The ordering of groups within this group is relevant.)
         */
    // syntactic sugar
        public GroupComponent addGroup() { //3
          GroupComponent t = new GroupComponent();
          if (this.group == null)
            this.group = new ArrayList<GroupComponent>();
          this.group.add(t);
          return t;
        }

    // syntactic sugar
        public GroupComponent addGroup(GroupComponent t) { //3
          if (t == null)
            return this;
          if (this.group == null)
            this.group = new ArrayList<GroupComponent>();
          this.group.add(t);
          return this;
        }

        /**
         * @return {@link #question} (Set of questions within this group. The order of questions within the group is relevant.)
         */
        public List<QuestionComponent> getQuestion() { 
          if (this.question == null)
            this.question = new ArrayList<QuestionComponent>();
          return this.question;
        }

        public boolean hasQuestion() { 
          if (this.question == null)
            return false;
          for (QuestionComponent item : this.question)
            if (!item.isEmpty())
              return true;
          return false;
        }

        /**
         * @return {@link #question} (Set of questions within this group. The order of questions within the group is relevant.)
         */
    // syntactic sugar
        public QuestionComponent addQuestion() { //3
          QuestionComponent t = new QuestionComponent();
          if (this.question == null)
            this.question = new ArrayList<QuestionComponent>();
          this.question.add(t);
          return t;
        }

    // syntactic sugar
        public GroupComponent addQuestion(QuestionComponent t) { //3
          if (t == null)
            return this;
          if (this.question == null)
            this.question = new ArrayList<QuestionComponent>();
          this.question.add(t);
          return this;
        }

        protected void listChildren(List<Property> childrenList) {
          super.listChildren(childrenList);
          childrenList.add(new Property("linkId", "string", "Identifies the group from the Questionnaire that corresponds to this group in the QuestionnaireAnswers resource.", 0, java.lang.Integer.MAX_VALUE, linkId));
          childrenList.add(new Property("title", "string", "Text that is displayed above the contents of the group.", 0, java.lang.Integer.MAX_VALUE, title));
          childrenList.add(new Property("text", "string", "Additional text for the group, used for display purposes.", 0, java.lang.Integer.MAX_VALUE, text));
          childrenList.add(new Property("subject", "Reference(Any)", "More specific subject this section's answers are about, details the subject given in QuestionnaireAnswers.", 0, java.lang.Integer.MAX_VALUE, subject));
          childrenList.add(new Property("group", "@QuestionnaireAnswers.group", "A sub-group within a group. The ordering of groups within this group is relevant.", 0, java.lang.Integer.MAX_VALUE, group));
          childrenList.add(new Property("question", "", "Set of questions within this group. The order of questions within the group is relevant.", 0, java.lang.Integer.MAX_VALUE, question));
        }

      public GroupComponent copy() {
        GroupComponent dst = new GroupComponent();
        copyValues(dst);
        dst.linkId = linkId == null ? null : linkId.copy();
        dst.title = title == null ? null : title.copy();
        dst.text = text == null ? null : text.copy();
        dst.subject = subject == null ? null : subject.copy();
        if (group != null) {
          dst.group = new ArrayList<GroupComponent>();
          for (GroupComponent i : group)
            dst.group.add(i.copy());
        };
        if (question != null) {
          dst.question = new ArrayList<QuestionComponent>();
          for (QuestionComponent i : question)
            dst.question.add(i.copy());
        };
        return dst;
      }

      @Override
      public boolean equalsDeep(Base other) {
        if (!super.equalsDeep(other))
          return false;
        if (!(other instanceof GroupComponent))
          return false;
        GroupComponent o = (GroupComponent) other;
        return compareDeep(linkId, o.linkId, true) && compareDeep(title, o.title, true) && compareDeep(text, o.text, true)
           && compareDeep(subject, o.subject, true) && compareDeep(group, o.group, true) && compareDeep(question, o.question, true)
          ;
      }

      @Override
      public boolean equalsShallow(Base other) {
        if (!super.equalsShallow(other))
          return false;
        if (!(other instanceof GroupComponent))
          return false;
        GroupComponent o = (GroupComponent) other;
        return compareValues(linkId, o.linkId, true) && compareValues(title, o.title, true) && compareValues(text, o.text, true)
          ;
      }

      public boolean isEmpty() {
        return super.isEmpty() && (linkId == null || linkId.isEmpty()) && (title == null || title.isEmpty())
           && (text == null || text.isEmpty()) && (subject == null || subject.isEmpty()) && (group == null || group.isEmpty())
           && (question == null || question.isEmpty());
      }

  }

    @Block()
    public static class QuestionComponent extends BackboneElement implements IBaseBackboneElement {
        /**
         * Identifies the question from the Questionnaire that corresponds to this question in the QuestionnaireAnswers resource.
         */
        @Child(name = "linkId", type = {StringType.class}, order=1, min=0, max=1)
        @Description(shortDefinition="Corresponding question within Questionnaire", formalDefinition="Identifies the question from the Questionnaire that corresponds to this question in the QuestionnaireAnswers resource." )
        protected StringType linkId;

        /**
         * The actual question as shown to the user to prompt them for an answer.
         */
        @Child(name = "text", type = {StringType.class}, order=2, min=0, max=1)
        @Description(shortDefinition="Text of the question as it is shown to the user", formalDefinition="The actual question as shown to the user to prompt them for an answer." )
        protected StringType text;

        /**
         * The respondent's answer(s) to the question.
         */
        @Child(name = "answer", type = {}, order=3, min=0, max=Child.MAX_UNLIMITED)
        @Description(shortDefinition="The response(s) to the question", formalDefinition="The respondent's answer(s) to the question." )
        protected List<QuestionAnswerComponent> answer;

        /**
         * Nested group, containing nested question for this question. The order of groups within the question is relevant.
         */
        @Child(name = "group", type = {GroupComponent.class}, order=4, min=0, max=Child.MAX_UNLIMITED)
        @Description(shortDefinition="Nested questionnaire group", formalDefinition="Nested group, containing nested question for this question. The order of groups within the question is relevant." )
        protected List<GroupComponent> group;

        private static final long serialVersionUID = -564009278L;

    /*
     * Constructor
     */
      public QuestionComponent() {
        super();
      }

        /**
         * @return {@link #linkId} (Identifies the question from the Questionnaire that corresponds to this question in the QuestionnaireAnswers resource.). This is the underlying object with id, value and extensions. The accessor "getLinkId" gives direct access to the value
         */
        public StringType getLinkIdElement() { 
          if (this.linkId == null)
            if (Configuration.errorOnAutoCreate())
              throw new Error("Attempt to auto-create QuestionComponent.linkId");
            else if (Configuration.doAutoCreate())
              this.linkId = new StringType(); // bb
          return this.linkId;
        }

        public boolean hasLinkIdElement() { 
          return this.linkId != null && !this.linkId.isEmpty();
        }

        public boolean hasLinkId() { 
          return this.linkId != null && !this.linkId.isEmpty();
        }

        /**
         * @param value {@link #linkId} (Identifies the question from the Questionnaire that corresponds to this question in the QuestionnaireAnswers resource.). This is the underlying object with id, value and extensions. The accessor "getLinkId" gives direct access to the value
         */
        public QuestionComponent setLinkIdElement(StringType value) { 
          this.linkId = value;
          return this;
        }

        /**
         * @return Identifies the question from the Questionnaire that corresponds to this question in the QuestionnaireAnswers resource.
         */
        public String getLinkId() { 
          return this.linkId == null ? null : this.linkId.getValue();
        }

        /**
         * @param value Identifies the question from the Questionnaire that corresponds to this question in the QuestionnaireAnswers resource.
         */
        public QuestionComponent setLinkId(String value) { 
          if (Utilities.noString(value))
            this.linkId = null;
          else {
            if (this.linkId == null)
              this.linkId = new StringType();
            this.linkId.setValue(value);
          }
          return this;
        }

        /**
         * @return {@link #text} (The actual question as shown to the user to prompt them for an answer.). This is the underlying object with id, value and extensions. The accessor "getText" gives direct access to the value
         */
        public StringType getTextElement() { 
          if (this.text == null)
            if (Configuration.errorOnAutoCreate())
              throw new Error("Attempt to auto-create QuestionComponent.text");
            else if (Configuration.doAutoCreate())
              this.text = new StringType(); // bb
          return this.text;
        }

        public boolean hasTextElement() { 
          return this.text != null && !this.text.isEmpty();
        }

        public boolean hasText() { 
          return this.text != null && !this.text.isEmpty();
        }

        /**
         * @param value {@link #text} (The actual question as shown to the user to prompt them for an answer.). This is the underlying object with id, value and extensions. The accessor "getText" gives direct access to the value
         */
        public QuestionComponent setTextElement(StringType value) { 
          this.text = value;
          return this;
        }

        /**
         * @return The actual question as shown to the user to prompt them for an answer.
         */
        public String getText() { 
          return this.text == null ? null : this.text.getValue();
        }

        /**
         * @param value The actual question as shown to the user to prompt them for an answer.
         */
        public QuestionComponent setText(String value) { 
          if (Utilities.noString(value))
            this.text = null;
          else {
            if (this.text == null)
              this.text = new StringType();
            this.text.setValue(value);
          }
          return this;
        }

        /**
         * @return {@link #answer} (The respondent's answer(s) to the question.)
         */
        public List<QuestionAnswerComponent> getAnswer() { 
          if (this.answer == null)
            this.answer = new ArrayList<QuestionAnswerComponent>();
          return this.answer;
        }

        public boolean hasAnswer() { 
          if (this.answer == null)
            return false;
          for (QuestionAnswerComponent item : this.answer)
            if (!item.isEmpty())
              return true;
          return false;
        }

        /**
         * @return {@link #answer} (The respondent's answer(s) to the question.)
         */
    // syntactic sugar
        public QuestionAnswerComponent addAnswer() { //3
          QuestionAnswerComponent t = new QuestionAnswerComponent();
          if (this.answer == null)
            this.answer = new ArrayList<QuestionAnswerComponent>();
          this.answer.add(t);
          return t;
        }

    // syntactic sugar
        public QuestionComponent addAnswer(QuestionAnswerComponent t) { //3
          if (t == null)
            return this;
          if (this.answer == null)
            this.answer = new ArrayList<QuestionAnswerComponent>();
          this.answer.add(t);
          return this;
        }

        /**
         * @return {@link #group} (Nested group, containing nested question for this question. The order of groups within the question is relevant.)
         */
        public List<GroupComponent> getGroup() { 
          if (this.group == null)
            this.group = new ArrayList<GroupComponent>();
          return this.group;
        }

        public boolean hasGroup() { 
          if (this.group == null)
            return false;
          for (GroupComponent item : this.group)
            if (!item.isEmpty())
              return true;
          return false;
        }

        /**
         * @return {@link #group} (Nested group, containing nested question for this question. The order of groups within the question is relevant.)
         */
    // syntactic sugar
        public GroupComponent addGroup() { //3
          GroupComponent t = new GroupComponent();
          if (this.group == null)
            this.group = new ArrayList<GroupComponent>();
          this.group.add(t);
          return t;
        }

    // syntactic sugar
        public QuestionComponent addGroup(GroupComponent t) { //3
          if (t == null)
            return this;
          if (this.group == null)
            this.group = new ArrayList<GroupComponent>();
          this.group.add(t);
          return this;
        }

        protected void listChildren(List<Property> childrenList) {
          super.listChildren(childrenList);
          childrenList.add(new Property("linkId", "string", "Identifies the question from the Questionnaire that corresponds to this question in the QuestionnaireAnswers resource.", 0, java.lang.Integer.MAX_VALUE, linkId));
          childrenList.add(new Property("text", "string", "The actual question as shown to the user to prompt them for an answer.", 0, java.lang.Integer.MAX_VALUE, text));
          childrenList.add(new Property("answer", "", "The respondent's answer(s) to the question.", 0, java.lang.Integer.MAX_VALUE, answer));
          childrenList.add(new Property("group", "@QuestionnaireAnswers.group", "Nested group, containing nested question for this question. The order of groups within the question is relevant.", 0, java.lang.Integer.MAX_VALUE, group));
        }

      public QuestionComponent copy() {
        QuestionComponent dst = new QuestionComponent();
        copyValues(dst);
        dst.linkId = linkId == null ? null : linkId.copy();
        dst.text = text == null ? null : text.copy();
        if (answer != null) {
          dst.answer = new ArrayList<QuestionAnswerComponent>();
          for (QuestionAnswerComponent i : answer)
            dst.answer.add(i.copy());
        };
        if (group != null) {
          dst.group = new ArrayList<GroupComponent>();
          for (GroupComponent i : group)
            dst.group.add(i.copy());
        };
        return dst;
      }

      @Override
      public boolean equalsDeep(Base other) {
        if (!super.equalsDeep(other))
          return false;
        if (!(other instanceof QuestionComponent))
          return false;
        QuestionComponent o = (QuestionComponent) other;
        return compareDeep(linkId, o.linkId, true) && compareDeep(text, o.text, true) && compareDeep(answer, o.answer, true)
           && compareDeep(group, o.group, true);
      }

      @Override
      public boolean equalsShallow(Base other) {
        if (!super.equalsShallow(other))
          return false;
        if (!(other instanceof QuestionComponent))
          return false;
        QuestionComponent o = (QuestionComponent) other;
        return compareValues(linkId, o.linkId, true) && compareValues(text, o.text, true);
      }

      public boolean isEmpty() {
        return super.isEmpty() && (linkId == null || linkId.isEmpty()) && (text == null || text.isEmpty())
           && (answer == null || answer.isEmpty()) && (group == null || group.isEmpty());
      }

  }

    @Block()
    public static class QuestionAnswerComponent extends BackboneElement implements IBaseBackboneElement {
        /**
         * The answer (or one of the answers) provided by the respondant to the question.
         */
<<<<<<< HEAD
        @Child(name = "value", type = {BooleanType.class, DecimalType.class, IntegerType.class, DateType.class, DateTimeType.class, InstantType.class, TimeType.class, StringType.class, UriType.class, AttachmentType.class, Coding.class, Quantity.class}, order = 1, min = 0, max = 1)
        @Description(shortDefinition = "Single-valued answer to the question", formalDefinition = "The answer (or one of the answers) provided by the respondant to the question.")
=======
        @Child(name = "value", type = {BooleanType.class, DecimalType.class, IntegerType.class, DateType.class, DateTimeType.class, InstantType.class, TimeType.class, StringType.class, UriType.class, Attachment.class, Coding.class, Quantity.class}, order=1, min=0, max=1)
        @Description(shortDefinition="Single-valued answer to the question", formalDefinition="The answer (or one of the answers) provided by the respondant to the question." )
>>>>>>> 3a5d2e89
        protected Type value;

        private static final long serialVersionUID = -732981989L;

    /*
     * Constructor
     */
      public QuestionAnswerComponent() {
        super();
      }

        /**
         * @return {@link #value} (The answer (or one of the answers) provided by the respondant to the question.)
         */
        public Type getValue() { 
          return this.value;
        }

        /**
         * @return {@link #value} (The answer (or one of the answers) provided by the respondant to the question.)
         */
        public BooleanType getValueBooleanType() throws Exception { 
          if (!(this.value instanceof BooleanType))
            throw new Exception("Type mismatch: the type BooleanType was expected, but "+this.value.getClass().getName()+" was encountered");
          return (BooleanType) this.value;
        }

        /**
         * @return {@link #value} (The answer (or one of the answers) provided by the respondant to the question.)
         */
        public DecimalType getValueDecimalType() throws Exception { 
          if (!(this.value instanceof DecimalType))
            throw new Exception("Type mismatch: the type DecimalType was expected, but "+this.value.getClass().getName()+" was encountered");
          return (DecimalType) this.value;
        }

        /**
         * @return {@link #value} (The answer (or one of the answers) provided by the respondant to the question.)
         */
        public IntegerType getValueIntegerType() throws Exception { 
          if (!(this.value instanceof IntegerType))
            throw new Exception("Type mismatch: the type IntegerType was expected, but "+this.value.getClass().getName()+" was encountered");
          return (IntegerType) this.value;
        }

        /**
         * @return {@link #value} (The answer (or one of the answers) provided by the respondant to the question.)
         */
        public DateType getValueDateType() throws Exception { 
          if (!(this.value instanceof DateType))
            throw new Exception("Type mismatch: the type DateType was expected, but "+this.value.getClass().getName()+" was encountered");
          return (DateType) this.value;
        }

        /**
         * @return {@link #value} (The answer (or one of the answers) provided by the respondant to the question.)
         */
        public DateTimeType getValueDateTimeType() throws Exception { 
          if (!(this.value instanceof DateTimeType))
            throw new Exception("Type mismatch: the type DateTimeType was expected, but "+this.value.getClass().getName()+" was encountered");
          return (DateTimeType) this.value;
        }

        /**
         * @return {@link #value} (The answer (or one of the answers) provided by the respondant to the question.)
         */
        public InstantType getValueInstantType() throws Exception { 
          if (!(this.value instanceof InstantType))
            throw new Exception("Type mismatch: the type InstantType was expected, but "+this.value.getClass().getName()+" was encountered");
          return (InstantType) this.value;
        }

        /**
         * @return {@link #value} (The answer (or one of the answers) provided by the respondant to the question.)
         */
        public TimeType getValueTimeType() throws Exception { 
          if (!(this.value instanceof TimeType))
            throw new Exception("Type mismatch: the type TimeType was expected, but "+this.value.getClass().getName()+" was encountered");
          return (TimeType) this.value;
        }

        /**
         * @return {@link #value} (The answer (or one of the answers) provided by the respondant to the question.)
         */
        public StringType getValueStringType() throws Exception { 
          if (!(this.value instanceof StringType))
            throw new Exception("Type mismatch: the type StringType was expected, but "+this.value.getClass().getName()+" was encountered");
          return (StringType) this.value;
        }

        /**
         * @return {@link #value} (The answer (or one of the answers) provided by the respondant to the question.)
         */
        public UriType getValueUriType() throws Exception { 
          if (!(this.value instanceof UriType))
            throw new Exception("Type mismatch: the type UriType was expected, but "+this.value.getClass().getName()+" was encountered");
          return (UriType) this.value;
        }

<<<<<<< HEAD
      /**
       * @return {@link #value} (The answer (or one of the answers) provided by the respondant to the question.)
       */
        public AttachmentType getValueAttachment() throws Exception { 
          if (!(this.value instanceof AttachmentType))
=======
        /**
         * @return {@link #value} (The answer (or one of the answers) provided by the respondant to the question.)
         */
        public Attachment getValueAttachment() throws Exception { 
          if (!(this.value instanceof Attachment))
>>>>>>> 3a5d2e89
            throw new Exception("Type mismatch: the type Attachment was expected, but "+this.value.getClass().getName()+" was encountered");
          return (AttachmentType) this.value;
        }

        /**
         * @return {@link #value} (The answer (or one of the answers) provided by the respondant to the question.)
         */
        public Coding getValueCoding() throws Exception { 
          if (!(this.value instanceof Coding))
            throw new Exception("Type mismatch: the type Coding was expected, but "+this.value.getClass().getName()+" was encountered");
          return (Coding) this.value;
        }

        /**
         * @return {@link #value} (The answer (or one of the answers) provided by the respondant to the question.)
         */
        public Quantity getValueQuantity() throws Exception { 
          if (!(this.value instanceof Quantity))
            throw new Exception("Type mismatch: the type Quantity was expected, but "+this.value.getClass().getName()+" was encountered");
          return (Quantity) this.value;
        }

        /**
         * @return {@link #value} (The answer (or one of the answers) provided by the respondant to the question.)
         */
        public Reference getValueReference() throws Exception { 
          if (!(this.value instanceof Reference))
            throw new Exception("Type mismatch: the type Reference was expected, but "+this.value.getClass().getName()+" was encountered");
          return (Reference) this.value;
        }

        public boolean hasValue() { 
          return this.value != null && !this.value.isEmpty();
        }

        /**
         * @param value {@link #value} (The answer (or one of the answers) provided by the respondant to the question.)
         */
        public QuestionAnswerComponent setValue(Type value) { 
          this.value = value;
          return this;
        }

        protected void listChildren(List<Property> childrenList) {
          super.listChildren(childrenList);
          childrenList.add(new Property("value[x]", "boolean|decimal|integer|date|dateTime|instant|time|string|uri|Attachment|Coding|Quantity|Reference(Any)", "The answer (or one of the answers) provided by the respondant to the question.", 0, java.lang.Integer.MAX_VALUE, value));
        }

      public QuestionAnswerComponent copy() {
        QuestionAnswerComponent dst = new QuestionAnswerComponent();
        copyValues(dst);
        dst.value = value == null ? null : value.copy();
        return dst;
      }

      @Override
      public boolean equalsDeep(Base other) {
        if (!super.equalsDeep(other))
          return false;
        if (!(other instanceof QuestionAnswerComponent))
          return false;
        QuestionAnswerComponent o = (QuestionAnswerComponent) other;
        return compareDeep(value, o.value, true);
      }

      @Override
      public boolean equalsShallow(Base other) {
        if (!super.equalsShallow(other))
          return false;
        if (!(other instanceof QuestionAnswerComponent))
          return false;
        QuestionAnswerComponent o = (QuestionAnswerComponent) other;
        return true;
      }

      public boolean isEmpty() {
        return super.isEmpty() && (value == null || value.isEmpty());
      }

  }

    /**
     * A business identifier assigned to a particular completed (or partially completed) questionnaire.
     */
    @Child(name = "identifier", type = {Identifier.class}, order=0, min=0, max=1)
    @Description(shortDefinition="Unique id for this set of answers", formalDefinition="A business identifier assigned to a particular completed (or partially completed) questionnaire." )
    protected Identifier identifier;

    /**
     * Indicates the Questionnaire resource that defines the form for which answers are being provided.
     */
    @Child(name = "questionnaire", type = {Questionnaire.class}, order=1, min=0, max=1)
    @Description(shortDefinition="Form being answered", formalDefinition="Indicates the Questionnaire resource that defines the form for which answers are being provided." )
    protected Reference questionnaire;

    /**
     * The actual object that is the target of the reference (Indicates the Questionnaire resource that defines the form for which answers are being provided.)
     */
    protected Questionnaire questionnaireTarget;

    /**
     * The lifecycle status of the questionnaire answers as a whole.
     */
    @Child(name = "status", type = {CodeType.class}, order=2, min=1, max=1)
    @Description(shortDefinition="in-progress | completed | amended", formalDefinition="The lifecycle status of the questionnaire answers as a whole." )
    protected Enumeration<QuestionnaireAnswersStatus> status;

    /**
     * The subject of the questionnaire answers.  This could be a patient, organization, practitioner, device, etc.  This is who/what the answers apply to, but is not necessarily the source of information.
     */
    @Child(name = "subject", type = {}, order=3, min=0, max=1)
    @Description(shortDefinition="The subject of the questions", formalDefinition="The subject of the questionnaire answers.  This could be a patient, organization, practitioner, device, etc.  This is who/what the answers apply to, but is not necessarily the source of information." )
    protected Reference subject;

    /**
     * The actual object that is the target of the reference (The subject of the questionnaire answers.  This could be a patient, organization, practitioner, device, etc.  This is who/what the answers apply to, but is not necessarily the source of information.)
     */
    protected Resource subjectTarget;

    /**
     * Person who received the answers to the questions in the QuestionnaireAnswers and recorded them in the system.
     */
    @Child(name = "author", type = {Device.class, Practitioner.class, Patient.class, RelatedPerson.class}, order=4, min=0, max=1)
    @Description(shortDefinition="Person who received and recorded the answers", formalDefinition="Person who received the answers to the questions in the QuestionnaireAnswers and recorded them in the system." )
    protected Reference author;

    /**
     * The actual object that is the target of the reference (Person who received the answers to the questions in the QuestionnaireAnswers and recorded them in the system.)
     */
    protected Resource authorTarget;

    /**
     * The date and/or time that this version of the questionnaire answers was authored.
     */
    @Child(name = "authored", type = {DateTimeType.class}, order=5, min=0, max=1)
    @Description(shortDefinition="Date this version was authored", formalDefinition="The date and/or time that this version of the questionnaire answers was authored." )
    protected DateTimeType authored;

    /**
     * The person who answered the questions about the subject.
     */
    @Child(name = "source", type = {Patient.class, Practitioner.class, RelatedPerson.class}, order=6, min=0, max=1)
    @Description(shortDefinition="The person who answered the questions", formalDefinition="The person who answered the questions about the subject." )
    protected Reference source;

    /**
     * The actual object that is the target of the reference (The person who answered the questions about the subject.)
     */
    protected Resource sourceTarget;

    /**
     * Encounter during which this set of questionnaire answers were collected. When there were multiple encounters, this is the one considered most relevant to the context of the answers.
     */
    @Child(name = "encounter", type = {Encounter.class}, order=7, min=0, max=1)
    @Description(shortDefinition="Primary encounter during which the answers were collected", formalDefinition="Encounter during which this set of questionnaire answers were collected. When there were multiple encounters, this is the one considered most relevant to the context of the answers." )
    protected Reference encounter;

    /**
     * The actual object that is the target of the reference (Encounter during which this set of questionnaire answers were collected. When there were multiple encounters, this is the one considered most relevant to the context of the answers.)
     */
    protected Encounter encounterTarget;

    /**
     * A group of questions to a possibly similarly grouped set of questions in the questionnaire answers.
     */
    @Child(name = "group", type = {}, order=8, min=0, max=1)
    @Description(shortDefinition="Grouped questions", formalDefinition="A group of questions to a possibly similarly grouped set of questions in the questionnaire answers." )
    protected GroupComponent group;

    private static final long serialVersionUID = -949684393L;

  /*
   * Constructor
   */
    public QuestionnaireAnswers() {
      super();
    }

  /*
   * Constructor
   */
    public QuestionnaireAnswers(Enumeration<QuestionnaireAnswersStatus> status) {
      super();
      this.status = status;
    }

    /**
     * @return {@link #identifier} (A business identifier assigned to a particular completed (or partially completed) questionnaire.)
     */
    public Identifier getIdentifier() { 
      if (this.identifier == null)
        if (Configuration.errorOnAutoCreate())
          throw new Error("Attempt to auto-create QuestionnaireAnswers.identifier");
        else if (Configuration.doAutoCreate())
          this.identifier = new Identifier(); // cc
      return this.identifier;
    }

    public boolean hasIdentifier() { 
      return this.identifier != null && !this.identifier.isEmpty();
    }

    /**
     * @param value {@link #identifier} (A business identifier assigned to a particular completed (or partially completed) questionnaire.)
     */
    public QuestionnaireAnswers setIdentifier(Identifier value) { 
      this.identifier = value;
      return this;
    }

    /**
     * @return {@link #questionnaire} (Indicates the Questionnaire resource that defines the form for which answers are being provided.)
     */
    public Reference getQuestionnaire() { 
      if (this.questionnaire == null)
        if (Configuration.errorOnAutoCreate())
          throw new Error("Attempt to auto-create QuestionnaireAnswers.questionnaire");
        else if (Configuration.doAutoCreate())
          this.questionnaire = new Reference(); // cc
      return this.questionnaire;
    }

    public boolean hasQuestionnaire() { 
      return this.questionnaire != null && !this.questionnaire.isEmpty();
    }

    /**
     * @param value {@link #questionnaire} (Indicates the Questionnaire resource that defines the form for which answers are being provided.)
     */
    public QuestionnaireAnswers setQuestionnaire(Reference value) { 
      this.questionnaire = value;
      return this;
    }

    /**
     * @return {@link #questionnaire} The actual object that is the target of the reference. The reference library doesn't populate this, but you can use it to hold the resource if you resolve it. (Indicates the Questionnaire resource that defines the form for which answers are being provided.)
     */
    public Questionnaire getQuestionnaireTarget() { 
      if (this.questionnaireTarget == null)
        if (Configuration.errorOnAutoCreate())
          throw new Error("Attempt to auto-create QuestionnaireAnswers.questionnaire");
        else if (Configuration.doAutoCreate())
          this.questionnaireTarget = new Questionnaire(); // aa
      return this.questionnaireTarget;
    }

    /**
     * @param value {@link #questionnaire} The actual object that is the target of the reference. The reference library doesn't use these, but you can use it to hold the resource if you resolve it. (Indicates the Questionnaire resource that defines the form for which answers are being provided.)
     */
    public QuestionnaireAnswers setQuestionnaireTarget(Questionnaire value) { 
      this.questionnaireTarget = value;
      return this;
    }

    /**
     * @return {@link #status} (The lifecycle status of the questionnaire answers as a whole.). This is the underlying object with id, value and extensions. The accessor "getStatus" gives direct access to the value
     */
    public Enumeration<QuestionnaireAnswersStatus> getStatusElement() { 
      if (this.status == null)
        if (Configuration.errorOnAutoCreate())
          throw new Error("Attempt to auto-create QuestionnaireAnswers.status");
        else if (Configuration.doAutoCreate())
          this.status = new Enumeration<QuestionnaireAnswersStatus>(new QuestionnaireAnswersStatusEnumFactory()); // bb
      return this.status;
    }

    public boolean hasStatusElement() { 
      return this.status != null && !this.status.isEmpty();
    }

    public boolean hasStatus() { 
      return this.status != null && !this.status.isEmpty();
    }

    /**
     * @param value {@link #status} (The lifecycle status of the questionnaire answers as a whole.). This is the underlying object with id, value and extensions. The accessor "getStatus" gives direct access to the value
     */
    public QuestionnaireAnswers setStatusElement(Enumeration<QuestionnaireAnswersStatus> value) { 
      this.status = value;
      return this;
    }

    /**
     * @return The lifecycle status of the questionnaire answers as a whole.
     */
    public QuestionnaireAnswersStatus getStatus() { 
      return this.status == null ? null : this.status.getValue();
    }

    /**
     * @param value The lifecycle status of the questionnaire answers as a whole.
     */
    public QuestionnaireAnswers setStatus(QuestionnaireAnswersStatus value) { 
        if (this.status == null)
          this.status = new Enumeration<QuestionnaireAnswersStatus>(new QuestionnaireAnswersStatusEnumFactory());
        this.status.setValue(value);
      return this;
    }

    /**
     * @return {@link #subject} (The subject of the questionnaire answers.  This could be a patient, organization, practitioner, device, etc.  This is who/what the answers apply to, but is not necessarily the source of information.)
     */
    public Reference getSubject() { 
      if (this.subject == null)
        if (Configuration.errorOnAutoCreate())
          throw new Error("Attempt to auto-create QuestionnaireAnswers.subject");
        else if (Configuration.doAutoCreate())
          this.subject = new Reference(); // cc
      return this.subject;
    }

    public boolean hasSubject() { 
      return this.subject != null && !this.subject.isEmpty();
    }

    /**
     * @param value {@link #subject} (The subject of the questionnaire answers.  This could be a patient, organization, practitioner, device, etc.  This is who/what the answers apply to, but is not necessarily the source of information.)
     */
    public QuestionnaireAnswers setSubject(Reference value) { 
      this.subject = value;
      return this;
    }

    /**
     * @return {@link #subject} The actual object that is the target of the reference. The reference library doesn't populate this, but you can use it to hold the resource if you resolve it. (The subject of the questionnaire answers.  This could be a patient, organization, practitioner, device, etc.  This is who/what the answers apply to, but is not necessarily the source of information.)
     */
    public Resource getSubjectTarget() { 
      return this.subjectTarget;
    }

    /**
     * @param value {@link #subject} The actual object that is the target of the reference. The reference library doesn't use these, but you can use it to hold the resource if you resolve it. (The subject of the questionnaire answers.  This could be a patient, organization, practitioner, device, etc.  This is who/what the answers apply to, but is not necessarily the source of information.)
     */
    public QuestionnaireAnswers setSubjectTarget(Resource value) { 
      this.subjectTarget = value;
      return this;
    }

    /**
     * @return {@link #author} (Person who received the answers to the questions in the QuestionnaireAnswers and recorded them in the system.)
     */
    public Reference getAuthor() { 
      if (this.author == null)
        if (Configuration.errorOnAutoCreate())
          throw new Error("Attempt to auto-create QuestionnaireAnswers.author");
        else if (Configuration.doAutoCreate())
          this.author = new Reference(); // cc
      return this.author;
    }

    public boolean hasAuthor() { 
      return this.author != null && !this.author.isEmpty();
    }

    /**
     * @param value {@link #author} (Person who received the answers to the questions in the QuestionnaireAnswers and recorded them in the system.)
     */
    public QuestionnaireAnswers setAuthor(Reference value) { 
      this.author = value;
      return this;
    }

    /**
     * @return {@link #author} The actual object that is the target of the reference. The reference library doesn't populate this, but you can use it to hold the resource if you resolve it. (Person who received the answers to the questions in the QuestionnaireAnswers and recorded them in the system.)
     */
    public Resource getAuthorTarget() { 
      return this.authorTarget;
    }

    /**
     * @param value {@link #author} The actual object that is the target of the reference. The reference library doesn't use these, but you can use it to hold the resource if you resolve it. (Person who received the answers to the questions in the QuestionnaireAnswers and recorded them in the system.)
     */
    public QuestionnaireAnswers setAuthorTarget(Resource value) { 
      this.authorTarget = value;
      return this;
    }

    /**
     * @return {@link #authored} (The date and/or time that this version of the questionnaire answers was authored.). This is the underlying object with id, value and extensions. The accessor "getAuthored" gives direct access to the value
     */
    public DateTimeType getAuthoredElement() { 
      if (this.authored == null)
        if (Configuration.errorOnAutoCreate())
          throw new Error("Attempt to auto-create QuestionnaireAnswers.authored");
        else if (Configuration.doAutoCreate())
          this.authored = new DateTimeType(); // bb
      return this.authored;
    }

    public boolean hasAuthoredElement() { 
      return this.authored != null && !this.authored.isEmpty();
    }

    public boolean hasAuthored() { 
      return this.authored != null && !this.authored.isEmpty();
    }

    /**
     * @param value {@link #authored} (The date and/or time that this version of the questionnaire answers was authored.). This is the underlying object with id, value and extensions. The accessor "getAuthored" gives direct access to the value
     */
    public QuestionnaireAnswers setAuthoredElement(DateTimeType value) { 
      this.authored = value;
      return this;
    }

    /**
     * @return The date and/or time that this version of the questionnaire answers was authored.
     */
    public Date getAuthored() { 
      return this.authored == null ? null : this.authored.getValue();
    }

    /**
     * @param value The date and/or time that this version of the questionnaire answers was authored.
     */
    public QuestionnaireAnswers setAuthored(Date value) { 
      if (value == null)
        this.authored = null;
      else {
        if (this.authored == null)
          this.authored = new DateTimeType();
        this.authored.setValue(value);
      }
      return this;
    }

    /**
     * @return {@link #source} (The person who answered the questions about the subject.)
     */
    public Reference getSource() { 
      if (this.source == null)
        if (Configuration.errorOnAutoCreate())
          throw new Error("Attempt to auto-create QuestionnaireAnswers.source");
        else if (Configuration.doAutoCreate())
          this.source = new Reference(); // cc
      return this.source;
    }

    public boolean hasSource() { 
      return this.source != null && !this.source.isEmpty();
    }

    /**
     * @param value {@link #source} (The person who answered the questions about the subject.)
     */
    public QuestionnaireAnswers setSource(Reference value) { 
      this.source = value;
      return this;
    }

    /**
     * @return {@link #source} The actual object that is the target of the reference. The reference library doesn't populate this, but you can use it to hold the resource if you resolve it. (The person who answered the questions about the subject.)
     */
    public Resource getSourceTarget() { 
      return this.sourceTarget;
    }

    /**
     * @param value {@link #source} The actual object that is the target of the reference. The reference library doesn't use these, but you can use it to hold the resource if you resolve it. (The person who answered the questions about the subject.)
     */
    public QuestionnaireAnswers setSourceTarget(Resource value) { 
      this.sourceTarget = value;
      return this;
    }

    /**
     * @return {@link #encounter} (Encounter during which this set of questionnaire answers were collected. When there were multiple encounters, this is the one considered most relevant to the context of the answers.)
     */
    public Reference getEncounter() { 
      if (this.encounter == null)
        if (Configuration.errorOnAutoCreate())
          throw new Error("Attempt to auto-create QuestionnaireAnswers.encounter");
        else if (Configuration.doAutoCreate())
          this.encounter = new Reference(); // cc
      return this.encounter;
    }

    public boolean hasEncounter() { 
      return this.encounter != null && !this.encounter.isEmpty();
    }

    /**
     * @param value {@link #encounter} (Encounter during which this set of questionnaire answers were collected. When there were multiple encounters, this is the one considered most relevant to the context of the answers.)
     */
    public QuestionnaireAnswers setEncounter(Reference value) { 
      this.encounter = value;
      return this;
    }

    /**
     * @return {@link #encounter} The actual object that is the target of the reference. The reference library doesn't populate this, but you can use it to hold the resource if you resolve it. (Encounter during which this set of questionnaire answers were collected. When there were multiple encounters, this is the one considered most relevant to the context of the answers.)
     */
    public Encounter getEncounterTarget() { 
      if (this.encounterTarget == null)
        if (Configuration.errorOnAutoCreate())
          throw new Error("Attempt to auto-create QuestionnaireAnswers.encounter");
        else if (Configuration.doAutoCreate())
          this.encounterTarget = new Encounter(); // aa
      return this.encounterTarget;
    }

    /**
     * @param value {@link #encounter} The actual object that is the target of the reference. The reference library doesn't use these, but you can use it to hold the resource if you resolve it. (Encounter during which this set of questionnaire answers were collected. When there were multiple encounters, this is the one considered most relevant to the context of the answers.)
     */
    public QuestionnaireAnswers setEncounterTarget(Encounter value) { 
      this.encounterTarget = value;
      return this;
    }

    /**
     * @return {@link #group} (A group of questions to a possibly similarly grouped set of questions in the questionnaire answers.)
     */
    public GroupComponent getGroup() { 
      if (this.group == null)
        if (Configuration.errorOnAutoCreate())
          throw new Error("Attempt to auto-create QuestionnaireAnswers.group");
        else if (Configuration.doAutoCreate())
          this.group = new GroupComponent(); // cc
      return this.group;
    }

    public boolean hasGroup() { 
      return this.group != null && !this.group.isEmpty();
    }

    /**
     * @param value {@link #group} (A group of questions to a possibly similarly grouped set of questions in the questionnaire answers.)
     */
    public QuestionnaireAnswers setGroup(GroupComponent value) { 
      this.group = value;
      return this;
    }

      protected void listChildren(List<Property> childrenList) {
        super.listChildren(childrenList);
        childrenList.add(new Property("identifier", "Identifier", "A business identifier assigned to a particular completed (or partially completed) questionnaire.", 0, java.lang.Integer.MAX_VALUE, identifier));
        childrenList.add(new Property("questionnaire", "Reference(Questionnaire)", "Indicates the Questionnaire resource that defines the form for which answers are being provided.", 0, java.lang.Integer.MAX_VALUE, questionnaire));
        childrenList.add(new Property("status", "code", "The lifecycle status of the questionnaire answers as a whole.", 0, java.lang.Integer.MAX_VALUE, status));
        childrenList.add(new Property("subject", "Reference(Any)", "The subject of the questionnaire answers.  This could be a patient, organization, practitioner, device, etc.  This is who/what the answers apply to, but is not necessarily the source of information.", 0, java.lang.Integer.MAX_VALUE, subject));
        childrenList.add(new Property("author", "Reference(Device|Practitioner|Patient|RelatedPerson)", "Person who received the answers to the questions in the QuestionnaireAnswers and recorded them in the system.", 0, java.lang.Integer.MAX_VALUE, author));
        childrenList.add(new Property("authored", "dateTime", "The date and/or time that this version of the questionnaire answers was authored.", 0, java.lang.Integer.MAX_VALUE, authored));
        childrenList.add(new Property("source", "Reference(Patient|Practitioner|RelatedPerson)", "The person who answered the questions about the subject.", 0, java.lang.Integer.MAX_VALUE, source));
        childrenList.add(new Property("encounter", "Reference(Encounter)", "Encounter during which this set of questionnaire answers were collected. When there were multiple encounters, this is the one considered most relevant to the context of the answers.", 0, java.lang.Integer.MAX_VALUE, encounter));
        childrenList.add(new Property("group", "", "A group of questions to a possibly similarly grouped set of questions in the questionnaire answers.", 0, java.lang.Integer.MAX_VALUE, group));
      }

      public QuestionnaireAnswers copy() {
        QuestionnaireAnswers dst = new QuestionnaireAnswers();
        copyValues(dst);
        dst.identifier = identifier == null ? null : identifier.copy();
        dst.questionnaire = questionnaire == null ? null : questionnaire.copy();
        dst.status = status == null ? null : status.copy();
        dst.subject = subject == null ? null : subject.copy();
        dst.author = author == null ? null : author.copy();
        dst.authored = authored == null ? null : authored.copy();
        dst.source = source == null ? null : source.copy();
        dst.encounter = encounter == null ? null : encounter.copy();
        dst.group = group == null ? null : group.copy();
        return dst;
      }

      protected QuestionnaireAnswers typedCopy() {
        return copy();
      }

      @Override
      public boolean equalsDeep(Base other) {
        if (!super.equalsDeep(other))
          return false;
        if (!(other instanceof QuestionnaireAnswers))
          return false;
        QuestionnaireAnswers o = (QuestionnaireAnswers) other;
        return compareDeep(identifier, o.identifier, true) && compareDeep(questionnaire, o.questionnaire, true)
           && compareDeep(status, o.status, true) && compareDeep(subject, o.subject, true) && compareDeep(author, o.author, true)
           && compareDeep(authored, o.authored, true) && compareDeep(source, o.source, true) && compareDeep(encounter, o.encounter, true)
           && compareDeep(group, o.group, true);
      }

      @Override
      public boolean equalsShallow(Base other) {
        if (!super.equalsShallow(other))
          return false;
        if (!(other instanceof QuestionnaireAnswers))
          return false;
        QuestionnaireAnswers o = (QuestionnaireAnswers) other;
        return compareValues(status, o.status, true) && compareValues(authored, o.authored, true);
      }

      public boolean isEmpty() {
        return super.isEmpty() && (identifier == null || identifier.isEmpty()) && (questionnaire == null || questionnaire.isEmpty())
           && (status == null || status.isEmpty()) && (subject == null || subject.isEmpty()) && (author == null || author.isEmpty())
           && (authored == null || authored.isEmpty()) && (source == null || source.isEmpty()) && (encounter == null || encounter.isEmpty())
           && (group == null || group.isEmpty());
      }

  @Override
  public ResourceType getResourceType() {
    return ResourceType.QuestionnaireAnswers;
   }

  @SearchParamDefinition(name="author", path="QuestionnaireAnswers.author", description="The author of the questionnaire", type="reference" )
  public static final String SP_AUTHOR = "author";
  @SearchParamDefinition(name="questionnaire", path="QuestionnaireAnswers.questionnaire", description="The questionnaire the answers are provided for", type="reference" )
  public static final String SP_QUESTIONNAIRE = "questionnaire";
  @SearchParamDefinition(name="patient", path="QuestionnaireAnswers.subject", description="The patient that is the subject of the questionnaire", type="reference" )
  public static final String SP_PATIENT = "patient";
  @SearchParamDefinition(name="authored", path="QuestionnaireAnswers.authored", description="When the questionnaire was authored", type="date" )
  public static final String SP_AUTHORED = "authored";
  @SearchParamDefinition(name="source", path="QuestionnaireAnswers.source", description="The person who answered the questions", type="reference" )
  public static final String SP_SOURCE = "source";
  @SearchParamDefinition(name="status", path="QuestionnaireAnswers.status", description="The status of the questionnaire answers", type="token" )
  public static final String SP_STATUS = "status";
  @SearchParamDefinition(name="subject", path="QuestionnaireAnswers.subject", description="The subject of the questionnaire", type="reference" )
  public static final String SP_SUBJECT = "subject";
  @SearchParamDefinition(name="encounter", path="QuestionnaireAnswers.encounter", description="Encounter during which questionnaire was authored", type="reference" )
  public static final String SP_ENCOUNTER = "encounter";

}

<|MERGE_RESOLUTION|>--- conflicted
+++ resolved
@@ -1,1533 +1,1520 @@
-package org.hl7.fhir.instance.model;
-
-/*
-  Copyright (c) 2011+, HL7, Inc.
-  All rights reserved.
-  
-  Redistribution and use in source and binary forms, with or without modification, 
-  are permitted provided that the following conditions are met:
-  
-   * Redistributions of source code must retain the above copyright notice, this 
-     list of conditions and the following disclaimer.
-   * Redistributions in binary form must reproduce the above copyright notice, 
-     this list of conditions and the following disclaimer in the documentation 
-     and/or other materials provided with the distribution.
-   * Neither the name of HL7 nor the names of its contributors may be used to 
-     endorse or promote products derived from this software without specific 
-     prior written permission.
-  
-  THIS SOFTWARE IS PROVIDED BY THE COPYRIGHT HOLDERS AND CONTRIBUTORS "AS IS" AND 
-  ANY EXPRESS OR IMPLIED WARRANTIES, INCLUDING, BUT NOT LIMITED TO, THE IMPLIED 
-  WARRANTIES OF MERCHANTABILITY AND FITNESS FOR A PARTICULAR PURPOSE ARE DISCLAIMED. 
-  IN NO EVENT SHALL THE COPYRIGHT HOLDER OR CONTRIBUTORS BE LIABLE FOR ANY DIRECT, 
-  INDIRECT, INCIDENTAL, SPECIAL, EXEMPLARY, OR CONSEQUENTIAL DAMAGES (INCLUDING, BUT 
-  NOT LIMITED TO, PROCUREMENT OF SUBSTITUTE GOODS OR SERVICES; LOSS OF USE, DATA, OR 
-  PROFITS; OR BUSINESS INTERRUPTION) HOWEVER CAUSED AND ON ANY THEORY OF LIABILITY, 
-  WHETHER IN CONTRACT, STRICT LIABILITY, OR TORT (INCLUDING NEGLIGENCE OR OTHERWISE) 
-  ARISING IN ANY WAY OUT OF THE USE OF THIS SOFTWARE, EVEN IF ADVISED OF THE 
-  POSSIBILITY OF SUCH DAMAGE.
-  
-*/
-
-// Generated on Tue, May 5, 2015 16:13-0400 for FHIR v0.5.0
-
-import java.util.*;
-
-import org.hl7.fhir.utilities.Utilities;
-import org.hl7.fhir.instance.model.annotations.ResourceDef;
-import org.hl7.fhir.instance.model.annotations.SearchParamDefinition;
-import org.hl7.fhir.instance.model.annotations.Child;
-import org.hl7.fhir.instance.model.annotations.Description;
-import org.hl7.fhir.instance.model.annotations.Block;
-import org.hl7.fhir.instance.model.api.*;
-/**
- * A structured set of questions and their answers. The questions are ordered and grouped into coherent subsets, corresponding to the structure of the grouping of the underlying questions.
- */
-@ResourceDef(name="QuestionnaireAnswers", profile="http://hl7.org/fhir/Profile/QuestionnaireAnswers")
-public class QuestionnaireAnswers extends DomainResource {
-
-    public enum QuestionnaireAnswersStatus {
-        /**
-         * This QuestionnaireAnswers has been partially filled out with answers, but changes or additions are still expected to be made to it.
-         */
-        INPROGRESS, 
-        /**
-         * This QuestionnaireAnswers has been filled out with answers, and the current content is regarded as definitive.
-         */
-        COMPLETED, 
-        /**
-         * This QuestionnaireAnswers has been filled out with answers, then marked as complete, yet changes or additions have been made to it afterwards.
-         */
-        AMENDED, 
-        /**
-         * added to help the parsers
-         */
-        NULL;
-        public static QuestionnaireAnswersStatus fromCode(String codeString) throws Exception {
-            if (codeString == null || "".equals(codeString))
-                return null;
-        if ("in-progress".equals(codeString))
-          return INPROGRESS;
-        if ("completed".equals(codeString))
-          return COMPLETED;
-        if ("amended".equals(codeString))
-          return AMENDED;
-        throw new Exception("Unknown QuestionnaireAnswersStatus code '"+codeString+"'");
-        }
-        public String toCode() {
-          switch (this) {
-            case INPROGRESS: return "in-progress";
-            case COMPLETED: return "completed";
-            case AMENDED: return "amended";
-            default: return "?";
-          }
-        }
-        public String getSystem() {
-          switch (this) {
-            case INPROGRESS: return "";
-            case COMPLETED: return "";
-            case AMENDED: return "";
-            default: return "?";
-          }
-        }
-        public String getDefinition() {
-          switch (this) {
-            case INPROGRESS: return "This QuestionnaireAnswers has been partially filled out with answers, but changes or additions are still expected to be made to it.";
-            case COMPLETED: return "This QuestionnaireAnswers has been filled out with answers, and the current content is regarded as definitive.";
-            case AMENDED: return "This QuestionnaireAnswers has been filled out with answers, then marked as complete, yet changes or additions have been made to it afterwards.";
-            default: return "?";
-          }
-        }
-        public String getDisplay() {
-          switch (this) {
-            case INPROGRESS: return "in-progress";
-            case COMPLETED: return "completed";
-            case AMENDED: return "amended";
-            default: return "?";
-          }
-        }
-    }
-
-  public static class QuestionnaireAnswersStatusEnumFactory implements EnumFactory<QuestionnaireAnswersStatus> {
-    public QuestionnaireAnswersStatus fromCode(String codeString) throws IllegalArgumentException {
-      if (codeString == null || "".equals(codeString))
-            if (codeString == null || "".equals(codeString))
-                return null;
-        if ("in-progress".equals(codeString))
-          return QuestionnaireAnswersStatus.INPROGRESS;
-        if ("completed".equals(codeString))
-          return QuestionnaireAnswersStatus.COMPLETED;
-        if ("amended".equals(codeString))
-          return QuestionnaireAnswersStatus.AMENDED;
-        throw new IllegalArgumentException("Unknown QuestionnaireAnswersStatus code '"+codeString+"'");
-        }
-    public String toCode(QuestionnaireAnswersStatus code) {
-      if (code == QuestionnaireAnswersStatus.INPROGRESS)
-        return "in-progress";
-      if (code == QuestionnaireAnswersStatus.COMPLETED)
-        return "completed";
-      if (code == QuestionnaireAnswersStatus.AMENDED)
-        return "amended";
-      return "?";
-      }
-    }
-
-    @Block()
-    public static class GroupComponent extends BackboneElement implements IBaseBackboneElement {
-        /**
-         * Identifies the group from the Questionnaire that corresponds to this group in the QuestionnaireAnswers resource.
-         */
-        @Child(name = "linkId", type = {StringType.class}, order=1, min=0, max=1)
-        @Description(shortDefinition="Corresponding group within Questionnaire", formalDefinition="Identifies the group from the Questionnaire that corresponds to this group in the QuestionnaireAnswers resource." )
-        protected StringType linkId;
-
-        /**
-         * Text that is displayed above the contents of the group.
-         */
-        @Child(name = "title", type = {StringType.class}, order=2, min=0, max=1)
-        @Description(shortDefinition="Name for this group", formalDefinition="Text that is displayed above the contents of the group." )
-        protected StringType title;
-
-        /**
-         * Additional text for the group, used for display purposes.
-         */
-        @Child(name = "text", type = {StringType.class}, order=3, min=0, max=1)
-        @Description(shortDefinition="Additional text for the group", formalDefinition="Additional text for the group, used for display purposes." )
-        protected StringType text;
-
-        /**
-         * More specific subject this section's answers are about, details the subject given in QuestionnaireAnswers.
-         */
-        @Child(name = "subject", type = {}, order=4, min=0, max=1)
-        @Description(shortDefinition="The subject this group's answers are about", formalDefinition="More specific subject this section's answers are about, details the subject given in QuestionnaireAnswers." )
-        protected Reference subject;
-
-        /**
-         * The actual object that is the target of the reference (More specific subject this section's answers are about, details the subject given in QuestionnaireAnswers.)
-         */
-        protected Resource subjectTarget;
-
-        /**
-         * A sub-group within a group. The ordering of groups within this group is relevant.
-         */
-        @Child(name = "group", type = {GroupComponent.class}, order=5, min=0, max=Child.MAX_UNLIMITED)
-        @Description(shortDefinition="Nested questionnaire answers group", formalDefinition="A sub-group within a group. The ordering of groups within this group is relevant." )
-        protected List<GroupComponent> group;
-
-        /**
-         * Set of questions within this group. The order of questions within the group is relevant.
-         */
-        @Child(name = "question", type = {}, order=6, min=0, max=Child.MAX_UNLIMITED)
-        @Description(shortDefinition="Questions in this group", formalDefinition="Set of questions within this group. The order of questions within the group is relevant." )
-        protected List<QuestionComponent> question;
-
-        private static final long serialVersionUID = -1045990435L;
-
-    /*
-     * Constructor
-     */
-      public GroupComponent() {
-        super();
-      }
-
-        /**
-         * @return {@link #linkId} (Identifies the group from the Questionnaire that corresponds to this group in the QuestionnaireAnswers resource.). This is the underlying object with id, value and extensions. The accessor "getLinkId" gives direct access to the value
-         */
-        public StringType getLinkIdElement() { 
-          if (this.linkId == null)
-            if (Configuration.errorOnAutoCreate())
-              throw new Error("Attempt to auto-create GroupComponent.linkId");
-            else if (Configuration.doAutoCreate())
-              this.linkId = new StringType(); // bb
-          return this.linkId;
-        }
-
-        public boolean hasLinkIdElement() { 
-          return this.linkId != null && !this.linkId.isEmpty();
-        }
-
-        public boolean hasLinkId() { 
-          return this.linkId != null && !this.linkId.isEmpty();
-        }
-
-        /**
-         * @param value {@link #linkId} (Identifies the group from the Questionnaire that corresponds to this group in the QuestionnaireAnswers resource.). This is the underlying object with id, value and extensions. The accessor "getLinkId" gives direct access to the value
-         */
-        public GroupComponent setLinkIdElement(StringType value) { 
-          this.linkId = value;
-          return this;
-        }
-
-        /**
-         * @return Identifies the group from the Questionnaire that corresponds to this group in the QuestionnaireAnswers resource.
-         */
-        public String getLinkId() { 
-          return this.linkId == null ? null : this.linkId.getValue();
-        }
-
-        /**
-         * @param value Identifies the group from the Questionnaire that corresponds to this group in the QuestionnaireAnswers resource.
-         */
-        public GroupComponent setLinkId(String value) { 
-          if (Utilities.noString(value))
-            this.linkId = null;
-          else {
-            if (this.linkId == null)
-              this.linkId = new StringType();
-            this.linkId.setValue(value);
-          }
-          return this;
-        }
-
-        /**
-         * @return {@link #title} (Text that is displayed above the contents of the group.). This is the underlying object with id, value and extensions. The accessor "getTitle" gives direct access to the value
-         */
-        public StringType getTitleElement() { 
-          if (this.title == null)
-            if (Configuration.errorOnAutoCreate())
-              throw new Error("Attempt to auto-create GroupComponent.title");
-            else if (Configuration.doAutoCreate())
-              this.title = new StringType(); // bb
-          return this.title;
-        }
-
-        public boolean hasTitleElement() { 
-          return this.title != null && !this.title.isEmpty();
-        }
-
-        public boolean hasTitle() { 
-          return this.title != null && !this.title.isEmpty();
-        }
-
-        /**
-         * @param value {@link #title} (Text that is displayed above the contents of the group.). This is the underlying object with id, value and extensions. The accessor "getTitle" gives direct access to the value
-         */
-        public GroupComponent setTitleElement(StringType value) { 
-          this.title = value;
-          return this;
-        }
-
-        /**
-         * @return Text that is displayed above the contents of the group.
-         */
-        public String getTitle() { 
-          return this.title == null ? null : this.title.getValue();
-        }
-
-        /**
-         * @param value Text that is displayed above the contents of the group.
-         */
-        public GroupComponent setTitle(String value) { 
-          if (Utilities.noString(value))
-            this.title = null;
-          else {
-            if (this.title == null)
-              this.title = new StringType();
-            this.title.setValue(value);
-          }
-          return this;
-        }
-
-        /**
-         * @return {@link #text} (Additional text for the group, used for display purposes.). This is the underlying object with id, value and extensions. The accessor "getText" gives direct access to the value
-         */
-        public StringType getTextElement() { 
-          if (this.text == null)
-            if (Configuration.errorOnAutoCreate())
-              throw new Error("Attempt to auto-create GroupComponent.text");
-            else if (Configuration.doAutoCreate())
-              this.text = new StringType(); // bb
-          return this.text;
-        }
-
-        public boolean hasTextElement() { 
-          return this.text != null && !this.text.isEmpty();
-        }
-
-        public boolean hasText() { 
-          return this.text != null && !this.text.isEmpty();
-        }
-
-        /**
-         * @param value {@link #text} (Additional text for the group, used for display purposes.). This is the underlying object with id, value and extensions. The accessor "getText" gives direct access to the value
-         */
-        public GroupComponent setTextElement(StringType value) { 
-          this.text = value;
-          return this;
-        }
-
-        /**
-         * @return Additional text for the group, used for display purposes.
-         */
-        public String getText() { 
-          return this.text == null ? null : this.text.getValue();
-        }
-
-        /**
-         * @param value Additional text for the group, used for display purposes.
-         */
-        public GroupComponent setText(String value) { 
-          if (Utilities.noString(value))
-            this.text = null;
-          else {
-            if (this.text == null)
-              this.text = new StringType();
-            this.text.setValue(value);
-          }
-          return this;
-        }
-
-        /**
-         * @return {@link #subject} (More specific subject this section's answers are about, details the subject given in QuestionnaireAnswers.)
-         */
-        public Reference getSubject() { 
-          if (this.subject == null)
-            if (Configuration.errorOnAutoCreate())
-              throw new Error("Attempt to auto-create GroupComponent.subject");
-            else if (Configuration.doAutoCreate())
-              this.subject = new Reference(); // cc
-          return this.subject;
-        }
-
-        public boolean hasSubject() { 
-          return this.subject != null && !this.subject.isEmpty();
-        }
-
-        /**
-         * @param value {@link #subject} (More specific subject this section's answers are about, details the subject given in QuestionnaireAnswers.)
-         */
-        public GroupComponent setSubject(Reference value) { 
-          this.subject = value;
-          return this;
-        }
-
-        /**
-         * @return {@link #subject} The actual object that is the target of the reference. The reference library doesn't populate this, but you can use it to hold the resource if you resolve it. (More specific subject this section's answers are about, details the subject given in QuestionnaireAnswers.)
-         */
-        public Resource getSubjectTarget() { 
-          return this.subjectTarget;
-        }
-
-        /**
-         * @param value {@link #subject} The actual object that is the target of the reference. The reference library doesn't use these, but you can use it to hold the resource if you resolve it. (More specific subject this section's answers are about, details the subject given in QuestionnaireAnswers.)
-         */
-        public GroupComponent setSubjectTarget(Resource value) { 
-          this.subjectTarget = value;
-          return this;
-        }
-
-        /**
-         * @return {@link #group} (A sub-group within a group. The ordering of groups within this group is relevant.)
-         */
-        public List<GroupComponent> getGroup() { 
-          if (this.group == null)
-            this.group = new ArrayList<GroupComponent>();
-          return this.group;
-        }
-
-        public boolean hasGroup() { 
-          if (this.group == null)
-            return false;
-          for (GroupComponent item : this.group)
-            if (!item.isEmpty())
-              return true;
-          return false;
-        }
-
-        /**
-         * @return {@link #group} (A sub-group within a group. The ordering of groups within this group is relevant.)
-         */
-    // syntactic sugar
-        public GroupComponent addGroup() { //3
-          GroupComponent t = new GroupComponent();
-          if (this.group == null)
-            this.group = new ArrayList<GroupComponent>();
-          this.group.add(t);
-          return t;
-        }
-
-    // syntactic sugar
-        public GroupComponent addGroup(GroupComponent t) { //3
-          if (t == null)
-            return this;
-          if (this.group == null)
-            this.group = new ArrayList<GroupComponent>();
-          this.group.add(t);
-          return this;
-        }
-
-        /**
-         * @return {@link #question} (Set of questions within this group. The order of questions within the group is relevant.)
-         */
-        public List<QuestionComponent> getQuestion() { 
-          if (this.question == null)
-            this.question = new ArrayList<QuestionComponent>();
-          return this.question;
-        }
-
-        public boolean hasQuestion() { 
-          if (this.question == null)
-            return false;
-          for (QuestionComponent item : this.question)
-            if (!item.isEmpty())
-              return true;
-          return false;
-        }
-
-        /**
-         * @return {@link #question} (Set of questions within this group. The order of questions within the group is relevant.)
-         */
-    // syntactic sugar
-        public QuestionComponent addQuestion() { //3
-          QuestionComponent t = new QuestionComponent();
-          if (this.question == null)
-            this.question = new ArrayList<QuestionComponent>();
-          this.question.add(t);
-          return t;
-        }
-
-    // syntactic sugar
-        public GroupComponent addQuestion(QuestionComponent t) { //3
-          if (t == null)
-            return this;
-          if (this.question == null)
-            this.question = new ArrayList<QuestionComponent>();
-          this.question.add(t);
-          return this;
-        }
-
-        protected void listChildren(List<Property> childrenList) {
-          super.listChildren(childrenList);
-          childrenList.add(new Property("linkId", "string", "Identifies the group from the Questionnaire that corresponds to this group in the QuestionnaireAnswers resource.", 0, java.lang.Integer.MAX_VALUE, linkId));
-          childrenList.add(new Property("title", "string", "Text that is displayed above the contents of the group.", 0, java.lang.Integer.MAX_VALUE, title));
-          childrenList.add(new Property("text", "string", "Additional text for the group, used for display purposes.", 0, java.lang.Integer.MAX_VALUE, text));
-          childrenList.add(new Property("subject", "Reference(Any)", "More specific subject this section's answers are about, details the subject given in QuestionnaireAnswers.", 0, java.lang.Integer.MAX_VALUE, subject));
-          childrenList.add(new Property("group", "@QuestionnaireAnswers.group", "A sub-group within a group. The ordering of groups within this group is relevant.", 0, java.lang.Integer.MAX_VALUE, group));
-          childrenList.add(new Property("question", "", "Set of questions within this group. The order of questions within the group is relevant.", 0, java.lang.Integer.MAX_VALUE, question));
-        }
-
-      public GroupComponent copy() {
-        GroupComponent dst = new GroupComponent();
-        copyValues(dst);
-        dst.linkId = linkId == null ? null : linkId.copy();
-        dst.title = title == null ? null : title.copy();
-        dst.text = text == null ? null : text.copy();
-        dst.subject = subject == null ? null : subject.copy();
-        if (group != null) {
-          dst.group = new ArrayList<GroupComponent>();
-          for (GroupComponent i : group)
-            dst.group.add(i.copy());
-        };
-        if (question != null) {
-          dst.question = new ArrayList<QuestionComponent>();
-          for (QuestionComponent i : question)
-            dst.question.add(i.copy());
-        };
-        return dst;
-      }
-
-      @Override
-      public boolean equalsDeep(Base other) {
-        if (!super.equalsDeep(other))
-          return false;
-        if (!(other instanceof GroupComponent))
-          return false;
-        GroupComponent o = (GroupComponent) other;
-        return compareDeep(linkId, o.linkId, true) && compareDeep(title, o.title, true) && compareDeep(text, o.text, true)
-           && compareDeep(subject, o.subject, true) && compareDeep(group, o.group, true) && compareDeep(question, o.question, true)
-          ;
-      }
-
-      @Override
-      public boolean equalsShallow(Base other) {
-        if (!super.equalsShallow(other))
-          return false;
-        if (!(other instanceof GroupComponent))
-          return false;
-        GroupComponent o = (GroupComponent) other;
-        return compareValues(linkId, o.linkId, true) && compareValues(title, o.title, true) && compareValues(text, o.text, true)
-          ;
-      }
-
-      public boolean isEmpty() {
-        return super.isEmpty() && (linkId == null || linkId.isEmpty()) && (title == null || title.isEmpty())
-           && (text == null || text.isEmpty()) && (subject == null || subject.isEmpty()) && (group == null || group.isEmpty())
-           && (question == null || question.isEmpty());
-      }
-
-  }
-
-    @Block()
-    public static class QuestionComponent extends BackboneElement implements IBaseBackboneElement {
-        /**
-         * Identifies the question from the Questionnaire that corresponds to this question in the QuestionnaireAnswers resource.
-         */
-        @Child(name = "linkId", type = {StringType.class}, order=1, min=0, max=1)
-        @Description(shortDefinition="Corresponding question within Questionnaire", formalDefinition="Identifies the question from the Questionnaire that corresponds to this question in the QuestionnaireAnswers resource." )
-        protected StringType linkId;
-
-        /**
-         * The actual question as shown to the user to prompt them for an answer.
-         */
-        @Child(name = "text", type = {StringType.class}, order=2, min=0, max=1)
-        @Description(shortDefinition="Text of the question as it is shown to the user", formalDefinition="The actual question as shown to the user to prompt them for an answer." )
-        protected StringType text;
-
-        /**
-         * The respondent's answer(s) to the question.
-         */
-        @Child(name = "answer", type = {}, order=3, min=0, max=Child.MAX_UNLIMITED)
-        @Description(shortDefinition="The response(s) to the question", formalDefinition="The respondent's answer(s) to the question." )
-        protected List<QuestionAnswerComponent> answer;
-
-        /**
-         * Nested group, containing nested question for this question. The order of groups within the question is relevant.
-         */
-        @Child(name = "group", type = {GroupComponent.class}, order=4, min=0, max=Child.MAX_UNLIMITED)
-        @Description(shortDefinition="Nested questionnaire group", formalDefinition="Nested group, containing nested question for this question. The order of groups within the question is relevant." )
-        protected List<GroupComponent> group;
-
-        private static final long serialVersionUID = -564009278L;
-
-    /*
-     * Constructor
-     */
-      public QuestionComponent() {
-        super();
-      }
-
-        /**
-         * @return {@link #linkId} (Identifies the question from the Questionnaire that corresponds to this question in the QuestionnaireAnswers resource.). This is the underlying object with id, value and extensions. The accessor "getLinkId" gives direct access to the value
-         */
-        public StringType getLinkIdElement() { 
-          if (this.linkId == null)
-            if (Configuration.errorOnAutoCreate())
-              throw new Error("Attempt to auto-create QuestionComponent.linkId");
-            else if (Configuration.doAutoCreate())
-              this.linkId = new StringType(); // bb
-          return this.linkId;
-        }
-
-        public boolean hasLinkIdElement() { 
-          return this.linkId != null && !this.linkId.isEmpty();
-        }
-
-        public boolean hasLinkId() { 
-          return this.linkId != null && !this.linkId.isEmpty();
-        }
-
-        /**
-         * @param value {@link #linkId} (Identifies the question from the Questionnaire that corresponds to this question in the QuestionnaireAnswers resource.). This is the underlying object with id, value and extensions. The accessor "getLinkId" gives direct access to the value
-         */
-        public QuestionComponent setLinkIdElement(StringType value) { 
-          this.linkId = value;
-          return this;
-        }
-
-        /**
-         * @return Identifies the question from the Questionnaire that corresponds to this question in the QuestionnaireAnswers resource.
-         */
-        public String getLinkId() { 
-          return this.linkId == null ? null : this.linkId.getValue();
-        }
-
-        /**
-         * @param value Identifies the question from the Questionnaire that corresponds to this question in the QuestionnaireAnswers resource.
-         */
-        public QuestionComponent setLinkId(String value) { 
-          if (Utilities.noString(value))
-            this.linkId = null;
-          else {
-            if (this.linkId == null)
-              this.linkId = new StringType();
-            this.linkId.setValue(value);
-          }
-          return this;
-        }
-
-        /**
-         * @return {@link #text} (The actual question as shown to the user to prompt them for an answer.). This is the underlying object with id, value and extensions. The accessor "getText" gives direct access to the value
-         */
-        public StringType getTextElement() { 
-          if (this.text == null)
-            if (Configuration.errorOnAutoCreate())
-              throw new Error("Attempt to auto-create QuestionComponent.text");
-            else if (Configuration.doAutoCreate())
-              this.text = new StringType(); // bb
-          return this.text;
-        }
-
-        public boolean hasTextElement() { 
-          return this.text != null && !this.text.isEmpty();
-        }
-
-        public boolean hasText() { 
-          return this.text != null && !this.text.isEmpty();
-        }
-
-        /**
-         * @param value {@link #text} (The actual question as shown to the user to prompt them for an answer.). This is the underlying object with id, value and extensions. The accessor "getText" gives direct access to the value
-         */
-        public QuestionComponent setTextElement(StringType value) { 
-          this.text = value;
-          return this;
-        }
-
-        /**
-         * @return The actual question as shown to the user to prompt them for an answer.
-         */
-        public String getText() { 
-          return this.text == null ? null : this.text.getValue();
-        }
-
-        /**
-         * @param value The actual question as shown to the user to prompt them for an answer.
-         */
-        public QuestionComponent setText(String value) { 
-          if (Utilities.noString(value))
-            this.text = null;
-          else {
-            if (this.text == null)
-              this.text = new StringType();
-            this.text.setValue(value);
-          }
-          return this;
-        }
-
-        /**
-         * @return {@link #answer} (The respondent's answer(s) to the question.)
-         */
-        public List<QuestionAnswerComponent> getAnswer() { 
-          if (this.answer == null)
-            this.answer = new ArrayList<QuestionAnswerComponent>();
-          return this.answer;
-        }
-
-        public boolean hasAnswer() { 
-          if (this.answer == null)
-            return false;
-          for (QuestionAnswerComponent item : this.answer)
-            if (!item.isEmpty())
-              return true;
-          return false;
-        }
-
-        /**
-         * @return {@link #answer} (The respondent's answer(s) to the question.)
-         */
-    // syntactic sugar
-        public QuestionAnswerComponent addAnswer() { //3
-          QuestionAnswerComponent t = new QuestionAnswerComponent();
-          if (this.answer == null)
-            this.answer = new ArrayList<QuestionAnswerComponent>();
-          this.answer.add(t);
-          return t;
-        }
-
-    // syntactic sugar
-        public QuestionComponent addAnswer(QuestionAnswerComponent t) { //3
-          if (t == null)
-            return this;
-          if (this.answer == null)
-            this.answer = new ArrayList<QuestionAnswerComponent>();
-          this.answer.add(t);
-          return this;
-        }
-
-        /**
-         * @return {@link #group} (Nested group, containing nested question for this question. The order of groups within the question is relevant.)
-         */
-        public List<GroupComponent> getGroup() { 
-          if (this.group == null)
-            this.group = new ArrayList<GroupComponent>();
-          return this.group;
-        }
-
-        public boolean hasGroup() { 
-          if (this.group == null)
-            return false;
-          for (GroupComponent item : this.group)
-            if (!item.isEmpty())
-              return true;
-          return false;
-        }
-
-        /**
-         * @return {@link #group} (Nested group, containing nested question for this question. The order of groups within the question is relevant.)
-         */
-    // syntactic sugar
-        public GroupComponent addGroup() { //3
-          GroupComponent t = new GroupComponent();
-          if (this.group == null)
-            this.group = new ArrayList<GroupComponent>();
-          this.group.add(t);
-          return t;
-        }
-
-    // syntactic sugar
-        public QuestionComponent addGroup(GroupComponent t) { //3
-          if (t == null)
-            return this;
-          if (this.group == null)
-            this.group = new ArrayList<GroupComponent>();
-          this.group.add(t);
-          return this;
-        }
-
-        protected void listChildren(List<Property> childrenList) {
-          super.listChildren(childrenList);
-          childrenList.add(new Property("linkId", "string", "Identifies the question from the Questionnaire that corresponds to this question in the QuestionnaireAnswers resource.", 0, java.lang.Integer.MAX_VALUE, linkId));
-          childrenList.add(new Property("text", "string", "The actual question as shown to the user to prompt them for an answer.", 0, java.lang.Integer.MAX_VALUE, text));
-          childrenList.add(new Property("answer", "", "The respondent's answer(s) to the question.", 0, java.lang.Integer.MAX_VALUE, answer));
-          childrenList.add(new Property("group", "@QuestionnaireAnswers.group", "Nested group, containing nested question for this question. The order of groups within the question is relevant.", 0, java.lang.Integer.MAX_VALUE, group));
-        }
-
-      public QuestionComponent copy() {
-        QuestionComponent dst = new QuestionComponent();
-        copyValues(dst);
-        dst.linkId = linkId == null ? null : linkId.copy();
-        dst.text = text == null ? null : text.copy();
-        if (answer != null) {
-          dst.answer = new ArrayList<QuestionAnswerComponent>();
-          for (QuestionAnswerComponent i : answer)
-            dst.answer.add(i.copy());
-        };
-        if (group != null) {
-          dst.group = new ArrayList<GroupComponent>();
-          for (GroupComponent i : group)
-            dst.group.add(i.copy());
-        };
-        return dst;
-      }
-
-      @Override
-      public boolean equalsDeep(Base other) {
-        if (!super.equalsDeep(other))
-          return false;
-        if (!(other instanceof QuestionComponent))
-          return false;
-        QuestionComponent o = (QuestionComponent) other;
-        return compareDeep(linkId, o.linkId, true) && compareDeep(text, o.text, true) && compareDeep(answer, o.answer, true)
-           && compareDeep(group, o.group, true);
-      }
-
-      @Override
-      public boolean equalsShallow(Base other) {
-        if (!super.equalsShallow(other))
-          return false;
-        if (!(other instanceof QuestionComponent))
-          return false;
-        QuestionComponent o = (QuestionComponent) other;
-        return compareValues(linkId, o.linkId, true) && compareValues(text, o.text, true);
-      }
-
-      public boolean isEmpty() {
-        return super.isEmpty() && (linkId == null || linkId.isEmpty()) && (text == null || text.isEmpty())
-           && (answer == null || answer.isEmpty()) && (group == null || group.isEmpty());
-      }
-
-  }
-
-    @Block()
-    public static class QuestionAnswerComponent extends BackboneElement implements IBaseBackboneElement {
-        /**
-         * The answer (or one of the answers) provided by the respondant to the question.
-         */
-<<<<<<< HEAD
-        @Child(name = "value", type = {BooleanType.class, DecimalType.class, IntegerType.class, DateType.class, DateTimeType.class, InstantType.class, TimeType.class, StringType.class, UriType.class, AttachmentType.class, Coding.class, Quantity.class}, order = 1, min = 0, max = 1)
-        @Description(shortDefinition = "Single-valued answer to the question", formalDefinition = "The answer (or one of the answers) provided by the respondant to the question.")
-=======
-        @Child(name = "value", type = {BooleanType.class, DecimalType.class, IntegerType.class, DateType.class, DateTimeType.class, InstantType.class, TimeType.class, StringType.class, UriType.class, Attachment.class, Coding.class, Quantity.class}, order=1, min=0, max=1)
-        @Description(shortDefinition="Single-valued answer to the question", formalDefinition="The answer (or one of the answers) provided by the respondant to the question." )
->>>>>>> 3a5d2e89
-        protected Type value;
-
-        private static final long serialVersionUID = -732981989L;
-
-    /*
-     * Constructor
-     */
-      public QuestionAnswerComponent() {
-        super();
-      }
-
-        /**
-         * @return {@link #value} (The answer (or one of the answers) provided by the respondant to the question.)
-         */
-        public Type getValue() { 
-          return this.value;
-        }
-
-        /**
-         * @return {@link #value} (The answer (or one of the answers) provided by the respondant to the question.)
-         */
-        public BooleanType getValueBooleanType() throws Exception { 
-          if (!(this.value instanceof BooleanType))
-            throw new Exception("Type mismatch: the type BooleanType was expected, but "+this.value.getClass().getName()+" was encountered");
-          return (BooleanType) this.value;
-        }
-
-        /**
-         * @return {@link #value} (The answer (or one of the answers) provided by the respondant to the question.)
-         */
-        public DecimalType getValueDecimalType() throws Exception { 
-          if (!(this.value instanceof DecimalType))
-            throw new Exception("Type mismatch: the type DecimalType was expected, but "+this.value.getClass().getName()+" was encountered");
-          return (DecimalType) this.value;
-        }
-
-        /**
-         * @return {@link #value} (The answer (or one of the answers) provided by the respondant to the question.)
-         */
-        public IntegerType getValueIntegerType() throws Exception { 
-          if (!(this.value instanceof IntegerType))
-            throw new Exception("Type mismatch: the type IntegerType was expected, but "+this.value.getClass().getName()+" was encountered");
-          return (IntegerType) this.value;
-        }
-
-        /**
-         * @return {@link #value} (The answer (or one of the answers) provided by the respondant to the question.)
-         */
-        public DateType getValueDateType() throws Exception { 
-          if (!(this.value instanceof DateType))
-            throw new Exception("Type mismatch: the type DateType was expected, but "+this.value.getClass().getName()+" was encountered");
-          return (DateType) this.value;
-        }
-
-        /**
-         * @return {@link #value} (The answer (or one of the answers) provided by the respondant to the question.)
-         */
-        public DateTimeType getValueDateTimeType() throws Exception { 
-          if (!(this.value instanceof DateTimeType))
-            throw new Exception("Type mismatch: the type DateTimeType was expected, but "+this.value.getClass().getName()+" was encountered");
-          return (DateTimeType) this.value;
-        }
-
-        /**
-         * @return {@link #value} (The answer (or one of the answers) provided by the respondant to the question.)
-         */
-        public InstantType getValueInstantType() throws Exception { 
-          if (!(this.value instanceof InstantType))
-            throw new Exception("Type mismatch: the type InstantType was expected, but "+this.value.getClass().getName()+" was encountered");
-          return (InstantType) this.value;
-        }
-
-        /**
-         * @return {@link #value} (The answer (or one of the answers) provided by the respondant to the question.)
-         */
-        public TimeType getValueTimeType() throws Exception { 
-          if (!(this.value instanceof TimeType))
-            throw new Exception("Type mismatch: the type TimeType was expected, but "+this.value.getClass().getName()+" was encountered");
-          return (TimeType) this.value;
-        }
-
-        /**
-         * @return {@link #value} (The answer (or one of the answers) provided by the respondant to the question.)
-         */
-        public StringType getValueStringType() throws Exception { 
-          if (!(this.value instanceof StringType))
-            throw new Exception("Type mismatch: the type StringType was expected, but "+this.value.getClass().getName()+" was encountered");
-          return (StringType) this.value;
-        }
-
-        /**
-         * @return {@link #value} (The answer (or one of the answers) provided by the respondant to the question.)
-         */
-        public UriType getValueUriType() throws Exception { 
-          if (!(this.value instanceof UriType))
-            throw new Exception("Type mismatch: the type UriType was expected, but "+this.value.getClass().getName()+" was encountered");
-          return (UriType) this.value;
-        }
-
-<<<<<<< HEAD
-      /**
-       * @return {@link #value} (The answer (or one of the answers) provided by the respondant to the question.)
-       */
-        public AttachmentType getValueAttachment() throws Exception { 
-          if (!(this.value instanceof AttachmentType))
-=======
-        /**
-         * @return {@link #value} (The answer (or one of the answers) provided by the respondant to the question.)
-         */
-        public Attachment getValueAttachment() throws Exception { 
-          if (!(this.value instanceof Attachment))
->>>>>>> 3a5d2e89
-            throw new Exception("Type mismatch: the type Attachment was expected, but "+this.value.getClass().getName()+" was encountered");
-          return (AttachmentType) this.value;
-        }
-
-        /**
-         * @return {@link #value} (The answer (or one of the answers) provided by the respondant to the question.)
-         */
-        public Coding getValueCoding() throws Exception { 
-          if (!(this.value instanceof Coding))
-            throw new Exception("Type mismatch: the type Coding was expected, but "+this.value.getClass().getName()+" was encountered");
-          return (Coding) this.value;
-        }
-
-        /**
-         * @return {@link #value} (The answer (or one of the answers) provided by the respondant to the question.)
-         */
-        public Quantity getValueQuantity() throws Exception { 
-          if (!(this.value instanceof Quantity))
-            throw new Exception("Type mismatch: the type Quantity was expected, but "+this.value.getClass().getName()+" was encountered");
-          return (Quantity) this.value;
-        }
-
-        /**
-         * @return {@link #value} (The answer (or one of the answers) provided by the respondant to the question.)
-         */
-        public Reference getValueReference() throws Exception { 
-          if (!(this.value instanceof Reference))
-            throw new Exception("Type mismatch: the type Reference was expected, but "+this.value.getClass().getName()+" was encountered");
-          return (Reference) this.value;
-        }
-
-        public boolean hasValue() { 
-          return this.value != null && !this.value.isEmpty();
-        }
-
-        /**
-         * @param value {@link #value} (The answer (or one of the answers) provided by the respondant to the question.)
-         */
-        public QuestionAnswerComponent setValue(Type value) { 
-          this.value = value;
-          return this;
-        }
-
-        protected void listChildren(List<Property> childrenList) {
-          super.listChildren(childrenList);
-          childrenList.add(new Property("value[x]", "boolean|decimal|integer|date|dateTime|instant|time|string|uri|Attachment|Coding|Quantity|Reference(Any)", "The answer (or one of the answers) provided by the respondant to the question.", 0, java.lang.Integer.MAX_VALUE, value));
-        }
-
-      public QuestionAnswerComponent copy() {
-        QuestionAnswerComponent dst = new QuestionAnswerComponent();
-        copyValues(dst);
-        dst.value = value == null ? null : value.copy();
-        return dst;
-      }
-
-      @Override
-      public boolean equalsDeep(Base other) {
-        if (!super.equalsDeep(other))
-          return false;
-        if (!(other instanceof QuestionAnswerComponent))
-          return false;
-        QuestionAnswerComponent o = (QuestionAnswerComponent) other;
-        return compareDeep(value, o.value, true);
-      }
-
-      @Override
-      public boolean equalsShallow(Base other) {
-        if (!super.equalsShallow(other))
-          return false;
-        if (!(other instanceof QuestionAnswerComponent))
-          return false;
-        QuestionAnswerComponent o = (QuestionAnswerComponent) other;
-        return true;
-      }
-
-      public boolean isEmpty() {
-        return super.isEmpty() && (value == null || value.isEmpty());
-      }
-
-  }
-
-    /**
-     * A business identifier assigned to a particular completed (or partially completed) questionnaire.
-     */
-    @Child(name = "identifier", type = {Identifier.class}, order=0, min=0, max=1)
-    @Description(shortDefinition="Unique id for this set of answers", formalDefinition="A business identifier assigned to a particular completed (or partially completed) questionnaire." )
-    protected Identifier identifier;
-
-    /**
-     * Indicates the Questionnaire resource that defines the form for which answers are being provided.
-     */
-    @Child(name = "questionnaire", type = {Questionnaire.class}, order=1, min=0, max=1)
-    @Description(shortDefinition="Form being answered", formalDefinition="Indicates the Questionnaire resource that defines the form for which answers are being provided." )
-    protected Reference questionnaire;
-
-    /**
-     * The actual object that is the target of the reference (Indicates the Questionnaire resource that defines the form for which answers are being provided.)
-     */
-    protected Questionnaire questionnaireTarget;
-
-    /**
-     * The lifecycle status of the questionnaire answers as a whole.
-     */
-    @Child(name = "status", type = {CodeType.class}, order=2, min=1, max=1)
-    @Description(shortDefinition="in-progress | completed | amended", formalDefinition="The lifecycle status of the questionnaire answers as a whole." )
-    protected Enumeration<QuestionnaireAnswersStatus> status;
-
-    /**
-     * The subject of the questionnaire answers.  This could be a patient, organization, practitioner, device, etc.  This is who/what the answers apply to, but is not necessarily the source of information.
-     */
-    @Child(name = "subject", type = {}, order=3, min=0, max=1)
-    @Description(shortDefinition="The subject of the questions", formalDefinition="The subject of the questionnaire answers.  This could be a patient, organization, practitioner, device, etc.  This is who/what the answers apply to, but is not necessarily the source of information." )
-    protected Reference subject;
-
-    /**
-     * The actual object that is the target of the reference (The subject of the questionnaire answers.  This could be a patient, organization, practitioner, device, etc.  This is who/what the answers apply to, but is not necessarily the source of information.)
-     */
-    protected Resource subjectTarget;
-
-    /**
-     * Person who received the answers to the questions in the QuestionnaireAnswers and recorded them in the system.
-     */
-    @Child(name = "author", type = {Device.class, Practitioner.class, Patient.class, RelatedPerson.class}, order=4, min=0, max=1)
-    @Description(shortDefinition="Person who received and recorded the answers", formalDefinition="Person who received the answers to the questions in the QuestionnaireAnswers and recorded them in the system." )
-    protected Reference author;
-
-    /**
-     * The actual object that is the target of the reference (Person who received the answers to the questions in the QuestionnaireAnswers and recorded them in the system.)
-     */
-    protected Resource authorTarget;
-
-    /**
-     * The date and/or time that this version of the questionnaire answers was authored.
-     */
-    @Child(name = "authored", type = {DateTimeType.class}, order=5, min=0, max=1)
-    @Description(shortDefinition="Date this version was authored", formalDefinition="The date and/or time that this version of the questionnaire answers was authored." )
-    protected DateTimeType authored;
-
-    /**
-     * The person who answered the questions about the subject.
-     */
-    @Child(name = "source", type = {Patient.class, Practitioner.class, RelatedPerson.class}, order=6, min=0, max=1)
-    @Description(shortDefinition="The person who answered the questions", formalDefinition="The person who answered the questions about the subject." )
-    protected Reference source;
-
-    /**
-     * The actual object that is the target of the reference (The person who answered the questions about the subject.)
-     */
-    protected Resource sourceTarget;
-
-    /**
-     * Encounter during which this set of questionnaire answers were collected. When there were multiple encounters, this is the one considered most relevant to the context of the answers.
-     */
-    @Child(name = "encounter", type = {Encounter.class}, order=7, min=0, max=1)
-    @Description(shortDefinition="Primary encounter during which the answers were collected", formalDefinition="Encounter during which this set of questionnaire answers were collected. When there were multiple encounters, this is the one considered most relevant to the context of the answers." )
-    protected Reference encounter;
-
-    /**
-     * The actual object that is the target of the reference (Encounter during which this set of questionnaire answers were collected. When there were multiple encounters, this is the one considered most relevant to the context of the answers.)
-     */
-    protected Encounter encounterTarget;
-
-    /**
-     * A group of questions to a possibly similarly grouped set of questions in the questionnaire answers.
-     */
-    @Child(name = "group", type = {}, order=8, min=0, max=1)
-    @Description(shortDefinition="Grouped questions", formalDefinition="A group of questions to a possibly similarly grouped set of questions in the questionnaire answers." )
-    protected GroupComponent group;
-
-    private static final long serialVersionUID = -949684393L;
-
-  /*
-   * Constructor
-   */
-    public QuestionnaireAnswers() {
-      super();
-    }
-
-  /*
-   * Constructor
-   */
-    public QuestionnaireAnswers(Enumeration<QuestionnaireAnswersStatus> status) {
-      super();
-      this.status = status;
-    }
-
-    /**
-     * @return {@link #identifier} (A business identifier assigned to a particular completed (or partially completed) questionnaire.)
-     */
-    public Identifier getIdentifier() { 
-      if (this.identifier == null)
-        if (Configuration.errorOnAutoCreate())
-          throw new Error("Attempt to auto-create QuestionnaireAnswers.identifier");
-        else if (Configuration.doAutoCreate())
-          this.identifier = new Identifier(); // cc
-      return this.identifier;
-    }
-
-    public boolean hasIdentifier() { 
-      return this.identifier != null && !this.identifier.isEmpty();
-    }
-
-    /**
-     * @param value {@link #identifier} (A business identifier assigned to a particular completed (or partially completed) questionnaire.)
-     */
-    public QuestionnaireAnswers setIdentifier(Identifier value) { 
-      this.identifier = value;
-      return this;
-    }
-
-    /**
-     * @return {@link #questionnaire} (Indicates the Questionnaire resource that defines the form for which answers are being provided.)
-     */
-    public Reference getQuestionnaire() { 
-      if (this.questionnaire == null)
-        if (Configuration.errorOnAutoCreate())
-          throw new Error("Attempt to auto-create QuestionnaireAnswers.questionnaire");
-        else if (Configuration.doAutoCreate())
-          this.questionnaire = new Reference(); // cc
-      return this.questionnaire;
-    }
-
-    public boolean hasQuestionnaire() { 
-      return this.questionnaire != null && !this.questionnaire.isEmpty();
-    }
-
-    /**
-     * @param value {@link #questionnaire} (Indicates the Questionnaire resource that defines the form for which answers are being provided.)
-     */
-    public QuestionnaireAnswers setQuestionnaire(Reference value) { 
-      this.questionnaire = value;
-      return this;
-    }
-
-    /**
-     * @return {@link #questionnaire} The actual object that is the target of the reference. The reference library doesn't populate this, but you can use it to hold the resource if you resolve it. (Indicates the Questionnaire resource that defines the form for which answers are being provided.)
-     */
-    public Questionnaire getQuestionnaireTarget() { 
-      if (this.questionnaireTarget == null)
-        if (Configuration.errorOnAutoCreate())
-          throw new Error("Attempt to auto-create QuestionnaireAnswers.questionnaire");
-        else if (Configuration.doAutoCreate())
-          this.questionnaireTarget = new Questionnaire(); // aa
-      return this.questionnaireTarget;
-    }
-
-    /**
-     * @param value {@link #questionnaire} The actual object that is the target of the reference. The reference library doesn't use these, but you can use it to hold the resource if you resolve it. (Indicates the Questionnaire resource that defines the form for which answers are being provided.)
-     */
-    public QuestionnaireAnswers setQuestionnaireTarget(Questionnaire value) { 
-      this.questionnaireTarget = value;
-      return this;
-    }
-
-    /**
-     * @return {@link #status} (The lifecycle status of the questionnaire answers as a whole.). This is the underlying object with id, value and extensions. The accessor "getStatus" gives direct access to the value
-     */
-    public Enumeration<QuestionnaireAnswersStatus> getStatusElement() { 
-      if (this.status == null)
-        if (Configuration.errorOnAutoCreate())
-          throw new Error("Attempt to auto-create QuestionnaireAnswers.status");
-        else if (Configuration.doAutoCreate())
-          this.status = new Enumeration<QuestionnaireAnswersStatus>(new QuestionnaireAnswersStatusEnumFactory()); // bb
-      return this.status;
-    }
-
-    public boolean hasStatusElement() { 
-      return this.status != null && !this.status.isEmpty();
-    }
-
-    public boolean hasStatus() { 
-      return this.status != null && !this.status.isEmpty();
-    }
-
-    /**
-     * @param value {@link #status} (The lifecycle status of the questionnaire answers as a whole.). This is the underlying object with id, value and extensions. The accessor "getStatus" gives direct access to the value
-     */
-    public QuestionnaireAnswers setStatusElement(Enumeration<QuestionnaireAnswersStatus> value) { 
-      this.status = value;
-      return this;
-    }
-
-    /**
-     * @return The lifecycle status of the questionnaire answers as a whole.
-     */
-    public QuestionnaireAnswersStatus getStatus() { 
-      return this.status == null ? null : this.status.getValue();
-    }
-
-    /**
-     * @param value The lifecycle status of the questionnaire answers as a whole.
-     */
-    public QuestionnaireAnswers setStatus(QuestionnaireAnswersStatus value) { 
-        if (this.status == null)
-          this.status = new Enumeration<QuestionnaireAnswersStatus>(new QuestionnaireAnswersStatusEnumFactory());
-        this.status.setValue(value);
-      return this;
-    }
-
-    /**
-     * @return {@link #subject} (The subject of the questionnaire answers.  This could be a patient, organization, practitioner, device, etc.  This is who/what the answers apply to, but is not necessarily the source of information.)
-     */
-    public Reference getSubject() { 
-      if (this.subject == null)
-        if (Configuration.errorOnAutoCreate())
-          throw new Error("Attempt to auto-create QuestionnaireAnswers.subject");
-        else if (Configuration.doAutoCreate())
-          this.subject = new Reference(); // cc
-      return this.subject;
-    }
-
-    public boolean hasSubject() { 
-      return this.subject != null && !this.subject.isEmpty();
-    }
-
-    /**
-     * @param value {@link #subject} (The subject of the questionnaire answers.  This could be a patient, organization, practitioner, device, etc.  This is who/what the answers apply to, but is not necessarily the source of information.)
-     */
-    public QuestionnaireAnswers setSubject(Reference value) { 
-      this.subject = value;
-      return this;
-    }
-
-    /**
-     * @return {@link #subject} The actual object that is the target of the reference. The reference library doesn't populate this, but you can use it to hold the resource if you resolve it. (The subject of the questionnaire answers.  This could be a patient, organization, practitioner, device, etc.  This is who/what the answers apply to, but is not necessarily the source of information.)
-     */
-    public Resource getSubjectTarget() { 
-      return this.subjectTarget;
-    }
-
-    /**
-     * @param value {@link #subject} The actual object that is the target of the reference. The reference library doesn't use these, but you can use it to hold the resource if you resolve it. (The subject of the questionnaire answers.  This could be a patient, organization, practitioner, device, etc.  This is who/what the answers apply to, but is not necessarily the source of information.)
-     */
-    public QuestionnaireAnswers setSubjectTarget(Resource value) { 
-      this.subjectTarget = value;
-      return this;
-    }
-
-    /**
-     * @return {@link #author} (Person who received the answers to the questions in the QuestionnaireAnswers and recorded them in the system.)
-     */
-    public Reference getAuthor() { 
-      if (this.author == null)
-        if (Configuration.errorOnAutoCreate())
-          throw new Error("Attempt to auto-create QuestionnaireAnswers.author");
-        else if (Configuration.doAutoCreate())
-          this.author = new Reference(); // cc
-      return this.author;
-    }
-
-    public boolean hasAuthor() { 
-      return this.author != null && !this.author.isEmpty();
-    }
-
-    /**
-     * @param value {@link #author} (Person who received the answers to the questions in the QuestionnaireAnswers and recorded them in the system.)
-     */
-    public QuestionnaireAnswers setAuthor(Reference value) { 
-      this.author = value;
-      return this;
-    }
-
-    /**
-     * @return {@link #author} The actual object that is the target of the reference. The reference library doesn't populate this, but you can use it to hold the resource if you resolve it. (Person who received the answers to the questions in the QuestionnaireAnswers and recorded them in the system.)
-     */
-    public Resource getAuthorTarget() { 
-      return this.authorTarget;
-    }
-
-    /**
-     * @param value {@link #author} The actual object that is the target of the reference. The reference library doesn't use these, but you can use it to hold the resource if you resolve it. (Person who received the answers to the questions in the QuestionnaireAnswers and recorded them in the system.)
-     */
-    public QuestionnaireAnswers setAuthorTarget(Resource value) { 
-      this.authorTarget = value;
-      return this;
-    }
-
-    /**
-     * @return {@link #authored} (The date and/or time that this version of the questionnaire answers was authored.). This is the underlying object with id, value and extensions. The accessor "getAuthored" gives direct access to the value
-     */
-    public DateTimeType getAuthoredElement() { 
-      if (this.authored == null)
-        if (Configuration.errorOnAutoCreate())
-          throw new Error("Attempt to auto-create QuestionnaireAnswers.authored");
-        else if (Configuration.doAutoCreate())
-          this.authored = new DateTimeType(); // bb
-      return this.authored;
-    }
-
-    public boolean hasAuthoredElement() { 
-      return this.authored != null && !this.authored.isEmpty();
-    }
-
-    public boolean hasAuthored() { 
-      return this.authored != null && !this.authored.isEmpty();
-    }
-
-    /**
-     * @param value {@link #authored} (The date and/or time that this version of the questionnaire answers was authored.). This is the underlying object with id, value and extensions. The accessor "getAuthored" gives direct access to the value
-     */
-    public QuestionnaireAnswers setAuthoredElement(DateTimeType value) { 
-      this.authored = value;
-      return this;
-    }
-
-    /**
-     * @return The date and/or time that this version of the questionnaire answers was authored.
-     */
-    public Date getAuthored() { 
-      return this.authored == null ? null : this.authored.getValue();
-    }
-
-    /**
-     * @param value The date and/or time that this version of the questionnaire answers was authored.
-     */
-    public QuestionnaireAnswers setAuthored(Date value) { 
-      if (value == null)
-        this.authored = null;
-      else {
-        if (this.authored == null)
-          this.authored = new DateTimeType();
-        this.authored.setValue(value);
-      }
-      return this;
-    }
-
-    /**
-     * @return {@link #source} (The person who answered the questions about the subject.)
-     */
-    public Reference getSource() { 
-      if (this.source == null)
-        if (Configuration.errorOnAutoCreate())
-          throw new Error("Attempt to auto-create QuestionnaireAnswers.source");
-        else if (Configuration.doAutoCreate())
-          this.source = new Reference(); // cc
-      return this.source;
-    }
-
-    public boolean hasSource() { 
-      return this.source != null && !this.source.isEmpty();
-    }
-
-    /**
-     * @param value {@link #source} (The person who answered the questions about the subject.)
-     */
-    public QuestionnaireAnswers setSource(Reference value) { 
-      this.source = value;
-      return this;
-    }
-
-    /**
-     * @return {@link #source} The actual object that is the target of the reference. The reference library doesn't populate this, but you can use it to hold the resource if you resolve it. (The person who answered the questions about the subject.)
-     */
-    public Resource getSourceTarget() { 
-      return this.sourceTarget;
-    }
-
-    /**
-     * @param value {@link #source} The actual object that is the target of the reference. The reference library doesn't use these, but you can use it to hold the resource if you resolve it. (The person who answered the questions about the subject.)
-     */
-    public QuestionnaireAnswers setSourceTarget(Resource value) { 
-      this.sourceTarget = value;
-      return this;
-    }
-
-    /**
-     * @return {@link #encounter} (Encounter during which this set of questionnaire answers were collected. When there were multiple encounters, this is the one considered most relevant to the context of the answers.)
-     */
-    public Reference getEncounter() { 
-      if (this.encounter == null)
-        if (Configuration.errorOnAutoCreate())
-          throw new Error("Attempt to auto-create QuestionnaireAnswers.encounter");
-        else if (Configuration.doAutoCreate())
-          this.encounter = new Reference(); // cc
-      return this.encounter;
-    }
-
-    public boolean hasEncounter() { 
-      return this.encounter != null && !this.encounter.isEmpty();
-    }
-
-    /**
-     * @param value {@link #encounter} (Encounter during which this set of questionnaire answers were collected. When there were multiple encounters, this is the one considered most relevant to the context of the answers.)
-     */
-    public QuestionnaireAnswers setEncounter(Reference value) { 
-      this.encounter = value;
-      return this;
-    }
-
-    /**
-     * @return {@link #encounter} The actual object that is the target of the reference. The reference library doesn't populate this, but you can use it to hold the resource if you resolve it. (Encounter during which this set of questionnaire answers were collected. When there were multiple encounters, this is the one considered most relevant to the context of the answers.)
-     */
-    public Encounter getEncounterTarget() { 
-      if (this.encounterTarget == null)
-        if (Configuration.errorOnAutoCreate())
-          throw new Error("Attempt to auto-create QuestionnaireAnswers.encounter");
-        else if (Configuration.doAutoCreate())
-          this.encounterTarget = new Encounter(); // aa
-      return this.encounterTarget;
-    }
-
-    /**
-     * @param value {@link #encounter} The actual object that is the target of the reference. The reference library doesn't use these, but you can use it to hold the resource if you resolve it. (Encounter during which this set of questionnaire answers were collected. When there were multiple encounters, this is the one considered most relevant to the context of the answers.)
-     */
-    public QuestionnaireAnswers setEncounterTarget(Encounter value) { 
-      this.encounterTarget = value;
-      return this;
-    }
-
-    /**
-     * @return {@link #group} (A group of questions to a possibly similarly grouped set of questions in the questionnaire answers.)
-     */
-    public GroupComponent getGroup() { 
-      if (this.group == null)
-        if (Configuration.errorOnAutoCreate())
-          throw new Error("Attempt to auto-create QuestionnaireAnswers.group");
-        else if (Configuration.doAutoCreate())
-          this.group = new GroupComponent(); // cc
-      return this.group;
-    }
-
-    public boolean hasGroup() { 
-      return this.group != null && !this.group.isEmpty();
-    }
-
-    /**
-     * @param value {@link #group} (A group of questions to a possibly similarly grouped set of questions in the questionnaire answers.)
-     */
-    public QuestionnaireAnswers setGroup(GroupComponent value) { 
-      this.group = value;
-      return this;
-    }
-
-      protected void listChildren(List<Property> childrenList) {
-        super.listChildren(childrenList);
-        childrenList.add(new Property("identifier", "Identifier", "A business identifier assigned to a particular completed (or partially completed) questionnaire.", 0, java.lang.Integer.MAX_VALUE, identifier));
-        childrenList.add(new Property("questionnaire", "Reference(Questionnaire)", "Indicates the Questionnaire resource that defines the form for which answers are being provided.", 0, java.lang.Integer.MAX_VALUE, questionnaire));
-        childrenList.add(new Property("status", "code", "The lifecycle status of the questionnaire answers as a whole.", 0, java.lang.Integer.MAX_VALUE, status));
-        childrenList.add(new Property("subject", "Reference(Any)", "The subject of the questionnaire answers.  This could be a patient, organization, practitioner, device, etc.  This is who/what the answers apply to, but is not necessarily the source of information.", 0, java.lang.Integer.MAX_VALUE, subject));
-        childrenList.add(new Property("author", "Reference(Device|Practitioner|Patient|RelatedPerson)", "Person who received the answers to the questions in the QuestionnaireAnswers and recorded them in the system.", 0, java.lang.Integer.MAX_VALUE, author));
-        childrenList.add(new Property("authored", "dateTime", "The date and/or time that this version of the questionnaire answers was authored.", 0, java.lang.Integer.MAX_VALUE, authored));
-        childrenList.add(new Property("source", "Reference(Patient|Practitioner|RelatedPerson)", "The person who answered the questions about the subject.", 0, java.lang.Integer.MAX_VALUE, source));
-        childrenList.add(new Property("encounter", "Reference(Encounter)", "Encounter during which this set of questionnaire answers were collected. When there were multiple encounters, this is the one considered most relevant to the context of the answers.", 0, java.lang.Integer.MAX_VALUE, encounter));
-        childrenList.add(new Property("group", "", "A group of questions to a possibly similarly grouped set of questions in the questionnaire answers.", 0, java.lang.Integer.MAX_VALUE, group));
-      }
-
-      public QuestionnaireAnswers copy() {
-        QuestionnaireAnswers dst = new QuestionnaireAnswers();
-        copyValues(dst);
-        dst.identifier = identifier == null ? null : identifier.copy();
-        dst.questionnaire = questionnaire == null ? null : questionnaire.copy();
-        dst.status = status == null ? null : status.copy();
-        dst.subject = subject == null ? null : subject.copy();
-        dst.author = author == null ? null : author.copy();
-        dst.authored = authored == null ? null : authored.copy();
-        dst.source = source == null ? null : source.copy();
-        dst.encounter = encounter == null ? null : encounter.copy();
-        dst.group = group == null ? null : group.copy();
-        return dst;
-      }
-
-      protected QuestionnaireAnswers typedCopy() {
-        return copy();
-      }
-
-      @Override
-      public boolean equalsDeep(Base other) {
-        if (!super.equalsDeep(other))
-          return false;
-        if (!(other instanceof QuestionnaireAnswers))
-          return false;
-        QuestionnaireAnswers o = (QuestionnaireAnswers) other;
-        return compareDeep(identifier, o.identifier, true) && compareDeep(questionnaire, o.questionnaire, true)
-           && compareDeep(status, o.status, true) && compareDeep(subject, o.subject, true) && compareDeep(author, o.author, true)
-           && compareDeep(authored, o.authored, true) && compareDeep(source, o.source, true) && compareDeep(encounter, o.encounter, true)
-           && compareDeep(group, o.group, true);
-      }
-
-      @Override
-      public boolean equalsShallow(Base other) {
-        if (!super.equalsShallow(other))
-          return false;
-        if (!(other instanceof QuestionnaireAnswers))
-          return false;
-        QuestionnaireAnswers o = (QuestionnaireAnswers) other;
-        return compareValues(status, o.status, true) && compareValues(authored, o.authored, true);
-      }
-
-      public boolean isEmpty() {
-        return super.isEmpty() && (identifier == null || identifier.isEmpty()) && (questionnaire == null || questionnaire.isEmpty())
-           && (status == null || status.isEmpty()) && (subject == null || subject.isEmpty()) && (author == null || author.isEmpty())
-           && (authored == null || authored.isEmpty()) && (source == null || source.isEmpty()) && (encounter == null || encounter.isEmpty())
-           && (group == null || group.isEmpty());
-      }
-
-  @Override
-  public ResourceType getResourceType() {
-    return ResourceType.QuestionnaireAnswers;
-   }
-
-  @SearchParamDefinition(name="author", path="QuestionnaireAnswers.author", description="The author of the questionnaire", type="reference" )
-  public static final String SP_AUTHOR = "author";
-  @SearchParamDefinition(name="questionnaire", path="QuestionnaireAnswers.questionnaire", description="The questionnaire the answers are provided for", type="reference" )
-  public static final String SP_QUESTIONNAIRE = "questionnaire";
-  @SearchParamDefinition(name="patient", path="QuestionnaireAnswers.subject", description="The patient that is the subject of the questionnaire", type="reference" )
-  public static final String SP_PATIENT = "patient";
-  @SearchParamDefinition(name="authored", path="QuestionnaireAnswers.authored", description="When the questionnaire was authored", type="date" )
-  public static final String SP_AUTHORED = "authored";
-  @SearchParamDefinition(name="source", path="QuestionnaireAnswers.source", description="The person who answered the questions", type="reference" )
-  public static final String SP_SOURCE = "source";
-  @SearchParamDefinition(name="status", path="QuestionnaireAnswers.status", description="The status of the questionnaire answers", type="token" )
-  public static final String SP_STATUS = "status";
-  @SearchParamDefinition(name="subject", path="QuestionnaireAnswers.subject", description="The subject of the questionnaire", type="reference" )
-  public static final String SP_SUBJECT = "subject";
-  @SearchParamDefinition(name="encounter", path="QuestionnaireAnswers.encounter", description="Encounter during which questionnaire was authored", type="reference" )
-  public static final String SP_ENCOUNTER = "encounter";
-
-}
-
+package org.hl7.fhir.instance.model;
+
+/*
+  Copyright (c) 2011+, HL7, Inc.
+  All rights reserved.
+  
+  Redistribution and use in source and binary forms, with or without modification, 
+  are permitted provided that the following conditions are met:
+  
+   * Redistributions of source code must retain the above copyright notice, this 
+     list of conditions and the following disclaimer.
+   * Redistributions in binary form must reproduce the above copyright notice, 
+     this list of conditions and the following disclaimer in the documentation 
+     and/or other materials provided with the distribution.
+   * Neither the name of HL7 nor the names of its contributors may be used to 
+     endorse or promote products derived from this software without specific 
+     prior written permission.
+  
+  THIS SOFTWARE IS PROVIDED BY THE COPYRIGHT HOLDERS AND CONTRIBUTORS "AS IS" AND 
+  ANY EXPRESS OR IMPLIED WARRANTIES, INCLUDING, BUT NOT LIMITED TO, THE IMPLIED 
+  WARRANTIES OF MERCHANTABILITY AND FITNESS FOR A PARTICULAR PURPOSE ARE DISCLAIMED. 
+  IN NO EVENT SHALL THE COPYRIGHT HOLDER OR CONTRIBUTORS BE LIABLE FOR ANY DIRECT, 
+  INDIRECT, INCIDENTAL, SPECIAL, EXEMPLARY, OR CONSEQUENTIAL DAMAGES (INCLUDING, BUT 
+  NOT LIMITED TO, PROCUREMENT OF SUBSTITUTE GOODS OR SERVICES; LOSS OF USE, DATA, OR 
+  PROFITS; OR BUSINESS INTERRUPTION) HOWEVER CAUSED AND ON ANY THEORY OF LIABILITY, 
+  WHETHER IN CONTRACT, STRICT LIABILITY, OR TORT (INCLUDING NEGLIGENCE OR OTHERWISE) 
+  ARISING IN ANY WAY OUT OF THE USE OF THIS SOFTWARE, EVEN IF ADVISED OF THE 
+  POSSIBILITY OF SUCH DAMAGE.
+  
+*/
+
+// Generated on Tue, May 5, 2015 16:13-0400 for FHIR v0.5.0
+
+import java.util.*;
+
+import org.hl7.fhir.utilities.Utilities;
+import org.hl7.fhir.instance.model.annotations.ResourceDef;
+import org.hl7.fhir.instance.model.annotations.SearchParamDefinition;
+import org.hl7.fhir.instance.model.annotations.Child;
+import org.hl7.fhir.instance.model.annotations.Description;
+import org.hl7.fhir.instance.model.annotations.Block;
+import org.hl7.fhir.instance.model.api.*;
+/**
+ * A structured set of questions and their answers. The questions are ordered and grouped into coherent subsets, corresponding to the structure of the grouping of the underlying questions.
+ */
+@ResourceDef(name="QuestionnaireAnswers", profile="http://hl7.org/fhir/Profile/QuestionnaireAnswers")
+public class QuestionnaireAnswers extends DomainResource {
+
+    public enum QuestionnaireAnswersStatus {
+        /**
+         * This QuestionnaireAnswers has been partially filled out with answers, but changes or additions are still expected to be made to it.
+         */
+        INPROGRESS, 
+        /**
+         * This QuestionnaireAnswers has been filled out with answers, and the current content is regarded as definitive.
+         */
+        COMPLETED, 
+        /**
+         * This QuestionnaireAnswers has been filled out with answers, then marked as complete, yet changes or additions have been made to it afterwards.
+         */
+        AMENDED, 
+        /**
+         * added to help the parsers
+         */
+        NULL;
+        public static QuestionnaireAnswersStatus fromCode(String codeString) throws Exception {
+            if (codeString == null || "".equals(codeString))
+                return null;
+        if ("in-progress".equals(codeString))
+          return INPROGRESS;
+        if ("completed".equals(codeString))
+          return COMPLETED;
+        if ("amended".equals(codeString))
+          return AMENDED;
+        throw new Exception("Unknown QuestionnaireAnswersStatus code '"+codeString+"'");
+        }
+        public String toCode() {
+          switch (this) {
+            case INPROGRESS: return "in-progress";
+            case COMPLETED: return "completed";
+            case AMENDED: return "amended";
+            default: return "?";
+          }
+        }
+        public String getSystem() {
+          switch (this) {
+            case INPROGRESS: return "";
+            case COMPLETED: return "";
+            case AMENDED: return "";
+            default: return "?";
+          }
+        }
+        public String getDefinition() {
+          switch (this) {
+            case INPROGRESS: return "This QuestionnaireAnswers has been partially filled out with answers, but changes or additions are still expected to be made to it.";
+            case COMPLETED: return "This QuestionnaireAnswers has been filled out with answers, and the current content is regarded as definitive.";
+            case AMENDED: return "This QuestionnaireAnswers has been filled out with answers, then marked as complete, yet changes or additions have been made to it afterwards.";
+            default: return "?";
+          }
+        }
+        public String getDisplay() {
+          switch (this) {
+            case INPROGRESS: return "in-progress";
+            case COMPLETED: return "completed";
+            case AMENDED: return "amended";
+            default: return "?";
+          }
+        }
+    }
+
+  public static class QuestionnaireAnswersStatusEnumFactory implements EnumFactory<QuestionnaireAnswersStatus> {
+    public QuestionnaireAnswersStatus fromCode(String codeString) throws IllegalArgumentException {
+      if (codeString == null || "".equals(codeString))
+            if (codeString == null || "".equals(codeString))
+                return null;
+        if ("in-progress".equals(codeString))
+          return QuestionnaireAnswersStatus.INPROGRESS;
+        if ("completed".equals(codeString))
+          return QuestionnaireAnswersStatus.COMPLETED;
+        if ("amended".equals(codeString))
+          return QuestionnaireAnswersStatus.AMENDED;
+        throw new IllegalArgumentException("Unknown QuestionnaireAnswersStatus code '"+codeString+"'");
+        }
+    public String toCode(QuestionnaireAnswersStatus code) {
+      if (code == QuestionnaireAnswersStatus.INPROGRESS)
+        return "in-progress";
+      if (code == QuestionnaireAnswersStatus.COMPLETED)
+        return "completed";
+      if (code == QuestionnaireAnswersStatus.AMENDED)
+        return "amended";
+      return "?";
+      }
+    }
+
+    @Block()
+    public static class GroupComponent extends BackboneElement implements IBaseBackboneElement {
+        /**
+         * Identifies the group from the Questionnaire that corresponds to this group in the QuestionnaireAnswers resource.
+         */
+        @Child(name = "linkId", type = {StringType.class}, order=1, min=0, max=1)
+        @Description(shortDefinition="Corresponding group within Questionnaire", formalDefinition="Identifies the group from the Questionnaire that corresponds to this group in the QuestionnaireAnswers resource." )
+        protected StringType linkId;
+
+        /**
+         * Text that is displayed above the contents of the group.
+         */
+        @Child(name = "title", type = {StringType.class}, order=2, min=0, max=1)
+        @Description(shortDefinition="Name for this group", formalDefinition="Text that is displayed above the contents of the group." )
+        protected StringType title;
+
+        /**
+         * Additional text for the group, used for display purposes.
+         */
+        @Child(name = "text", type = {StringType.class}, order=3, min=0, max=1)
+        @Description(shortDefinition="Additional text for the group", formalDefinition="Additional text for the group, used for display purposes." )
+        protected StringType text;
+
+        /**
+         * More specific subject this section's answers are about, details the subject given in QuestionnaireAnswers.
+         */
+        @Child(name = "subject", type = {}, order=4, min=0, max=1)
+        @Description(shortDefinition="The subject this group's answers are about", formalDefinition="More specific subject this section's answers are about, details the subject given in QuestionnaireAnswers." )
+        protected Reference subject;
+
+        /**
+         * The actual object that is the target of the reference (More specific subject this section's answers are about, details the subject given in QuestionnaireAnswers.)
+         */
+        protected Resource subjectTarget;
+
+        /**
+         * A sub-group within a group. The ordering of groups within this group is relevant.
+         */
+        @Child(name = "group", type = {GroupComponent.class}, order=5, min=0, max=Child.MAX_UNLIMITED)
+        @Description(shortDefinition="Nested questionnaire answers group", formalDefinition="A sub-group within a group. The ordering of groups within this group is relevant." )
+        protected List<GroupComponent> group;
+
+        /**
+         * Set of questions within this group. The order of questions within the group is relevant.
+         */
+        @Child(name = "question", type = {}, order=6, min=0, max=Child.MAX_UNLIMITED)
+        @Description(shortDefinition="Questions in this group", formalDefinition="Set of questions within this group. The order of questions within the group is relevant." )
+        protected List<QuestionComponent> question;
+
+        private static final long serialVersionUID = -1045990435L;
+
+    /*
+     * Constructor
+     */
+      public GroupComponent() {
+        super();
+      }
+
+        /**
+         * @return {@link #linkId} (Identifies the group from the Questionnaire that corresponds to this group in the QuestionnaireAnswers resource.). This is the underlying object with id, value and extensions. The accessor "getLinkId" gives direct access to the value
+         */
+        public StringType getLinkIdElement() { 
+          if (this.linkId == null)
+            if (Configuration.errorOnAutoCreate())
+              throw new Error("Attempt to auto-create GroupComponent.linkId");
+            else if (Configuration.doAutoCreate())
+              this.linkId = new StringType(); // bb
+          return this.linkId;
+        }
+
+        public boolean hasLinkIdElement() { 
+          return this.linkId != null && !this.linkId.isEmpty();
+        }
+
+        public boolean hasLinkId() { 
+          return this.linkId != null && !this.linkId.isEmpty();
+        }
+
+        /**
+         * @param value {@link #linkId} (Identifies the group from the Questionnaire that corresponds to this group in the QuestionnaireAnswers resource.). This is the underlying object with id, value and extensions. The accessor "getLinkId" gives direct access to the value
+         */
+        public GroupComponent setLinkIdElement(StringType value) { 
+          this.linkId = value;
+          return this;
+        }
+
+        /**
+         * @return Identifies the group from the Questionnaire that corresponds to this group in the QuestionnaireAnswers resource.
+         */
+        public String getLinkId() { 
+          return this.linkId == null ? null : this.linkId.getValue();
+        }
+
+        /**
+         * @param value Identifies the group from the Questionnaire that corresponds to this group in the QuestionnaireAnswers resource.
+         */
+        public GroupComponent setLinkId(String value) { 
+          if (Utilities.noString(value))
+            this.linkId = null;
+          else {
+            if (this.linkId == null)
+              this.linkId = new StringType();
+            this.linkId.setValue(value);
+          }
+          return this;
+        }
+
+        /**
+         * @return {@link #title} (Text that is displayed above the contents of the group.). This is the underlying object with id, value and extensions. The accessor "getTitle" gives direct access to the value
+         */
+        public StringType getTitleElement() { 
+          if (this.title == null)
+            if (Configuration.errorOnAutoCreate())
+              throw new Error("Attempt to auto-create GroupComponent.title");
+            else if (Configuration.doAutoCreate())
+              this.title = new StringType(); // bb
+          return this.title;
+        }
+
+        public boolean hasTitleElement() { 
+          return this.title != null && !this.title.isEmpty();
+        }
+
+        public boolean hasTitle() { 
+          return this.title != null && !this.title.isEmpty();
+        }
+
+        /**
+         * @param value {@link #title} (Text that is displayed above the contents of the group.). This is the underlying object with id, value and extensions. The accessor "getTitle" gives direct access to the value
+         */
+        public GroupComponent setTitleElement(StringType value) { 
+          this.title = value;
+          return this;
+        }
+
+        /**
+         * @return Text that is displayed above the contents of the group.
+         */
+        public String getTitle() { 
+          return this.title == null ? null : this.title.getValue();
+        }
+
+        /**
+         * @param value Text that is displayed above the contents of the group.
+         */
+        public GroupComponent setTitle(String value) { 
+          if (Utilities.noString(value))
+            this.title = null;
+          else {
+            if (this.title == null)
+              this.title = new StringType();
+            this.title.setValue(value);
+          }
+          return this;
+        }
+
+        /**
+         * @return {@link #text} (Additional text for the group, used for display purposes.). This is the underlying object with id, value and extensions. The accessor "getText" gives direct access to the value
+         */
+        public StringType getTextElement() { 
+          if (this.text == null)
+            if (Configuration.errorOnAutoCreate())
+              throw new Error("Attempt to auto-create GroupComponent.text");
+            else if (Configuration.doAutoCreate())
+              this.text = new StringType(); // bb
+          return this.text;
+        }
+
+        public boolean hasTextElement() { 
+          return this.text != null && !this.text.isEmpty();
+        }
+
+        public boolean hasText() { 
+          return this.text != null && !this.text.isEmpty();
+        }
+
+        /**
+         * @param value {@link #text} (Additional text for the group, used for display purposes.). This is the underlying object with id, value and extensions. The accessor "getText" gives direct access to the value
+         */
+        public GroupComponent setTextElement(StringType value) { 
+          this.text = value;
+          return this;
+        }
+
+        /**
+         * @return Additional text for the group, used for display purposes.
+         */
+        public String getText() { 
+          return this.text == null ? null : this.text.getValue();
+        }
+
+        /**
+         * @param value Additional text for the group, used for display purposes.
+         */
+        public GroupComponent setText(String value) { 
+          if (Utilities.noString(value))
+            this.text = null;
+          else {
+            if (this.text == null)
+              this.text = new StringType();
+            this.text.setValue(value);
+          }
+          return this;
+        }
+
+        /**
+         * @return {@link #subject} (More specific subject this section's answers are about, details the subject given in QuestionnaireAnswers.)
+         */
+        public Reference getSubject() { 
+          if (this.subject == null)
+            if (Configuration.errorOnAutoCreate())
+              throw new Error("Attempt to auto-create GroupComponent.subject");
+            else if (Configuration.doAutoCreate())
+              this.subject = new Reference(); // cc
+          return this.subject;
+        }
+
+        public boolean hasSubject() { 
+          return this.subject != null && !this.subject.isEmpty();
+        }
+
+        /**
+         * @param value {@link #subject} (More specific subject this section's answers are about, details the subject given in QuestionnaireAnswers.)
+         */
+        public GroupComponent setSubject(Reference value) { 
+          this.subject = value;
+          return this;
+        }
+
+        /**
+         * @return {@link #subject} The actual object that is the target of the reference. The reference library doesn't populate this, but you can use it to hold the resource if you resolve it. (More specific subject this section's answers are about, details the subject given in QuestionnaireAnswers.)
+         */
+        public Resource getSubjectTarget() { 
+          return this.subjectTarget;
+        }
+
+        /**
+         * @param value {@link #subject} The actual object that is the target of the reference. The reference library doesn't use these, but you can use it to hold the resource if you resolve it. (More specific subject this section's answers are about, details the subject given in QuestionnaireAnswers.)
+         */
+        public GroupComponent setSubjectTarget(Resource value) { 
+          this.subjectTarget = value;
+          return this;
+        }
+
+        /**
+         * @return {@link #group} (A sub-group within a group. The ordering of groups within this group is relevant.)
+         */
+        public List<GroupComponent> getGroup() { 
+          if (this.group == null)
+            this.group = new ArrayList<GroupComponent>();
+          return this.group;
+        }
+
+        public boolean hasGroup() { 
+          if (this.group == null)
+            return false;
+          for (GroupComponent item : this.group)
+            if (!item.isEmpty())
+              return true;
+          return false;
+        }
+
+        /**
+         * @return {@link #group} (A sub-group within a group. The ordering of groups within this group is relevant.)
+         */
+    // syntactic sugar
+        public GroupComponent addGroup() { //3
+          GroupComponent t = new GroupComponent();
+          if (this.group == null)
+            this.group = new ArrayList<GroupComponent>();
+          this.group.add(t);
+          return t;
+        }
+
+    // syntactic sugar
+        public GroupComponent addGroup(GroupComponent t) { //3
+          if (t == null)
+            return this;
+          if (this.group == null)
+            this.group = new ArrayList<GroupComponent>();
+          this.group.add(t);
+          return this;
+        }
+
+        /**
+         * @return {@link #question} (Set of questions within this group. The order of questions within the group is relevant.)
+         */
+        public List<QuestionComponent> getQuestion() { 
+          if (this.question == null)
+            this.question = new ArrayList<QuestionComponent>();
+          return this.question;
+        }
+
+        public boolean hasQuestion() { 
+          if (this.question == null)
+            return false;
+          for (QuestionComponent item : this.question)
+            if (!item.isEmpty())
+              return true;
+          return false;
+        }
+
+        /**
+         * @return {@link #question} (Set of questions within this group. The order of questions within the group is relevant.)
+         */
+    // syntactic sugar
+        public QuestionComponent addQuestion() { //3
+          QuestionComponent t = new QuestionComponent();
+          if (this.question == null)
+            this.question = new ArrayList<QuestionComponent>();
+          this.question.add(t);
+          return t;
+        }
+
+    // syntactic sugar
+        public GroupComponent addQuestion(QuestionComponent t) { //3
+          if (t == null)
+            return this;
+          if (this.question == null)
+            this.question = new ArrayList<QuestionComponent>();
+          this.question.add(t);
+          return this;
+        }
+
+        protected void listChildren(List<Property> childrenList) {
+          super.listChildren(childrenList);
+          childrenList.add(new Property("linkId", "string", "Identifies the group from the Questionnaire that corresponds to this group in the QuestionnaireAnswers resource.", 0, java.lang.Integer.MAX_VALUE, linkId));
+          childrenList.add(new Property("title", "string", "Text that is displayed above the contents of the group.", 0, java.lang.Integer.MAX_VALUE, title));
+          childrenList.add(new Property("text", "string", "Additional text for the group, used for display purposes.", 0, java.lang.Integer.MAX_VALUE, text));
+          childrenList.add(new Property("subject", "Reference(Any)", "More specific subject this section's answers are about, details the subject given in QuestionnaireAnswers.", 0, java.lang.Integer.MAX_VALUE, subject));
+          childrenList.add(new Property("group", "@QuestionnaireAnswers.group", "A sub-group within a group. The ordering of groups within this group is relevant.", 0, java.lang.Integer.MAX_VALUE, group));
+          childrenList.add(new Property("question", "", "Set of questions within this group. The order of questions within the group is relevant.", 0, java.lang.Integer.MAX_VALUE, question));
+        }
+
+      public GroupComponent copy() {
+        GroupComponent dst = new GroupComponent();
+        copyValues(dst);
+        dst.linkId = linkId == null ? null : linkId.copy();
+        dst.title = title == null ? null : title.copy();
+        dst.text = text == null ? null : text.copy();
+        dst.subject = subject == null ? null : subject.copy();
+        if (group != null) {
+          dst.group = new ArrayList<GroupComponent>();
+          for (GroupComponent i : group)
+            dst.group.add(i.copy());
+        };
+        if (question != null) {
+          dst.question = new ArrayList<QuestionComponent>();
+          for (QuestionComponent i : question)
+            dst.question.add(i.copy());
+        };
+        return dst;
+      }
+
+      @Override
+      public boolean equalsDeep(Base other) {
+        if (!super.equalsDeep(other))
+          return false;
+        if (!(other instanceof GroupComponent))
+          return false;
+        GroupComponent o = (GroupComponent) other;
+        return compareDeep(linkId, o.linkId, true) && compareDeep(title, o.title, true) && compareDeep(text, o.text, true)
+           && compareDeep(subject, o.subject, true) && compareDeep(group, o.group, true) && compareDeep(question, o.question, true)
+          ;
+      }
+
+      @Override
+      public boolean equalsShallow(Base other) {
+        if (!super.equalsShallow(other))
+          return false;
+        if (!(other instanceof GroupComponent))
+          return false;
+        GroupComponent o = (GroupComponent) other;
+        return compareValues(linkId, o.linkId, true) && compareValues(title, o.title, true) && compareValues(text, o.text, true)
+          ;
+      }
+
+      public boolean isEmpty() {
+        return super.isEmpty() && (linkId == null || linkId.isEmpty()) && (title == null || title.isEmpty())
+           && (text == null || text.isEmpty()) && (subject == null || subject.isEmpty()) && (group == null || group.isEmpty())
+           && (question == null || question.isEmpty());
+      }
+
+  }
+
+    @Block()
+    public static class QuestionComponent extends BackboneElement implements IBaseBackboneElement {
+        /**
+         * Identifies the question from the Questionnaire that corresponds to this question in the QuestionnaireAnswers resource.
+         */
+        @Child(name = "linkId", type = {StringType.class}, order=1, min=0, max=1)
+        @Description(shortDefinition="Corresponding question within Questionnaire", formalDefinition="Identifies the question from the Questionnaire that corresponds to this question in the QuestionnaireAnswers resource." )
+        protected StringType linkId;
+
+        /**
+         * The actual question as shown to the user to prompt them for an answer.
+         */
+        @Child(name = "text", type = {StringType.class}, order=2, min=0, max=1)
+        @Description(shortDefinition="Text of the question as it is shown to the user", formalDefinition="The actual question as shown to the user to prompt them for an answer." )
+        protected StringType text;
+
+        /**
+         * The respondent's answer(s) to the question.
+         */
+        @Child(name = "answer", type = {}, order=3, min=0, max=Child.MAX_UNLIMITED)
+        @Description(shortDefinition="The response(s) to the question", formalDefinition="The respondent's answer(s) to the question." )
+        protected List<QuestionAnswerComponent> answer;
+
+        /**
+         * Nested group, containing nested question for this question. The order of groups within the question is relevant.
+         */
+        @Child(name = "group", type = {GroupComponent.class}, order=4, min=0, max=Child.MAX_UNLIMITED)
+        @Description(shortDefinition="Nested questionnaire group", formalDefinition="Nested group, containing nested question for this question. The order of groups within the question is relevant." )
+        protected List<GroupComponent> group;
+
+        private static final long serialVersionUID = -564009278L;
+
+    /*
+     * Constructor
+     */
+      public QuestionComponent() {
+        super();
+      }
+
+        /**
+         * @return {@link #linkId} (Identifies the question from the Questionnaire that corresponds to this question in the QuestionnaireAnswers resource.). This is the underlying object with id, value and extensions. The accessor "getLinkId" gives direct access to the value
+         */
+        public StringType getLinkIdElement() { 
+          if (this.linkId == null)
+            if (Configuration.errorOnAutoCreate())
+              throw new Error("Attempt to auto-create QuestionComponent.linkId");
+            else if (Configuration.doAutoCreate())
+              this.linkId = new StringType(); // bb
+          return this.linkId;
+        }
+
+        public boolean hasLinkIdElement() { 
+          return this.linkId != null && !this.linkId.isEmpty();
+        }
+
+        public boolean hasLinkId() { 
+          return this.linkId != null && !this.linkId.isEmpty();
+        }
+
+        /**
+         * @param value {@link #linkId} (Identifies the question from the Questionnaire that corresponds to this question in the QuestionnaireAnswers resource.). This is the underlying object with id, value and extensions. The accessor "getLinkId" gives direct access to the value
+         */
+        public QuestionComponent setLinkIdElement(StringType value) { 
+          this.linkId = value;
+          return this;
+        }
+
+        /**
+         * @return Identifies the question from the Questionnaire that corresponds to this question in the QuestionnaireAnswers resource.
+         */
+        public String getLinkId() { 
+          return this.linkId == null ? null : this.linkId.getValue();
+        }
+
+        /**
+         * @param value Identifies the question from the Questionnaire that corresponds to this question in the QuestionnaireAnswers resource.
+         */
+        public QuestionComponent setLinkId(String value) { 
+          if (Utilities.noString(value))
+            this.linkId = null;
+          else {
+            if (this.linkId == null)
+              this.linkId = new StringType();
+            this.linkId.setValue(value);
+          }
+          return this;
+        }
+
+        /**
+         * @return {@link #text} (The actual question as shown to the user to prompt them for an answer.). This is the underlying object with id, value and extensions. The accessor "getText" gives direct access to the value
+         */
+        public StringType getTextElement() { 
+          if (this.text == null)
+            if (Configuration.errorOnAutoCreate())
+              throw new Error("Attempt to auto-create QuestionComponent.text");
+            else if (Configuration.doAutoCreate())
+              this.text = new StringType(); // bb
+          return this.text;
+        }
+
+        public boolean hasTextElement() { 
+          return this.text != null && !this.text.isEmpty();
+        }
+
+        public boolean hasText() { 
+          return this.text != null && !this.text.isEmpty();
+        }
+
+        /**
+         * @param value {@link #text} (The actual question as shown to the user to prompt them for an answer.). This is the underlying object with id, value and extensions. The accessor "getText" gives direct access to the value
+         */
+        public QuestionComponent setTextElement(StringType value) { 
+          this.text = value;
+          return this;
+        }
+
+        /**
+         * @return The actual question as shown to the user to prompt them for an answer.
+         */
+        public String getText() { 
+          return this.text == null ? null : this.text.getValue();
+        }
+
+        /**
+         * @param value The actual question as shown to the user to prompt them for an answer.
+         */
+        public QuestionComponent setText(String value) { 
+          if (Utilities.noString(value))
+            this.text = null;
+          else {
+            if (this.text == null)
+              this.text = new StringType();
+            this.text.setValue(value);
+          }
+          return this;
+        }
+
+        /**
+         * @return {@link #answer} (The respondent's answer(s) to the question.)
+         */
+        public List<QuestionAnswerComponent> getAnswer() { 
+          if (this.answer == null)
+            this.answer = new ArrayList<QuestionAnswerComponent>();
+          return this.answer;
+        }
+
+        public boolean hasAnswer() { 
+          if (this.answer == null)
+            return false;
+          for (QuestionAnswerComponent item : this.answer)
+            if (!item.isEmpty())
+              return true;
+          return false;
+        }
+
+        /**
+         * @return {@link #answer} (The respondent's answer(s) to the question.)
+         */
+    // syntactic sugar
+        public QuestionAnswerComponent addAnswer() { //3
+          QuestionAnswerComponent t = new QuestionAnswerComponent();
+          if (this.answer == null)
+            this.answer = new ArrayList<QuestionAnswerComponent>();
+          this.answer.add(t);
+          return t;
+        }
+
+    // syntactic sugar
+        public QuestionComponent addAnswer(QuestionAnswerComponent t) { //3
+          if (t == null)
+            return this;
+          if (this.answer == null)
+            this.answer = new ArrayList<QuestionAnswerComponent>();
+          this.answer.add(t);
+          return this;
+        }
+
+        /**
+         * @return {@link #group} (Nested group, containing nested question for this question. The order of groups within the question is relevant.)
+         */
+        public List<GroupComponent> getGroup() { 
+          if (this.group == null)
+            this.group = new ArrayList<GroupComponent>();
+          return this.group;
+        }
+
+        public boolean hasGroup() { 
+          if (this.group == null)
+            return false;
+          for (GroupComponent item : this.group)
+            if (!item.isEmpty())
+              return true;
+          return false;
+        }
+
+        /**
+         * @return {@link #group} (Nested group, containing nested question for this question. The order of groups within the question is relevant.)
+         */
+    // syntactic sugar
+        public GroupComponent addGroup() { //3
+          GroupComponent t = new GroupComponent();
+          if (this.group == null)
+            this.group = new ArrayList<GroupComponent>();
+          this.group.add(t);
+          return t;
+        }
+
+    // syntactic sugar
+        public QuestionComponent addGroup(GroupComponent t) { //3
+          if (t == null)
+            return this;
+          if (this.group == null)
+            this.group = new ArrayList<GroupComponent>();
+          this.group.add(t);
+          return this;
+        }
+
+        protected void listChildren(List<Property> childrenList) {
+          super.listChildren(childrenList);
+          childrenList.add(new Property("linkId", "string", "Identifies the question from the Questionnaire that corresponds to this question in the QuestionnaireAnswers resource.", 0, java.lang.Integer.MAX_VALUE, linkId));
+          childrenList.add(new Property("text", "string", "The actual question as shown to the user to prompt them for an answer.", 0, java.lang.Integer.MAX_VALUE, text));
+          childrenList.add(new Property("answer", "", "The respondent's answer(s) to the question.", 0, java.lang.Integer.MAX_VALUE, answer));
+          childrenList.add(new Property("group", "@QuestionnaireAnswers.group", "Nested group, containing nested question for this question. The order of groups within the question is relevant.", 0, java.lang.Integer.MAX_VALUE, group));
+        }
+
+      public QuestionComponent copy() {
+        QuestionComponent dst = new QuestionComponent();
+        copyValues(dst);
+        dst.linkId = linkId == null ? null : linkId.copy();
+        dst.text = text == null ? null : text.copy();
+        if (answer != null) {
+          dst.answer = new ArrayList<QuestionAnswerComponent>();
+          for (QuestionAnswerComponent i : answer)
+            dst.answer.add(i.copy());
+        };
+        if (group != null) {
+          dst.group = new ArrayList<GroupComponent>();
+          for (GroupComponent i : group)
+            dst.group.add(i.copy());
+        };
+        return dst;
+      }
+
+      @Override
+      public boolean equalsDeep(Base other) {
+        if (!super.equalsDeep(other))
+          return false;
+        if (!(other instanceof QuestionComponent))
+          return false;
+        QuestionComponent o = (QuestionComponent) other;
+        return compareDeep(linkId, o.linkId, true) && compareDeep(text, o.text, true) && compareDeep(answer, o.answer, true)
+           && compareDeep(group, o.group, true);
+      }
+
+      @Override
+      public boolean equalsShallow(Base other) {
+        if (!super.equalsShallow(other))
+          return false;
+        if (!(other instanceof QuestionComponent))
+          return false;
+        QuestionComponent o = (QuestionComponent) other;
+        return compareValues(linkId, o.linkId, true) && compareValues(text, o.text, true);
+      }
+
+      public boolean isEmpty() {
+        return super.isEmpty() && (linkId == null || linkId.isEmpty()) && (text == null || text.isEmpty())
+           && (answer == null || answer.isEmpty()) && (group == null || group.isEmpty());
+      }
+
+  }
+
+    @Block()
+    public static class QuestionAnswerComponent extends BackboneElement implements IBaseBackboneElement {
+        /**
+         * The answer (or one of the answers) provided by the respondant to the question.
+         */
+        @Child(name = "value", type = {BooleanType.class, DecimalType.class, IntegerType.class, DateType.class, DateTimeType.class, InstantType.class, TimeType.class, StringType.class, UriType.class, Attachment.class, Coding.class, Quantity.class}, order=1, min=0, max=1)
+        @Description(shortDefinition="Single-valued answer to the question", formalDefinition="The answer (or one of the answers) provided by the respondant to the question." )
+        protected Type value;
+
+        private static final long serialVersionUID = -732981989L;
+
+    /*
+     * Constructor
+     */
+      public QuestionAnswerComponent() {
+        super();
+      }
+
+        /**
+         * @return {@link #value} (The answer (or one of the answers) provided by the respondant to the question.)
+         */
+        public Type getValue() { 
+          return this.value;
+        }
+
+        /**
+         * @return {@link #value} (The answer (or one of the answers) provided by the respondant to the question.)
+         */
+        public BooleanType getValueBooleanType() throws Exception { 
+          if (!(this.value instanceof BooleanType))
+            throw new Exception("Type mismatch: the type BooleanType was expected, but "+this.value.getClass().getName()+" was encountered");
+          return (BooleanType) this.value;
+        }
+
+        /**
+         * @return {@link #value} (The answer (or one of the answers) provided by the respondant to the question.)
+         */
+        public DecimalType getValueDecimalType() throws Exception { 
+          if (!(this.value instanceof DecimalType))
+            throw new Exception("Type mismatch: the type DecimalType was expected, but "+this.value.getClass().getName()+" was encountered");
+          return (DecimalType) this.value;
+        }
+
+        /**
+         * @return {@link #value} (The answer (or one of the answers) provided by the respondant to the question.)
+         */
+        public IntegerType getValueIntegerType() throws Exception { 
+          if (!(this.value instanceof IntegerType))
+            throw new Exception("Type mismatch: the type IntegerType was expected, but "+this.value.getClass().getName()+" was encountered");
+          return (IntegerType) this.value;
+        }
+
+        /**
+         * @return {@link #value} (The answer (or one of the answers) provided by the respondant to the question.)
+         */
+        public DateType getValueDateType() throws Exception { 
+          if (!(this.value instanceof DateType))
+            throw new Exception("Type mismatch: the type DateType was expected, but "+this.value.getClass().getName()+" was encountered");
+          return (DateType) this.value;
+        }
+
+        /**
+         * @return {@link #value} (The answer (or one of the answers) provided by the respondant to the question.)
+         */
+        public DateTimeType getValueDateTimeType() throws Exception { 
+          if (!(this.value instanceof DateTimeType))
+            throw new Exception("Type mismatch: the type DateTimeType was expected, but "+this.value.getClass().getName()+" was encountered");
+          return (DateTimeType) this.value;
+        }
+
+        /**
+         * @return {@link #value} (The answer (or one of the answers) provided by the respondant to the question.)
+         */
+        public InstantType getValueInstantType() throws Exception { 
+          if (!(this.value instanceof InstantType))
+            throw new Exception("Type mismatch: the type InstantType was expected, but "+this.value.getClass().getName()+" was encountered");
+          return (InstantType) this.value;
+        }
+
+        /**
+         * @return {@link #value} (The answer (or one of the answers) provided by the respondant to the question.)
+         */
+        public TimeType getValueTimeType() throws Exception { 
+          if (!(this.value instanceof TimeType))
+            throw new Exception("Type mismatch: the type TimeType was expected, but "+this.value.getClass().getName()+" was encountered");
+          return (TimeType) this.value;
+        }
+
+        /**
+         * @return {@link #value} (The answer (or one of the answers) provided by the respondant to the question.)
+         */
+        public StringType getValueStringType() throws Exception { 
+          if (!(this.value instanceof StringType))
+            throw new Exception("Type mismatch: the type StringType was expected, but "+this.value.getClass().getName()+" was encountered");
+          return (StringType) this.value;
+        }
+
+        /**
+         * @return {@link #value} (The answer (or one of the answers) provided by the respondant to the question.)
+         */
+        public UriType getValueUriType() throws Exception { 
+          if (!(this.value instanceof UriType))
+            throw new Exception("Type mismatch: the type UriType was expected, but "+this.value.getClass().getName()+" was encountered");
+          return (UriType) this.value;
+        }
+
+        /**
+         * @return {@link #value} (The answer (or one of the answers) provided by the respondant to the question.)
+         */
+        public Attachment getValueAttachment() throws Exception { 
+          if (!(this.value instanceof Attachment))
+            throw new Exception("Type mismatch: the type Attachment was expected, but "+this.value.getClass().getName()+" was encountered");
+          return (Attachment) this.value;
+        }
+
+        /**
+         * @return {@link #value} (The answer (or one of the answers) provided by the respondant to the question.)
+         */
+        public Coding getValueCoding() throws Exception { 
+          if (!(this.value instanceof Coding))
+            throw new Exception("Type mismatch: the type Coding was expected, but "+this.value.getClass().getName()+" was encountered");
+          return (Coding) this.value;
+        }
+
+        /**
+         * @return {@link #value} (The answer (or one of the answers) provided by the respondant to the question.)
+         */
+        public Quantity getValueQuantity() throws Exception { 
+          if (!(this.value instanceof Quantity))
+            throw new Exception("Type mismatch: the type Quantity was expected, but "+this.value.getClass().getName()+" was encountered");
+          return (Quantity) this.value;
+        }
+
+        /**
+         * @return {@link #value} (The answer (or one of the answers) provided by the respondant to the question.)
+         */
+        public Reference getValueReference() throws Exception { 
+          if (!(this.value instanceof Reference))
+            throw new Exception("Type mismatch: the type Reference was expected, but "+this.value.getClass().getName()+" was encountered");
+          return (Reference) this.value;
+        }
+
+        public boolean hasValue() { 
+          return this.value != null && !this.value.isEmpty();
+        }
+
+        /**
+         * @param value {@link #value} (The answer (or one of the answers) provided by the respondant to the question.)
+         */
+        public QuestionAnswerComponent setValue(Type value) { 
+          this.value = value;
+          return this;
+        }
+
+        protected void listChildren(List<Property> childrenList) {
+          super.listChildren(childrenList);
+          childrenList.add(new Property("value[x]", "boolean|decimal|integer|date|dateTime|instant|time|string|uri|Attachment|Coding|Quantity|Reference(Any)", "The answer (or one of the answers) provided by the respondant to the question.", 0, java.lang.Integer.MAX_VALUE, value));
+        }
+
+      public QuestionAnswerComponent copy() {
+        QuestionAnswerComponent dst = new QuestionAnswerComponent();
+        copyValues(dst);
+        dst.value = value == null ? null : value.copy();
+        return dst;
+      }
+
+      @Override
+      public boolean equalsDeep(Base other) {
+        if (!super.equalsDeep(other))
+          return false;
+        if (!(other instanceof QuestionAnswerComponent))
+          return false;
+        QuestionAnswerComponent o = (QuestionAnswerComponent) other;
+        return compareDeep(value, o.value, true);
+      }
+
+      @Override
+      public boolean equalsShallow(Base other) {
+        if (!super.equalsShallow(other))
+          return false;
+        if (!(other instanceof QuestionAnswerComponent))
+          return false;
+        QuestionAnswerComponent o = (QuestionAnswerComponent) other;
+        return true;
+      }
+
+      public boolean isEmpty() {
+        return super.isEmpty() && (value == null || value.isEmpty());
+      }
+
+  }
+
+    /**
+     * A business identifier assigned to a particular completed (or partially completed) questionnaire.
+     */
+    @Child(name = "identifier", type = {Identifier.class}, order=0, min=0, max=1)
+    @Description(shortDefinition="Unique id for this set of answers", formalDefinition="A business identifier assigned to a particular completed (or partially completed) questionnaire." )
+    protected Identifier identifier;
+
+    /**
+     * Indicates the Questionnaire resource that defines the form for which answers are being provided.
+     */
+    @Child(name = "questionnaire", type = {Questionnaire.class}, order=1, min=0, max=1)
+    @Description(shortDefinition="Form being answered", formalDefinition="Indicates the Questionnaire resource that defines the form for which answers are being provided." )
+    protected Reference questionnaire;
+
+    /**
+     * The actual object that is the target of the reference (Indicates the Questionnaire resource that defines the form for which answers are being provided.)
+     */
+    protected Questionnaire questionnaireTarget;
+
+    /**
+     * The lifecycle status of the questionnaire answers as a whole.
+     */
+    @Child(name = "status", type = {CodeType.class}, order=2, min=1, max=1)
+    @Description(shortDefinition="in-progress | completed | amended", formalDefinition="The lifecycle status of the questionnaire answers as a whole." )
+    protected Enumeration<QuestionnaireAnswersStatus> status;
+
+    /**
+     * The subject of the questionnaire answers.  This could be a patient, organization, practitioner, device, etc.  This is who/what the answers apply to, but is not necessarily the source of information.
+     */
+    @Child(name = "subject", type = {}, order=3, min=0, max=1)
+    @Description(shortDefinition="The subject of the questions", formalDefinition="The subject of the questionnaire answers.  This could be a patient, organization, practitioner, device, etc.  This is who/what the answers apply to, but is not necessarily the source of information." )
+    protected Reference subject;
+
+    /**
+     * The actual object that is the target of the reference (The subject of the questionnaire answers.  This could be a patient, organization, practitioner, device, etc.  This is who/what the answers apply to, but is not necessarily the source of information.)
+     */
+    protected Resource subjectTarget;
+
+    /**
+     * Person who received the answers to the questions in the QuestionnaireAnswers and recorded them in the system.
+     */
+    @Child(name = "author", type = {Device.class, Practitioner.class, Patient.class, RelatedPerson.class}, order=4, min=0, max=1)
+    @Description(shortDefinition="Person who received and recorded the answers", formalDefinition="Person who received the answers to the questions in the QuestionnaireAnswers and recorded them in the system." )
+    protected Reference author;
+
+    /**
+     * The actual object that is the target of the reference (Person who received the answers to the questions in the QuestionnaireAnswers and recorded them in the system.)
+     */
+    protected Resource authorTarget;
+
+    /**
+     * The date and/or time that this version of the questionnaire answers was authored.
+     */
+    @Child(name = "authored", type = {DateTimeType.class}, order=5, min=0, max=1)
+    @Description(shortDefinition="Date this version was authored", formalDefinition="The date and/or time that this version of the questionnaire answers was authored." )
+    protected DateTimeType authored;
+
+    /**
+     * The person who answered the questions about the subject.
+     */
+    @Child(name = "source", type = {Patient.class, Practitioner.class, RelatedPerson.class}, order=6, min=0, max=1)
+    @Description(shortDefinition="The person who answered the questions", formalDefinition="The person who answered the questions about the subject." )
+    protected Reference source;
+
+    /**
+     * The actual object that is the target of the reference (The person who answered the questions about the subject.)
+     */
+    protected Resource sourceTarget;
+
+    /**
+     * Encounter during which this set of questionnaire answers were collected. When there were multiple encounters, this is the one considered most relevant to the context of the answers.
+     */
+    @Child(name = "encounter", type = {Encounter.class}, order=7, min=0, max=1)
+    @Description(shortDefinition="Primary encounter during which the answers were collected", formalDefinition="Encounter during which this set of questionnaire answers were collected. When there were multiple encounters, this is the one considered most relevant to the context of the answers." )
+    protected Reference encounter;
+
+    /**
+     * The actual object that is the target of the reference (Encounter during which this set of questionnaire answers were collected. When there were multiple encounters, this is the one considered most relevant to the context of the answers.)
+     */
+    protected Encounter encounterTarget;
+
+    /**
+     * A group of questions to a possibly similarly grouped set of questions in the questionnaire answers.
+     */
+    @Child(name = "group", type = {}, order=8, min=0, max=1)
+    @Description(shortDefinition="Grouped questions", formalDefinition="A group of questions to a possibly similarly grouped set of questions in the questionnaire answers." )
+    protected GroupComponent group;
+
+    private static final long serialVersionUID = -949684393L;
+
+  /*
+   * Constructor
+   */
+    public QuestionnaireAnswers() {
+      super();
+    }
+
+  /*
+   * Constructor
+   */
+    public QuestionnaireAnswers(Enumeration<QuestionnaireAnswersStatus> status) {
+      super();
+      this.status = status;
+    }
+
+    /**
+     * @return {@link #identifier} (A business identifier assigned to a particular completed (or partially completed) questionnaire.)
+     */
+    public Identifier getIdentifier() { 
+      if (this.identifier == null)
+        if (Configuration.errorOnAutoCreate())
+          throw new Error("Attempt to auto-create QuestionnaireAnswers.identifier");
+        else if (Configuration.doAutoCreate())
+          this.identifier = new Identifier(); // cc
+      return this.identifier;
+    }
+
+    public boolean hasIdentifier() { 
+      return this.identifier != null && !this.identifier.isEmpty();
+    }
+
+    /**
+     * @param value {@link #identifier} (A business identifier assigned to a particular completed (or partially completed) questionnaire.)
+     */
+    public QuestionnaireAnswers setIdentifier(Identifier value) { 
+      this.identifier = value;
+      return this;
+    }
+
+    /**
+     * @return {@link #questionnaire} (Indicates the Questionnaire resource that defines the form for which answers are being provided.)
+     */
+    public Reference getQuestionnaire() { 
+      if (this.questionnaire == null)
+        if (Configuration.errorOnAutoCreate())
+          throw new Error("Attempt to auto-create QuestionnaireAnswers.questionnaire");
+        else if (Configuration.doAutoCreate())
+          this.questionnaire = new Reference(); // cc
+      return this.questionnaire;
+    }
+
+    public boolean hasQuestionnaire() { 
+      return this.questionnaire != null && !this.questionnaire.isEmpty();
+    }
+
+    /**
+     * @param value {@link #questionnaire} (Indicates the Questionnaire resource that defines the form for which answers are being provided.)
+     */
+    public QuestionnaireAnswers setQuestionnaire(Reference value) { 
+      this.questionnaire = value;
+      return this;
+    }
+
+    /**
+     * @return {@link #questionnaire} The actual object that is the target of the reference. The reference library doesn't populate this, but you can use it to hold the resource if you resolve it. (Indicates the Questionnaire resource that defines the form for which answers are being provided.)
+     */
+    public Questionnaire getQuestionnaireTarget() { 
+      if (this.questionnaireTarget == null)
+        if (Configuration.errorOnAutoCreate())
+          throw new Error("Attempt to auto-create QuestionnaireAnswers.questionnaire");
+        else if (Configuration.doAutoCreate())
+          this.questionnaireTarget = new Questionnaire(); // aa
+      return this.questionnaireTarget;
+    }
+
+    /**
+     * @param value {@link #questionnaire} The actual object that is the target of the reference. The reference library doesn't use these, but you can use it to hold the resource if you resolve it. (Indicates the Questionnaire resource that defines the form for which answers are being provided.)
+     */
+    public QuestionnaireAnswers setQuestionnaireTarget(Questionnaire value) { 
+      this.questionnaireTarget = value;
+      return this;
+    }
+
+    /**
+     * @return {@link #status} (The lifecycle status of the questionnaire answers as a whole.). This is the underlying object with id, value and extensions. The accessor "getStatus" gives direct access to the value
+     */
+    public Enumeration<QuestionnaireAnswersStatus> getStatusElement() { 
+      if (this.status == null)
+        if (Configuration.errorOnAutoCreate())
+          throw new Error("Attempt to auto-create QuestionnaireAnswers.status");
+        else if (Configuration.doAutoCreate())
+          this.status = new Enumeration<QuestionnaireAnswersStatus>(new QuestionnaireAnswersStatusEnumFactory()); // bb
+      return this.status;
+    }
+
+    public boolean hasStatusElement() { 
+      return this.status != null && !this.status.isEmpty();
+    }
+
+    public boolean hasStatus() { 
+      return this.status != null && !this.status.isEmpty();
+    }
+
+    /**
+     * @param value {@link #status} (The lifecycle status of the questionnaire answers as a whole.). This is the underlying object with id, value and extensions. The accessor "getStatus" gives direct access to the value
+     */
+    public QuestionnaireAnswers setStatusElement(Enumeration<QuestionnaireAnswersStatus> value) { 
+      this.status = value;
+      return this;
+    }
+
+    /**
+     * @return The lifecycle status of the questionnaire answers as a whole.
+     */
+    public QuestionnaireAnswersStatus getStatus() { 
+      return this.status == null ? null : this.status.getValue();
+    }
+
+    /**
+     * @param value The lifecycle status of the questionnaire answers as a whole.
+     */
+    public QuestionnaireAnswers setStatus(QuestionnaireAnswersStatus value) { 
+        if (this.status == null)
+          this.status = new Enumeration<QuestionnaireAnswersStatus>(new QuestionnaireAnswersStatusEnumFactory());
+        this.status.setValue(value);
+      return this;
+    }
+
+    /**
+     * @return {@link #subject} (The subject of the questionnaire answers.  This could be a patient, organization, practitioner, device, etc.  This is who/what the answers apply to, but is not necessarily the source of information.)
+     */
+    public Reference getSubject() { 
+      if (this.subject == null)
+        if (Configuration.errorOnAutoCreate())
+          throw new Error("Attempt to auto-create QuestionnaireAnswers.subject");
+        else if (Configuration.doAutoCreate())
+          this.subject = new Reference(); // cc
+      return this.subject;
+    }
+
+    public boolean hasSubject() { 
+      return this.subject != null && !this.subject.isEmpty();
+    }
+
+    /**
+     * @param value {@link #subject} (The subject of the questionnaire answers.  This could be a patient, organization, practitioner, device, etc.  This is who/what the answers apply to, but is not necessarily the source of information.)
+     */
+    public QuestionnaireAnswers setSubject(Reference value) { 
+      this.subject = value;
+      return this;
+    }
+
+    /**
+     * @return {@link #subject} The actual object that is the target of the reference. The reference library doesn't populate this, but you can use it to hold the resource if you resolve it. (The subject of the questionnaire answers.  This could be a patient, organization, practitioner, device, etc.  This is who/what the answers apply to, but is not necessarily the source of information.)
+     */
+    public Resource getSubjectTarget() { 
+      return this.subjectTarget;
+    }
+
+    /**
+     * @param value {@link #subject} The actual object that is the target of the reference. The reference library doesn't use these, but you can use it to hold the resource if you resolve it. (The subject of the questionnaire answers.  This could be a patient, organization, practitioner, device, etc.  This is who/what the answers apply to, but is not necessarily the source of information.)
+     */
+    public QuestionnaireAnswers setSubjectTarget(Resource value) { 
+      this.subjectTarget = value;
+      return this;
+    }
+
+    /**
+     * @return {@link #author} (Person who received the answers to the questions in the QuestionnaireAnswers and recorded them in the system.)
+     */
+    public Reference getAuthor() { 
+      if (this.author == null)
+        if (Configuration.errorOnAutoCreate())
+          throw new Error("Attempt to auto-create QuestionnaireAnswers.author");
+        else if (Configuration.doAutoCreate())
+          this.author = new Reference(); // cc
+      return this.author;
+    }
+
+    public boolean hasAuthor() { 
+      return this.author != null && !this.author.isEmpty();
+    }
+
+    /**
+     * @param value {@link #author} (Person who received the answers to the questions in the QuestionnaireAnswers and recorded them in the system.)
+     */
+    public QuestionnaireAnswers setAuthor(Reference value) { 
+      this.author = value;
+      return this;
+    }
+
+    /**
+     * @return {@link #author} The actual object that is the target of the reference. The reference library doesn't populate this, but you can use it to hold the resource if you resolve it. (Person who received the answers to the questions in the QuestionnaireAnswers and recorded them in the system.)
+     */
+    public Resource getAuthorTarget() { 
+      return this.authorTarget;
+    }
+
+    /**
+     * @param value {@link #author} The actual object that is the target of the reference. The reference library doesn't use these, but you can use it to hold the resource if you resolve it. (Person who received the answers to the questions in the QuestionnaireAnswers and recorded them in the system.)
+     */
+    public QuestionnaireAnswers setAuthorTarget(Resource value) { 
+      this.authorTarget = value;
+      return this;
+    }
+
+    /**
+     * @return {@link #authored} (The date and/or time that this version of the questionnaire answers was authored.). This is the underlying object with id, value and extensions. The accessor "getAuthored" gives direct access to the value
+     */
+    public DateTimeType getAuthoredElement() { 
+      if (this.authored == null)
+        if (Configuration.errorOnAutoCreate())
+          throw new Error("Attempt to auto-create QuestionnaireAnswers.authored");
+        else if (Configuration.doAutoCreate())
+          this.authored = new DateTimeType(); // bb
+      return this.authored;
+    }
+
+    public boolean hasAuthoredElement() { 
+      return this.authored != null && !this.authored.isEmpty();
+    }
+
+    public boolean hasAuthored() { 
+      return this.authored != null && !this.authored.isEmpty();
+    }
+
+    /**
+     * @param value {@link #authored} (The date and/or time that this version of the questionnaire answers was authored.). This is the underlying object with id, value and extensions. The accessor "getAuthored" gives direct access to the value
+     */
+    public QuestionnaireAnswers setAuthoredElement(DateTimeType value) { 
+      this.authored = value;
+      return this;
+    }
+
+    /**
+     * @return The date and/or time that this version of the questionnaire answers was authored.
+     */
+    public Date getAuthored() { 
+      return this.authored == null ? null : this.authored.getValue();
+    }
+
+    /**
+     * @param value The date and/or time that this version of the questionnaire answers was authored.
+     */
+    public QuestionnaireAnswers setAuthored(Date value) { 
+      if (value == null)
+        this.authored = null;
+      else {
+        if (this.authored == null)
+          this.authored = new DateTimeType();
+        this.authored.setValue(value);
+      }
+      return this;
+    }
+
+    /**
+     * @return {@link #source} (The person who answered the questions about the subject.)
+     */
+    public Reference getSource() { 
+      if (this.source == null)
+        if (Configuration.errorOnAutoCreate())
+          throw new Error("Attempt to auto-create QuestionnaireAnswers.source");
+        else if (Configuration.doAutoCreate())
+          this.source = new Reference(); // cc
+      return this.source;
+    }
+
+    public boolean hasSource() { 
+      return this.source != null && !this.source.isEmpty();
+    }
+
+    /**
+     * @param value {@link #source} (The person who answered the questions about the subject.)
+     */
+    public QuestionnaireAnswers setSource(Reference value) { 
+      this.source = value;
+      return this;
+    }
+
+    /**
+     * @return {@link #source} The actual object that is the target of the reference. The reference library doesn't populate this, but you can use it to hold the resource if you resolve it. (The person who answered the questions about the subject.)
+     */
+    public Resource getSourceTarget() { 
+      return this.sourceTarget;
+    }
+
+    /**
+     * @param value {@link #source} The actual object that is the target of the reference. The reference library doesn't use these, but you can use it to hold the resource if you resolve it. (The person who answered the questions about the subject.)
+     */
+    public QuestionnaireAnswers setSourceTarget(Resource value) { 
+      this.sourceTarget = value;
+      return this;
+    }
+
+    /**
+     * @return {@link #encounter} (Encounter during which this set of questionnaire answers were collected. When there were multiple encounters, this is the one considered most relevant to the context of the answers.)
+     */
+    public Reference getEncounter() { 
+      if (this.encounter == null)
+        if (Configuration.errorOnAutoCreate())
+          throw new Error("Attempt to auto-create QuestionnaireAnswers.encounter");
+        else if (Configuration.doAutoCreate())
+          this.encounter = new Reference(); // cc
+      return this.encounter;
+    }
+
+    public boolean hasEncounter() { 
+      return this.encounter != null && !this.encounter.isEmpty();
+    }
+
+    /**
+     * @param value {@link #encounter} (Encounter during which this set of questionnaire answers were collected. When there were multiple encounters, this is the one considered most relevant to the context of the answers.)
+     */
+    public QuestionnaireAnswers setEncounter(Reference value) { 
+      this.encounter = value;
+      return this;
+    }
+
+    /**
+     * @return {@link #encounter} The actual object that is the target of the reference. The reference library doesn't populate this, but you can use it to hold the resource if you resolve it. (Encounter during which this set of questionnaire answers were collected. When there were multiple encounters, this is the one considered most relevant to the context of the answers.)
+     */
+    public Encounter getEncounterTarget() { 
+      if (this.encounterTarget == null)
+        if (Configuration.errorOnAutoCreate())
+          throw new Error("Attempt to auto-create QuestionnaireAnswers.encounter");
+        else if (Configuration.doAutoCreate())
+          this.encounterTarget = new Encounter(); // aa
+      return this.encounterTarget;
+    }
+
+    /**
+     * @param value {@link #encounter} The actual object that is the target of the reference. The reference library doesn't use these, but you can use it to hold the resource if you resolve it. (Encounter during which this set of questionnaire answers were collected. When there were multiple encounters, this is the one considered most relevant to the context of the answers.)
+     */
+    public QuestionnaireAnswers setEncounterTarget(Encounter value) { 
+      this.encounterTarget = value;
+      return this;
+    }
+
+    /**
+     * @return {@link #group} (A group of questions to a possibly similarly grouped set of questions in the questionnaire answers.)
+     */
+    public GroupComponent getGroup() { 
+      if (this.group == null)
+        if (Configuration.errorOnAutoCreate())
+          throw new Error("Attempt to auto-create QuestionnaireAnswers.group");
+        else if (Configuration.doAutoCreate())
+          this.group = new GroupComponent(); // cc
+      return this.group;
+    }
+
+    public boolean hasGroup() { 
+      return this.group != null && !this.group.isEmpty();
+    }
+
+    /**
+     * @param value {@link #group} (A group of questions to a possibly similarly grouped set of questions in the questionnaire answers.)
+     */
+    public QuestionnaireAnswers setGroup(GroupComponent value) { 
+      this.group = value;
+      return this;
+    }
+
+      protected void listChildren(List<Property> childrenList) {
+        super.listChildren(childrenList);
+        childrenList.add(new Property("identifier", "Identifier", "A business identifier assigned to a particular completed (or partially completed) questionnaire.", 0, java.lang.Integer.MAX_VALUE, identifier));
+        childrenList.add(new Property("questionnaire", "Reference(Questionnaire)", "Indicates the Questionnaire resource that defines the form for which answers are being provided.", 0, java.lang.Integer.MAX_VALUE, questionnaire));
+        childrenList.add(new Property("status", "code", "The lifecycle status of the questionnaire answers as a whole.", 0, java.lang.Integer.MAX_VALUE, status));
+        childrenList.add(new Property("subject", "Reference(Any)", "The subject of the questionnaire answers.  This could be a patient, organization, practitioner, device, etc.  This is who/what the answers apply to, but is not necessarily the source of information.", 0, java.lang.Integer.MAX_VALUE, subject));
+        childrenList.add(new Property("author", "Reference(Device|Practitioner|Patient|RelatedPerson)", "Person who received the answers to the questions in the QuestionnaireAnswers and recorded them in the system.", 0, java.lang.Integer.MAX_VALUE, author));
+        childrenList.add(new Property("authored", "dateTime", "The date and/or time that this version of the questionnaire answers was authored.", 0, java.lang.Integer.MAX_VALUE, authored));
+        childrenList.add(new Property("source", "Reference(Patient|Practitioner|RelatedPerson)", "The person who answered the questions about the subject.", 0, java.lang.Integer.MAX_VALUE, source));
+        childrenList.add(new Property("encounter", "Reference(Encounter)", "Encounter during which this set of questionnaire answers were collected. When there were multiple encounters, this is the one considered most relevant to the context of the answers.", 0, java.lang.Integer.MAX_VALUE, encounter));
+        childrenList.add(new Property("group", "", "A group of questions to a possibly similarly grouped set of questions in the questionnaire answers.", 0, java.lang.Integer.MAX_VALUE, group));
+      }
+
+      public QuestionnaireAnswers copy() {
+        QuestionnaireAnswers dst = new QuestionnaireAnswers();
+        copyValues(dst);
+        dst.identifier = identifier == null ? null : identifier.copy();
+        dst.questionnaire = questionnaire == null ? null : questionnaire.copy();
+        dst.status = status == null ? null : status.copy();
+        dst.subject = subject == null ? null : subject.copy();
+        dst.author = author == null ? null : author.copy();
+        dst.authored = authored == null ? null : authored.copy();
+        dst.source = source == null ? null : source.copy();
+        dst.encounter = encounter == null ? null : encounter.copy();
+        dst.group = group == null ? null : group.copy();
+        return dst;
+      }
+
+      protected QuestionnaireAnswers typedCopy() {
+        return copy();
+      }
+
+      @Override
+      public boolean equalsDeep(Base other) {
+        if (!super.equalsDeep(other))
+          return false;
+        if (!(other instanceof QuestionnaireAnswers))
+          return false;
+        QuestionnaireAnswers o = (QuestionnaireAnswers) other;
+        return compareDeep(identifier, o.identifier, true) && compareDeep(questionnaire, o.questionnaire, true)
+           && compareDeep(status, o.status, true) && compareDeep(subject, o.subject, true) && compareDeep(author, o.author, true)
+           && compareDeep(authored, o.authored, true) && compareDeep(source, o.source, true) && compareDeep(encounter, o.encounter, true)
+           && compareDeep(group, o.group, true);
+      }
+
+      @Override
+      public boolean equalsShallow(Base other) {
+        if (!super.equalsShallow(other))
+          return false;
+        if (!(other instanceof QuestionnaireAnswers))
+          return false;
+        QuestionnaireAnswers o = (QuestionnaireAnswers) other;
+        return compareValues(status, o.status, true) && compareValues(authored, o.authored, true);
+      }
+
+      public boolean isEmpty() {
+        return super.isEmpty() && (identifier == null || identifier.isEmpty()) && (questionnaire == null || questionnaire.isEmpty())
+           && (status == null || status.isEmpty()) && (subject == null || subject.isEmpty()) && (author == null || author.isEmpty())
+           && (authored == null || authored.isEmpty()) && (source == null || source.isEmpty()) && (encounter == null || encounter.isEmpty())
+           && (group == null || group.isEmpty());
+      }
+
+  @Override
+  public ResourceType getResourceType() {
+    return ResourceType.QuestionnaireAnswers;
+   }
+
+  @SearchParamDefinition(name="author", path="QuestionnaireAnswers.author", description="The author of the questionnaire", type="reference" )
+  public static final String SP_AUTHOR = "author";
+  @SearchParamDefinition(name="questionnaire", path="QuestionnaireAnswers.questionnaire", description="The questionnaire the answers are provided for", type="reference" )
+  public static final String SP_QUESTIONNAIRE = "questionnaire";
+  @SearchParamDefinition(name="patient", path="QuestionnaireAnswers.subject", description="The patient that is the subject of the questionnaire", type="reference" )
+  public static final String SP_PATIENT = "patient";
+  @SearchParamDefinition(name="authored", path="QuestionnaireAnswers.authored", description="When the questionnaire was authored", type="date" )
+  public static final String SP_AUTHORED = "authored";
+  @SearchParamDefinition(name="source", path="QuestionnaireAnswers.source", description="The person who answered the questions", type="reference" )
+  public static final String SP_SOURCE = "source";
+  @SearchParamDefinition(name="status", path="QuestionnaireAnswers.status", description="The status of the questionnaire answers", type="token" )
+  public static final String SP_STATUS = "status";
+  @SearchParamDefinition(name="subject", path="QuestionnaireAnswers.subject", description="The subject of the questionnaire", type="reference" )
+  public static final String SP_SUBJECT = "subject";
+  @SearchParamDefinition(name="encounter", path="QuestionnaireAnswers.encounter", description="Encounter during which questionnaire was authored", type="reference" )
+  public static final String SP_ENCOUNTER = "encounter";
+
+}
+