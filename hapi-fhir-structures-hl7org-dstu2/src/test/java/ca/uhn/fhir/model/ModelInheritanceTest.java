package ca.uhn.fhir.model;

<<<<<<< HEAD
import static org.hamcrest.Matchers.*;
import static org.junit.Assert.*;
=======
import static org.hamcrest.Matchers.endsWith;
import static org.junit.Assert.assertEquals;
import static org.junit.Assert.assertNotNull;
import static org.junit.Assert.assertThat;
import static org.junit.Assert.assertTrue;
>>>>>>> 3a5d2e89

import org.hl7.fhir.instance.model.AddressType;
import org.hl7.fhir.instance.model.BackboneElement;
import org.hl7.fhir.instance.model.Base;
import org.hl7.fhir.instance.model.Binary;
import org.hl7.fhir.instance.model.BooleanType;
import org.hl7.fhir.instance.model.Bundle;
import org.hl7.fhir.instance.model.Coding;
import org.hl7.fhir.instance.model.DecimalType;
import org.hl7.fhir.instance.model.DomainResource;
import org.hl7.fhir.instance.model.Element;
import org.hl7.fhir.instance.model.Enumeration;
import org.hl7.fhir.instance.model.Extension;
import org.hl7.fhir.instance.model.IdType;
import org.hl7.fhir.instance.model.Identifier;
import org.hl7.fhir.instance.model.Identifier.IdentifierUseEnumFactory;
import org.hl7.fhir.instance.model.IntegerType;
import org.hl7.fhir.instance.model.List_;
import org.hl7.fhir.instance.model.Meta;
import org.hl7.fhir.instance.model.Narrative;
import org.hl7.fhir.instance.model.Parameters;
import org.hl7.fhir.instance.model.PrimitiveType;
import org.hl7.fhir.instance.model.Reference;
import org.hl7.fhir.instance.model.Resource;
import org.hl7.fhir.instance.model.Timing;
import org.hl7.fhir.instance.model.Type;
import org.hl7.fhir.instance.model.annotations.Block;
import org.hl7.fhir.instance.model.annotations.Child;
import org.hl7.fhir.instance.model.annotations.DatatypeDef;
<<<<<<< HEAD
import org.hl7.fhir.instance.model.api.IAnyResource;
import org.hl7.fhir.instance.model.api.IBackboneElement;
=======
import org.hl7.fhir.instance.model.api.IBaseBackboneElement;
import org.hl7.fhir.instance.model.api.IBase;
>>>>>>> 3a5d2e89
import org.hl7.fhir.instance.model.api.IBaseBinary;
import org.hl7.fhir.instance.model.api.IBaseBooleanDatatype;
import org.hl7.fhir.instance.model.api.IBaseBundle;
import org.hl7.fhir.instance.model.api.IBaseCoding;
import org.hl7.fhir.instance.model.api.IBaseDatatype;
import org.hl7.fhir.instance.model.api.IBaseDecimalDatatype;
import org.hl7.fhir.instance.model.api.IBaseEnumeration;
import org.hl7.fhir.instance.model.api.IBaseExtension;
import org.hl7.fhir.instance.model.api.IBaseHasExtensions;
import org.hl7.fhir.instance.model.api.IBaseHasModifierExtensions;
import org.hl7.fhir.instance.model.api.IBaseIntegerDatatype;
import org.hl7.fhir.instance.model.api.IBaseParameters;
<<<<<<< HEAD
import org.hl7.fhir.instance.model.api.IBaseXhtml;
import org.hl7.fhir.instance.model.api.ICoding;
import org.hl7.fhir.instance.model.api.IDatatypeElement;
=======
import org.hl7.fhir.instance.model.api.IBaseReference;
import org.hl7.fhir.instance.model.api.IBaseXhtml;
import org.hl7.fhir.instance.model.api.ICompositeType;
import org.hl7.fhir.instance.model.api.IBaseDatatypeElement;
>>>>>>> 3a5d2e89
import org.hl7.fhir.instance.model.api.IDomainResource;
import org.hl7.fhir.instance.model.api.IIdType;
import org.hl7.fhir.instance.model.api.IBaseMetaType;
import org.hl7.fhir.instance.model.api.INarrative;
<<<<<<< HEAD
import org.hl7.fhir.instance.model.api.IReference;
=======
import org.hl7.fhir.instance.model.api.IPrimitiveType;
import org.hl7.fhir.instance.model.api.IRefImplResource;
>>>>>>> 3a5d2e89
import org.hl7.fhir.utilities.xhtml.XhtmlNode;
import org.junit.Test;

import ca.uhn.fhir.context.BaseRuntimeElementCompositeDefinition;
import ca.uhn.fhir.context.BaseRuntimeElementDefinition;
import ca.uhn.fhir.context.FhirContext;
import ca.uhn.fhir.context.RuntimePrimitiveDatatypeDefinition;

public class ModelInheritanceTest {
    /*
     * <pre>
     * Other changes:
     *
     * Reference:
     *  * Add "resource" field, plus constructors and getter/setters for that field
     *
     * Narrative:
     *  * Add getValueAsDiv and setValueAsDiv
     *
     * XhtmlParser and XhtmlEncoder:
     *  * Do we need a better exception declaration?
     *
     * ElementDefinition
     *  * Backbone elements (eg .ElementDefinitionSlicingComponent) do not extend BackboneElement or have a @Block annotation for some reason
     *
     * Extension
     *  * Should URL not be StringType since it can't take extensions?
     * </pre>
     */

	private static FhirContext ourCtx = FhirContext.forDstu2Hl7Org();
	
<<<<<<< HEAD
	@Test
=======
	/**
	 * Disabled for now...
	 */
//	@Test
>>>>>>> 3a5d2e89
	public void testDatatypeNames() {
		for (BaseRuntimeElementDefinition<?> next : ourCtx.getElementDefinitions()) {
			if (next instanceof BaseRuntimeElementCompositeDefinition || next instanceof RuntimePrimitiveDatatypeDefinition) {
				String name = next.getImplementingClass().getName();
<<<<<<< HEAD
				if (name.endsWith(".Enumeration")) {
					continue;
				}
=======
				// TODO: these are all badly named 
				if (name.endsWith(".Enumeration")) {
					continue;
				}
				if (name.endsWith(".Reference")) {
					continue;
				}
				if (name.endsWith(".Extension")) {
					continue;
				}
				if (name.endsWith(".Attachment")) {
					continue;
				}
				if (name.endsWith(".Period")) {
					continue;
				}
				if (name.endsWith(".Address")) {
					continue;
				}
>>>>>>> 3a5d2e89
				assertThat(name, endsWith("Type"));
				
			}
		}
	}
	
	@Test
	public void testList() {
		assertEquals("List", ourCtx.getResourceDefinition(List_.class).getName());
	}
	
    /**
     * This one should apply to all composite types
     */
    @Test
    public void testAddress() {
        assertTrue(ICompositeType.class.isAssignableFrom(AddressType.class));
    }

    @Test
    public void testXhtml() {
        assertTrue(IBaseXhtml.class.isAssignableFrom(XhtmlNode.class));
    }

    @Test
    public void testXhtml() {
        assertTrue(IBaseXhtml.class.isAssignableFrom(XhtmlNode.class));
    }

    @Test
    public void testBackboneElement() {
        assertTrue(IBaseBackboneElement.class.isAssignableFrom(BackboneElement.class));
        assertTrue(IBaseHasExtensions.class.isAssignableFrom(BackboneElement.class));
        assertTrue(IBaseHasModifierExtensions.class.isAssignableFrom(BackboneElement.class));
    }

    @Test
    public void testBase() {
        assertTrue(IBase.class.isAssignableFrom(Base.class));
    }


    @Test
    public void testBinary() {
        assertTrue(IBaseBinary.class.isAssignableFrom(Binary.class));
    }

    
    @Test
    public void testBooleanType() {
        assertTrue(IBaseBooleanDatatype.class.isAssignableFrom(BooleanType.class));
    }


    @Test
    public void testBundle() {
        assertTrue(IBaseBundle.class.isAssignableFrom(Bundle.class));
    }

    @Test
    public void testCoding() {
        assertTrue(IBaseCoding.class.isAssignableFrom(Coding.class));
    }

    @Test
    public void testDecimalType() {
        assertTrue(IBaseDecimalDatatype.class.isAssignableFrom(DecimalType.class));
    }

    @Test
    public void testDomainResource() {
        assertTrue(IBaseHasExtensions.class.isAssignableFrom(DomainResource.class));
        assertTrue(IBaseHasModifierExtensions.class.isAssignableFrom(DomainResource.class));
        assertTrue(IDomainResource.class.isAssignableFrom(DomainResource.class));
    }

    @Test
    public void testElement() {
        assertTrue(IBaseHasExtensions.class.isAssignableFrom(Element.class));
    }

    @Test
    public void testEnumeration() {
        assertTrue(IBaseEnumeration.class.isAssignableFrom(Enumeration.class));
        
        DatatypeDef def = Enumeration.class.getAnnotation(DatatypeDef.class);
        assertTrue(def.isSpecialization());
    }

    /**
     * Should be "implements IBaseExtension<Extension>"
     */
    @Test
    public void testExtension() {
        assertTrue(IBaseExtension.class.isAssignableFrom(Extension.class));
        assertTrue(IBaseHasExtensions.class.isAssignableFrom(Extension.class));
    }

    public void testIdentifierUse() throws Exception {
        Child child = Identifier.class.getField("use").getAnnotation(Child.class);
        assertEquals(IdentifierUseEnumFactory.class, child.enumFactory());
    }

    public void testIdType() {
        assertTrue(IIdType.class.isAssignableFrom(IdType.class));
    }

    @Test
    public void testIntegerType() {
        assertTrue(IBaseIntegerDatatype.class.isAssignableFrom(IntegerType.class));
    }

    @Test
    public void testMeta() {
        assertTrue(IBaseMetaType.class.isAssignableFrom(Meta.class));
    }

    @Test
    public void testNarrative() {
        assertTrue(INarrative.class.isAssignableFrom(Narrative.class));
    }

    @Test
    public void testPrimitiveType() {
        assertTrue(IPrimitiveType.class.isAssignableFrom(PrimitiveType.class));
        assertTrue(IBaseHasExtensions.class.isAssignableFrom(PrimitiveType.class));
    }

    @Test
    public void testReference() {
        assertTrue(IBaseReference.class.isAssignableFrom(Reference.class));
    }

    @Test
    public void testParameters() {
        assertTrue(IBaseParameters.class.isAssignableFrom(Parameters.class));
    }

    @Test
    public void testParameters() {
        assertTrue(IBaseParameters.class.isAssignableFrom(Parameters.class));
    }

    @Test
    public void testResource() {
        assertTrue(IRefImplResource.class.isAssignableFrom(Resource.class));
    }

    @Test
    public void testTiming_TimingRepeatComponent() {
        assertTrue(IBaseDatatypeElement.class.isAssignableFrom(Timing.TimingRepeatComponent.class));
        assertNotNull(Timing.TimingRepeatComponent.class.getAnnotation(Block.class));
    }

    @Test
    public void testType() {
        assertTrue(IBaseDatatype.class.isAssignableFrom(Type.class));
    }

}<|MERGE_RESOLUTION|>--- conflicted
+++ resolved
@@ -1,17 +1,12 @@
 package ca.uhn.fhir.model;
 
-<<<<<<< HEAD
-import static org.hamcrest.Matchers.*;
-import static org.junit.Assert.*;
-=======
 import static org.hamcrest.Matchers.endsWith;
 import static org.junit.Assert.assertEquals;
 import static org.junit.Assert.assertNotNull;
 import static org.junit.Assert.assertThat;
 import static org.junit.Assert.assertTrue;
->>>>>>> 3a5d2e89
-
-import org.hl7.fhir.instance.model.AddressType;
+
+import org.hl7.fhir.instance.model.Address;
 import org.hl7.fhir.instance.model.BackboneElement;
 import org.hl7.fhir.instance.model.Base;
 import org.hl7.fhir.instance.model.Binary;
@@ -39,13 +34,8 @@
 import org.hl7.fhir.instance.model.annotations.Block;
 import org.hl7.fhir.instance.model.annotations.Child;
 import org.hl7.fhir.instance.model.annotations.DatatypeDef;
-<<<<<<< HEAD
-import org.hl7.fhir.instance.model.api.IAnyResource;
-import org.hl7.fhir.instance.model.api.IBackboneElement;
-=======
 import org.hl7.fhir.instance.model.api.IBaseBackboneElement;
 import org.hl7.fhir.instance.model.api.IBase;
->>>>>>> 3a5d2e89
 import org.hl7.fhir.instance.model.api.IBaseBinary;
 import org.hl7.fhir.instance.model.api.IBaseBooleanDatatype;
 import org.hl7.fhir.instance.model.api.IBaseBundle;
@@ -58,26 +48,16 @@
 import org.hl7.fhir.instance.model.api.IBaseHasModifierExtensions;
 import org.hl7.fhir.instance.model.api.IBaseIntegerDatatype;
 import org.hl7.fhir.instance.model.api.IBaseParameters;
-<<<<<<< HEAD
-import org.hl7.fhir.instance.model.api.IBaseXhtml;
-import org.hl7.fhir.instance.model.api.ICoding;
-import org.hl7.fhir.instance.model.api.IDatatypeElement;
-=======
 import org.hl7.fhir.instance.model.api.IBaseReference;
 import org.hl7.fhir.instance.model.api.IBaseXhtml;
 import org.hl7.fhir.instance.model.api.ICompositeType;
 import org.hl7.fhir.instance.model.api.IBaseDatatypeElement;
->>>>>>> 3a5d2e89
 import org.hl7.fhir.instance.model.api.IDomainResource;
 import org.hl7.fhir.instance.model.api.IIdType;
 import org.hl7.fhir.instance.model.api.IBaseMetaType;
 import org.hl7.fhir.instance.model.api.INarrative;
-<<<<<<< HEAD
-import org.hl7.fhir.instance.model.api.IReference;
-=======
 import org.hl7.fhir.instance.model.api.IPrimitiveType;
 import org.hl7.fhir.instance.model.api.IRefImplResource;
->>>>>>> 3a5d2e89
 import org.hl7.fhir.utilities.xhtml.XhtmlNode;
 import org.junit.Test;
 
@@ -110,23 +90,14 @@
 
 	private static FhirContext ourCtx = FhirContext.forDstu2Hl7Org();
 	
-<<<<<<< HEAD
-	@Test
-=======
 	/**
 	 * Disabled for now...
 	 */
 //	@Test
->>>>>>> 3a5d2e89
 	public void testDatatypeNames() {
 		for (BaseRuntimeElementDefinition<?> next : ourCtx.getElementDefinitions()) {
 			if (next instanceof BaseRuntimeElementCompositeDefinition || next instanceof RuntimePrimitiveDatatypeDefinition) {
 				String name = next.getImplementingClass().getName();
-<<<<<<< HEAD
-				if (name.endsWith(".Enumeration")) {
-					continue;
-				}
-=======
 				// TODO: these are all badly named 
 				if (name.endsWith(".Enumeration")) {
 					continue;
@@ -146,7 +117,6 @@
 				if (name.endsWith(".Address")) {
 					continue;
 				}
->>>>>>> 3a5d2e89
 				assertThat(name, endsWith("Type"));
 				
 			}
@@ -163,12 +133,7 @@
      */
     @Test
     public void testAddress() {
-        assertTrue(ICompositeType.class.isAssignableFrom(AddressType.class));
-    }
-
-    @Test
-    public void testXhtml() {
-        assertTrue(IBaseXhtml.class.isAssignableFrom(XhtmlNode.class));
+        assertTrue(ICompositeType.class.isAssignableFrom(Address.class));
     }
 
     @Test
@@ -286,11 +251,6 @@
     }
 
     @Test
-    public void testParameters() {
-        assertTrue(IBaseParameters.class.isAssignableFrom(Parameters.class));
-    }
-
-    @Test
     public void testResource() {
         assertTrue(IRefImplResource.class.isAssignableFrom(Resource.class));
     }
