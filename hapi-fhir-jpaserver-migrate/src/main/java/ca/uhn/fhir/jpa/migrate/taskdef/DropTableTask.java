--- conflicted
+++ resolved
@@ -59,19 +59,12 @@
 		}
 
 		for (String nextIndex : indexNames) {
-<<<<<<< HEAD
-			Optional<String> sql = DropIndexTask.createDropIndexSql(getConnectionProperties(), getTableName(), nextIndex, getDriverType());
-			if (sql.isPresent()) {
-				logInfo(ourLog, "Dropping index {} on table {} in preparation for table delete", nextIndex, getTableName());
-				executeSql(getTableName(), sql.get());
-=======
 			List<String> sqls = DropIndexTask.createDropIndexSql(getConnectionProperties(), getTableName(), nextIndex, getDriverType());
 			if (!sqls.isEmpty()) {
-				ourLog.info("Dropping index {} on table {} in preparation for table delete", nextIndex, getTableName());
+				logInfo("Dropping index {} on table {} in preparation for table delete", nextIndex, getTableName());
 			}
 			for (@Language("SQL") String sql : sqls) {
 				executeSql(getTableName(), sql);
->>>>>>> 8ff2c462
 			}
 		}
 
