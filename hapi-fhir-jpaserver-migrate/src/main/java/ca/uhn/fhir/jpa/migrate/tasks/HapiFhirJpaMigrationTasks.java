package ca.uhn.fhir.jpa.migrate.tasks;

/*-
 * #%L
 * HAPI FHIR JPA Server - Migration
 * %%
 * Copyright (C) 2014 - 2020 University Health Network
 * %%
 * Licensed under the Apache License, Version 2.0 (the "License");
 * you may not use this file except in compliance with the License.
 * You may obtain a copy of the License at
 *
 *      http://www.apache.org/licenses/LICENSE-2.0
 *
 * Unless required by applicable law or agreed to in writing, software
 * distributed under the License is distributed on an "AS IS" BASIS,
 * WITHOUT WARRANTIES OR CONDITIONS OF ANY KIND, either express or implied.
 * See the License for the specific language governing permissions and
 * limitations under the License.
 * #L%
 */

import ca.uhn.fhir.jpa.migrate.DriverTypeEnum;
import ca.uhn.fhir.jpa.migrate.taskdef.AddColumnTask;
import ca.uhn.fhir.jpa.migrate.taskdef.ArbitrarySqlTask;
import ca.uhn.fhir.jpa.migrate.taskdef.BaseTableColumnTypeTask;
import ca.uhn.fhir.jpa.migrate.taskdef.CalculateHashesTask;
import ca.uhn.fhir.jpa.migrate.tasks.api.BaseMigrationTasks;
import ca.uhn.fhir.jpa.migrate.tasks.api.Builder;
import ca.uhn.fhir.jpa.model.entity.*;
import ca.uhn.fhir.util.VersionEnum;

import java.util.Arrays;
import java.util.List;
import java.util.Optional;
import java.util.Set;
import java.util.stream.Collectors;

@SuppressWarnings({"SqlNoDataSourceInspection", "SpellCheckingInspection"})
public class HapiFhirJpaMigrationTasks extends BaseMigrationTasks<VersionEnum> {

	private final Set<FlagEnum> myFlags;

	/**
	 * Constructor
	 */
	public HapiFhirJpaMigrationTasks(Set<String> theFlags) {
		myFlags = theFlags
			.stream()
			.map(FlagEnum::fromCommandLineValue)
			.collect(Collectors.toSet());

		init330(); // 20180114 - 20180329
		init340(); // 20180401 - 20180528
		init350(); // 20180601 - 20180917
		init360(); // 20180918 - 20181112
		init400(); // 20190401 - 20190814
		init410(); // 20190815 - 20191014
<<<<<<< HEAD
		init420(); // 20191015 - 20200213
		init430(); // 20200213 - present
	}

	protected void init430() {
		Builder version = forVersion(VersionEnum.V4_3_0);

=======
		init420(); // 20191015 - 20200217
		init430(); // 20200218 - present
>>>>>>> 58b5bd96
	}

	protected void init430() { // 20200218 - present
		Builder version = forVersion(VersionEnum.V4_3_0);

		// Eliminate circular dependency.
		version.onTable("HFJ_RESOURCE").dropColumn("20200218.1", "FORCED_ID_PID");
		version.onTable("HFJ_RES_VER").dropColumn("20200218.2", "FORCED_ID_PID");
		version.onTable("HFJ_RES_VER").addForeignKey("20200218.3", "FK_RESOURCE_HISTORY_RESOURCE").toColumn("RES_ID").references("HFJ_RESOURCE", "RES_ID");
		version.onTable("HFJ_RES_VER").modifyColumn("20200220.1", "RES_ID").nonNullable().failureAllowed().withType(BaseTableColumnTypeTask.ColumnTypeEnum.LONG);
	}

	protected void init420() { // 20191015 - 20200217
		Builder version = forVersion(VersionEnum.V4_2_0);

		// TermValueSetConceptDesignation
		version.onTable("TRM_VALUESET_C_DESIGNATION").dropIndex("20200202.1", "IDX_VALUESET_C_DSGNTN_VAL").failureAllowed();
		Builder.BuilderWithTableName searchTable = version.onTable("HFJ_SEARCH");
		searchTable.dropIndex("20200203.1", "IDX_SEARCH_LASTRETURNED");
		searchTable.dropColumn("20200203.2", "SEARCH_LAST_RETURNED");
		searchTable.addIndex("20200203.3", "IDX_SEARCH_CREATED").unique(false).withColumns("CREATED");
	}

	protected void init410() { // 20190815 - 20191014
		Builder version = forVersion(VersionEnum.V4_1_0);

		/*
		 * Note: The following tasks are markes as failure allowed - This is because all we're
		 * doing is setting a not-null on a column that will never be null anyway. Setting not null
		 * fails on SQL Server because there is an index on this column... Which is dumb, but hey.
		 */
		version.onTable("HFJ_SPIDX_NUMBER").modifyColumn("20190920.1", "RES_ID").nonNullable().failureAllowed().withType(BaseTableColumnTypeTask.ColumnTypeEnum.LONG);
		version.onTable("HFJ_SPIDX_COORDS").modifyColumn("20190920.2", "RES_ID").nonNullable().failureAllowed().withType(BaseTableColumnTypeTask.ColumnTypeEnum.LONG);
		version.onTable("HFJ_SPIDX_TOKEN").modifyColumn("20190920.3", "RES_ID").nonNullable().failureAllowed().withType(BaseTableColumnTypeTask.ColumnTypeEnum.LONG);
		version.onTable("HFJ_SPIDX_STRING").modifyColumn("20190920.4", "RES_ID").nonNullable().failureAllowed().withType(BaseTableColumnTypeTask.ColumnTypeEnum.LONG);
		version.onTable("HFJ_SPIDX_DATE").modifyColumn("20190920.5", "RES_ID").nonNullable().failureAllowed().withType(BaseTableColumnTypeTask.ColumnTypeEnum.LONG);
		version.onTable("HFJ_SPIDX_QUANTITY").modifyColumn("20190920.6", "RES_ID").nonNullable().failureAllowed().withType(BaseTableColumnTypeTask.ColumnTypeEnum.LONG);
		version.onTable("HFJ_SPIDX_URI").modifyColumn("20190920.7", "RES_ID").nonNullable().failureAllowed().withType(BaseTableColumnTypeTask.ColumnTypeEnum.LONG);

		// HFJ_SEARCH
		version.onTable("HFJ_SEARCH").addColumn("20190921.1", "EXPIRY_OR_NULL").nullable().type(BaseTableColumnTypeTask.ColumnTypeEnum.DATE_TIMESTAMP);
		version.onTable("HFJ_SEARCH").addColumn("20190921.2", "NUM_BLOCKED").nullable().type(BaseTableColumnTypeTask.ColumnTypeEnum.INT);

		// HFJ_BLK_EXPORT_JOB
		version.addIdGenerator("20190921.3", "SEQ_BLKEXJOB_PID");
		Builder.BuilderAddTableByColumns bulkExportJob = version.addTableByColumns("20190921.4", "HFJ_BLK_EXPORT_JOB", "PID");
		bulkExportJob.addColumn("PID").nonNullable().type(BaseTableColumnTypeTask.ColumnTypeEnum.LONG);
		bulkExportJob.addColumn("JOB_ID").nonNullable().type(BaseTableColumnTypeTask.ColumnTypeEnum.STRING, 36);
		bulkExportJob.addColumn("JOB_STATUS").nonNullable().type(BaseTableColumnTypeTask.ColumnTypeEnum.STRING, 10);
		bulkExportJob.addColumn("CREATED_TIME").nonNullable().type(BaseTableColumnTypeTask.ColumnTypeEnum.DATE_TIMESTAMP);
		bulkExportJob.addColumn("STATUS_TIME").nonNullable().type(BaseTableColumnTypeTask.ColumnTypeEnum.DATE_TIMESTAMP);
		bulkExportJob.addColumn("EXP_TIME").nonNullable().type(BaseTableColumnTypeTask.ColumnTypeEnum.DATE_TIMESTAMP);
		bulkExportJob.addColumn("REQUEST").nonNullable().type(BaseTableColumnTypeTask.ColumnTypeEnum.STRING, 500);
		bulkExportJob.addColumn("OPTLOCK").nonNullable().type(BaseTableColumnTypeTask.ColumnTypeEnum.INT);
		bulkExportJob.addColumn("EXP_SINCE").nullable().type(BaseTableColumnTypeTask.ColumnTypeEnum.DATE_TIMESTAMP);
		bulkExportJob.addColumn("STATUS_MESSAGE").nullable().type(BaseTableColumnTypeTask.ColumnTypeEnum.STRING, 500);
		bulkExportJob.addIndex("20190921.5", "IDX_BLKEX_EXPTIME").unique(false).withColumns("EXP_TIME");
		bulkExportJob.addIndex("20190921.6", "IDX_BLKEX_JOB_ID").unique(true).withColumns("JOB_ID");

		// HFJ_BLK_EXPORT_COLLECTION
		version.addIdGenerator("20190921.7", "SEQ_BLKEXCOL_PID");
		Builder.BuilderAddTableByColumns bulkExportCollection = version.addTableByColumns("20190921.8", "HFJ_BLK_EXPORT_COLLECTION", "PID");
		bulkExportCollection.addColumn("PID").nonNullable().type(BaseTableColumnTypeTask.ColumnTypeEnum.LONG);
		bulkExportCollection.addColumn("JOB_PID").nonNullable().type(BaseTableColumnTypeTask.ColumnTypeEnum.LONG);
		bulkExportCollection.addForeignKey("20190921.9", "FK_BLKEXCOL_JOB").toColumn("JOB_PID").references("HFJ_BLK_EXPORT_JOB", "PID");
		bulkExportCollection.addColumn("RES_TYPE").nonNullable().type(BaseTableColumnTypeTask.ColumnTypeEnum.STRING, 40);
		bulkExportCollection.addColumn("TYPE_FILTER").nullable().type(BaseTableColumnTypeTask.ColumnTypeEnum.STRING, 1000);
		bulkExportCollection.addColumn("OPTLOCK").nonNullable().type(BaseTableColumnTypeTask.ColumnTypeEnum.INT);

		// HFJ_BLK_EXPORT_COLFILE
		version.addIdGenerator("20190921.10", "SEQ_BLKEXCOLFILE_PID");
		Builder.BuilderAddTableByColumns bulkExportCollectionFile = version.addTableByColumns("20190921.11", "HFJ_BLK_EXPORT_COLFILE", "PID");
		bulkExportCollectionFile.addColumn("PID").nonNullable().type(BaseTableColumnTypeTask.ColumnTypeEnum.LONG);
		bulkExportCollectionFile.addColumn("COLLECTION_PID").nonNullable().type(BaseTableColumnTypeTask.ColumnTypeEnum.LONG);
		bulkExportCollectionFile.addColumn("RES_ID").nonNullable().type(BaseTableColumnTypeTask.ColumnTypeEnum.STRING, 100);
		bulkExportCollectionFile.addForeignKey("20190921.12", "FK_BLKEXCOLFILE_COLLECT").toColumn("COLLECTION_PID").references("HFJ_BLK_EXPORT_COLLECTION", "PID");

		// HFJ_RES_VER_PROV
		version.startSectionWithMessage("Processing bulkExportCollectionFile: HFJ_RES_VER_PROV");
		Builder.BuilderAddTableByColumns resVerProv = version.addTableByColumns("20190921.13", "HFJ_RES_VER_PROV", "RES_VER_PID");
		resVerProv.addColumn("RES_VER_PID").nonNullable().type(BaseTableColumnTypeTask.ColumnTypeEnum.LONG);
		resVerProv
			.addForeignKey("20190921.14", "FK_RESVERPROV_RESVER_PID")
			.toColumn("RES_VER_PID")
			.references("HFJ_RES_VER", "PID");
		resVerProv.addColumn("RES_PID").nonNullable().type(BaseTableColumnTypeTask.ColumnTypeEnum.LONG);
		resVerProv
			.addForeignKey("20190921.15", "FK_RESVERPROV_RES_PID")
			.toColumn("RES_PID")
			.references("HFJ_RESOURCE", "RES_ID");
		resVerProv.addColumn("SOURCE_URI").nullable().type(BaseTableColumnTypeTask.ColumnTypeEnum.STRING, 100);
		resVerProv.addColumn("REQUEST_ID").nullable().type(BaseTableColumnTypeTask.ColumnTypeEnum.STRING, 16);
		resVerProv.addIndex("20190921.16", "IDX_RESVERPROV_SOURCEURI").unique(false).withColumns("SOURCE_URI");
		resVerProv.addIndex("20190921.17", "IDX_RESVERPROV_REQUESTID").unique(false).withColumns("REQUEST_ID");

		// TermValueSetConceptDesignation
		version.startSectionWithMessage("Processing bulkExportCollectionFile: TRM_VALUESET_C_DESIGNATION");
		Builder.BuilderWithTableName termValueSetConceptDesignationTable = version.onTable("TRM_VALUESET_C_DESIGNATION");
		termValueSetConceptDesignationTable.addColumn("20190921.18", "VALUESET_PID").nonNullable().type(BaseTableColumnTypeTask.ColumnTypeEnum.LONG);
		termValueSetConceptDesignationTable
			.addForeignKey("20190921.19", "FK_TRM_VSCD_VS_PID")
			.toColumn("VALUESET_PID")
			.references("TRM_VALUESET", "PID");

		// Drop HFJ_SEARCH_RESULT foreign keys
		version.onTable("HFJ_SEARCH_RESULT").dropForeignKey("20190921.20", "FK_SEARCHRES_RES", "HFJ_RESOURCE");
		version.onTable("HFJ_SEARCH_RESULT").dropForeignKey("20190921.21", "FK_SEARCHRES_SEARCH", "HFJ_SEARCH");

		// TermValueSet
		version.startSectionWithMessage("Processing bulkExportCollectionFile: TRM_VALUESET");
		Builder.BuilderWithTableName termValueSetTable = version.onTable("TRM_VALUESET");
		termValueSetTable.addColumn("20190921.22", "TOTAL_CONCEPTS").nonNullable().type(BaseTableColumnTypeTask.ColumnTypeEnum.LONG);
		termValueSetTable.addColumn("20190921.23", "TOTAL_CONCEPT_DESIGNATIONS").nonNullable().type(BaseTableColumnTypeTask.ColumnTypeEnum.LONG);
		termValueSetTable
			.dropIndex("20190921.24", "IDX_VALUESET_EXP_STATUS");

		version.dropIdGenerator("20190921.25", "SEQ_SEARCHPARM_ID");

		// TermValueSetConcept
		version.startSectionWithMessage("Processing bulkExportCollectionFile: TRM_VALUESET_CONCEPT");
		Builder.BuilderWithTableName termValueSetConceptTable = version.onTable("TRM_VALUESET_CONCEPT");
		termValueSetConceptTable.addColumn("20190921.26", "VALUESET_ORDER").nonNullable().type(BaseTableColumnTypeTask.ColumnTypeEnum.INT);
		termValueSetConceptTable
			.addIndex("20190921.27", "IDX_VS_CONCEPT_ORDER")
			.unique(true)
			.withColumns("VALUESET_PID", "VALUESET_ORDER");

		// Account for RESTYPE_LEN column increasing from 30 to 40
		version.onTable("HFJ_RESOURCE").modifyColumn("20191002.1", "RES_TYPE").nonNullable().failureAllowed().withType(BaseTableColumnTypeTask.ColumnTypeEnum.STRING, 40);
		version.onTable("HFJ_RES_VER").modifyColumn("20191002.2", "RES_TYPE").nonNullable().failureAllowed().withType(BaseTableColumnTypeTask.ColumnTypeEnum.STRING, 40);
		version.onTable("HFJ_HISTORY_TAG").modifyColumn("20191002.3", "RES_TYPE").nonNullable().failureAllowed().withType(BaseTableColumnTypeTask.ColumnTypeEnum.STRING, 40);
		version.onTable("HFJ_RES_LINK").modifyColumn("20191002.4", "SOURCE_RESOURCE_TYPE").nonNullable().failureAllowed().withType(BaseTableColumnTypeTask.ColumnTypeEnum.STRING, 40);
		version.onTable("HFJ_RES_LINK").modifyColumn("20191002.5", "TARGET_RESOURCE_TYPE").nonNullable().failureAllowed().withType(BaseTableColumnTypeTask.ColumnTypeEnum.STRING, 40);
		version.onTable("HFJ_RES_TAG").modifyColumn("20191002.6", "RES_TYPE").nonNullable().failureAllowed().withType(BaseTableColumnTypeTask.ColumnTypeEnum.STRING, 40);

		// TermConceptDesignation
		version.startSectionWithMessage("Processing table: TRM_CONCEPT_DESIG");
		version.onTable("TRM_CONCEPT_DESIG").modifyColumn("20191002.7", "VAL").nonNullable().withType(BaseTableColumnTypeTask.ColumnTypeEnum.STRING, 2000);

		// TermValueSetConceptDesignation
		version.startSectionWithMessage("Processing table: TRM_VALUESET_C_DESIGNATION");
		version.onTable("TRM_VALUESET_C_DESIGNATION").modifyColumn("20191002.8", "VAL").nonNullable().withType(BaseTableColumnTypeTask.ColumnTypeEnum.STRING, 2000);

		// TermConceptProperty
		version.startSectionWithMessage("Processing table: TRM_CONCEPT_PROPERTY");
		version.onTable("TRM_CONCEPT_PROPERTY").addColumn("20191002.9", "PROP_VAL_LOB").nullable().type(BaseTableColumnTypeTask.ColumnTypeEnum.BLOB);
	}

	protected void init400() { // 20190401 - 20190814
		Builder version = forVersion(VersionEnum.V4_0_0);

		// BinaryStorageEntity
		Builder.BuilderAddTableByColumns binaryBlob = version.addTableByColumns("20190722.1", "HFJ_BINARY_STORAGE_BLOB", "BLOB_ID");
		binaryBlob.addColumn("BLOB_ID").nonNullable().type(BaseTableColumnTypeTask.ColumnTypeEnum.STRING, 200);
		binaryBlob.addColumn("RESOURCE_ID").nonNullable().type(BaseTableColumnTypeTask.ColumnTypeEnum.STRING, 100);
		binaryBlob.addColumn("BLOB_SIZE").nullable().type(BaseTableColumnTypeTask.ColumnTypeEnum.INT);
		binaryBlob.addColumn("CONTENT_TYPE").nonNullable().type(BaseTableColumnTypeTask.ColumnTypeEnum.STRING, 100);
		binaryBlob.addColumn("BLOB_DATA").nonNullable().type(BaseTableColumnTypeTask.ColumnTypeEnum.BLOB);
		binaryBlob.addColumn("PUBLISHED_DATE").nonNullable().type(BaseTableColumnTypeTask.ColumnTypeEnum.DATE_TIMESTAMP);
		binaryBlob.addColumn("BLOB_HASH").nullable().type(BaseTableColumnTypeTask.ColumnTypeEnum.STRING, 128);

		// Interim builds used this name
		version.onTable("TRM_VALUESET_CODE").dropThisTable("20190722.2");

		version.onTable("TRM_CONCEPT_MAP_GROUP")
			.renameColumn("20190722.3", "myConceptMapUrl", "CONCEPT_MAP_URL", false, true)
			.renameColumn("20190722.4", "mySourceValueSet", "SOURCE_VS", false, true)
			.renameColumn("20190722.5", "myTargetValueSet", "TARGET_VS", false, true);
		version.onTable("TRM_CONCEPT_MAP_GROUP")
			.modifyColumn("20190722.6", "CONCEPT_MAP_URL").nullable().withType(BaseTableColumnTypeTask.ColumnTypeEnum.STRING, 200);
		version.onTable("TRM_CONCEPT_MAP_GROUP")
			.modifyColumn("20190722.7", "SOURCE_VERSION").nullable().withType(BaseTableColumnTypeTask.ColumnTypeEnum.STRING, 200);
		version.onTable("TRM_CONCEPT_MAP_GROUP")
			.modifyColumn("20190722.8", "SOURCE_VS").nullable().withType(BaseTableColumnTypeTask.ColumnTypeEnum.STRING, 200);
		version.onTable("TRM_CONCEPT_MAP_GROUP")
			.modifyColumn("20190722.9", "TARGET_VERSION").nullable().withType(BaseTableColumnTypeTask.ColumnTypeEnum.STRING, 200);
		version.onTable("TRM_CONCEPT_MAP_GROUP")
			.modifyColumn("20190722.10", "TARGET_VS").nullable().withType(BaseTableColumnTypeTask.ColumnTypeEnum.STRING, 200);

		version.onTable("TRM_CONCEPT_MAP_GRP_ELEMENT")
			.renameColumn("20190722.11", "myConceptMapUrl", "CONCEPT_MAP_URL", false, true)
			.renameColumn("20190722.12", "mySystem", "SYSTEM_URL", false, true)
			.renameColumn("20190722.13", "mySystemVersion", "SYSTEM_VERSION", false, true)
			.renameColumn("20190722.14", "myValueSet", "VALUESET_URL", false, true);
		version.onTable("TRM_CONCEPT_MAP_GRP_ELEMENT")
			.modifyColumn("20190722.15", "CONCEPT_MAP_URL").nullable().withType(BaseTableColumnTypeTask.ColumnTypeEnum.STRING, 200);
		version.onTable("TRM_CONCEPT_MAP_GRP_ELEMENT")
			.modifyColumn("20190722.16", "SOURCE_CODE").nonNullable().withType(BaseTableColumnTypeTask.ColumnTypeEnum.STRING, 500);
		version.onTable("TRM_CONCEPT_MAP_GRP_ELEMENT")
			.modifyColumn("20190722.17", "SYSTEM_URL").nullable().withType(BaseTableColumnTypeTask.ColumnTypeEnum.STRING, 200);
		version.onTable("TRM_CONCEPT_MAP_GRP_ELEMENT")
			.modifyColumn("20190722.18", "SYSTEM_VERSION").nullable().withType(BaseTableColumnTypeTask.ColumnTypeEnum.STRING, 200);
		version.onTable("TRM_CONCEPT_MAP_GRP_ELEMENT")
			.modifyColumn("20190722.19", "VALUESET_URL").nullable().withType(BaseTableColumnTypeTask.ColumnTypeEnum.STRING, 200);

		version.onTable("TRM_CONCEPT_MAP_GRP_ELM_TGT")
			.renameColumn("20190722.20", "myConceptMapUrl", "CONCEPT_MAP_URL", false, true)
			.renameColumn("20190722.21", "mySystem", "SYSTEM_URL", false, true)
			.renameColumn("20190722.22", "mySystemVersion", "SYSTEM_VERSION", false, true)
			.renameColumn("20190722.23", "myValueSet", "VALUESET_URL", false, true);
		version.onTable("TRM_CONCEPT_MAP_GRP_ELM_TGT")
			.modifyColumn("20190722.24", "CONCEPT_MAP_URL").nullable().withType(BaseTableColumnTypeTask.ColumnTypeEnum.STRING, 200);
		version.onTable("TRM_CONCEPT_MAP_GRP_ELM_TGT")
			.modifyColumn("20190722.25", "SYSTEM_URL").nullable().withType(BaseTableColumnTypeTask.ColumnTypeEnum.STRING, 200);
		version.onTable("TRM_CONCEPT_MAP_GRP_ELM_TGT")
			.modifyColumn("20190722.26", "SYSTEM_VERSION").nullable().withType(BaseTableColumnTypeTask.ColumnTypeEnum.STRING, 200);
		version.onTable("TRM_CONCEPT_MAP_GRP_ELM_TGT")
			.modifyColumn("20190722.27", "TARGET_CODE").nonNullable().withType(BaseTableColumnTypeTask.ColumnTypeEnum.STRING, 500);
		version.onTable("TRM_CONCEPT_MAP_GRP_ELM_TGT")
			.modifyColumn("20190722.28", "VALUESET_URL").nullable().withType(BaseTableColumnTypeTask.ColumnTypeEnum.STRING, 200);

		version.onTable("TRM_CONCEPT")
			.renameColumn("20190722.29", "CODE", "CODEVAL", false, true);



		// TermValueSet
		version.startSectionWithMessage("Processing table: TRM_VALUESET");
		version.addIdGenerator("20190722.30", "SEQ_VALUESET_PID");
		Builder.BuilderAddTableByColumns termValueSetTable = version.addTableByColumns("20190722.31", "TRM_VALUESET", "PID");
		termValueSetTable.addColumn("PID").nonNullable().type(BaseTableColumnTypeTask.ColumnTypeEnum.LONG);
		termValueSetTable.addColumn("URL").nonNullable().type(BaseTableColumnTypeTask.ColumnTypeEnum.STRING, 200);
		termValueSetTable
			.addIndex("20190722.32", "IDX_VALUESET_URL")
			.unique(true)
			.withColumns("URL");
		termValueSetTable.addColumn("RES_ID").nonNullable().type(BaseTableColumnTypeTask.ColumnTypeEnum.LONG);
		termValueSetTable
			.addForeignKey("20190722.33", "FK_TRMVALUESET_RES")
			.toColumn("RES_ID")
			.references("HFJ_RESOURCE", "RES_ID");
		termValueSetTable.addColumn("NAME").nullable().type(BaseTableColumnTypeTask.ColumnTypeEnum.STRING, 200);

		version.onTable("TRM_VALUESET")
			.renameColumn("20190722.34", "NAME", "VSNAME", true, true);
		version.onTable("TRM_VALUESET")
			.modifyColumn("20190722.35", "RES_ID").nullable().withType(BaseTableColumnTypeTask.ColumnTypeEnum.LONG);

		Builder.BuilderWithTableName termValueSetTableChange = version.onTable("TRM_VALUESET");
		termValueSetTableChange.addColumn("20190722.36", "EXPANSION_STATUS").nonNullable().type(BaseTableColumnTypeTask.ColumnTypeEnum.STRING, 50);
		termValueSetTableChange
			.addIndex("20190722.37", "IDX_VALUESET_EXP_STATUS")
			.unique(false)
			.withColumns("EXPANSION_STATUS");

		// TermValueSetConcept
		version.startSectionWithMessage("Processing table: TRM_VALUESET_CONCEPT");
		version.addIdGenerator("20190722.38", "SEQ_VALUESET_CONCEPT_PID");
		Builder.BuilderAddTableByColumns termValueSetConceptTable = version.addTableByColumns("20190722.39", "TRM_VALUESET_CONCEPT", "PID");
		termValueSetConceptTable.addColumn("PID").nonNullable().type(BaseTableColumnTypeTask.ColumnTypeEnum.LONG);
		termValueSetConceptTable.addColumn("VALUESET_PID").nonNullable().type(BaseTableColumnTypeTask.ColumnTypeEnum.LONG);
		termValueSetConceptTable
			.addForeignKey("20190722.40", "FK_TRM_VALUESET_PID")
			.toColumn("VALUESET_PID")
			.references("TRM_VALUESET", "PID");
		termValueSetConceptTable.addColumn("SYSTEM_URL").nonNullable().type(BaseTableColumnTypeTask.ColumnTypeEnum.STRING, 200);
		termValueSetConceptTable.addColumn("CODEVAL").nonNullable().type(BaseTableColumnTypeTask.ColumnTypeEnum.STRING, 500);
		termValueSetConceptTable.addColumn("DISPLAY").nullable().type(BaseTableColumnTypeTask.ColumnTypeEnum.STRING, 400);
		version.onTable("TRM_VALUESET_CONCEPT")
			.renameColumn("20190722.41", "CODE", "CODEVAL", true, true)
			.renameColumn("20190722.42", "SYSTEM", "SYSTEM_URL", true, true);

		version.startSectionWithMessage("Processing table: TRM_VALUESET_CONCEPT, swapping index for unique constraint");
		termValueSetConceptTable.dropIndex("20190801.1", "IDX_VALUESET_CONCEPT_CS_CD");
		termValueSetConceptTable
			.addIndex("20190801.2", "IDX_VS_CONCEPT_CS_CD")
			.unique(true)
			.withColumns("VALUESET_PID", "SYSTEM_URL", "CODEVAL");

		// TermValueSetConceptDesignation
		version.startSectionWithMessage("Processing table: TRM_VALUESET_C_DESIGNATION");
		version.addIdGenerator("20190801.3", "SEQ_VALUESET_C_DSGNTN_PID");
		Builder.BuilderAddTableByColumns termValueSetConceptDesignationTable = version.addTableByColumns("20190801.4", "TRM_VALUESET_C_DESIGNATION", "PID");
		termValueSetConceptDesignationTable.addColumn("PID").nonNullable().type(BaseTableColumnTypeTask.ColumnTypeEnum.LONG);
		termValueSetConceptDesignationTable.addColumn("VALUESET_CONCEPT_PID").nonNullable().type(BaseTableColumnTypeTask.ColumnTypeEnum.LONG);
		termValueSetConceptDesignationTable
			.addForeignKey("20190801.5", "FK_TRM_VALUESET_CONCEPT_PID")
			.toColumn("VALUESET_CONCEPT_PID")
			.references("TRM_VALUESET_CONCEPT", "PID");
		termValueSetConceptDesignationTable.addColumn("LANG").nullable().type(BaseTableColumnTypeTask.ColumnTypeEnum.STRING, 500);
		termValueSetConceptDesignationTable.addColumn("USE_SYSTEM").nullable().type(BaseTableColumnTypeTask.ColumnTypeEnum.STRING, 500);
		termValueSetConceptDesignationTable.addColumn("USE_CODE").nullable().type(BaseTableColumnTypeTask.ColumnTypeEnum.STRING, 500);
		termValueSetConceptDesignationTable.addColumn("USE_DISPLAY").nullable().type(BaseTableColumnTypeTask.ColumnTypeEnum.STRING, 500);
		termValueSetConceptDesignationTable.addColumn("VAL").nonNullable().type(BaseTableColumnTypeTask.ColumnTypeEnum.STRING, 500);
		termValueSetConceptDesignationTable
			.addIndex("20190801.6", "IDX_VALUESET_C_DSGNTN_VAL")
			.unique(false)
			.withColumns("VAL");

		// TermCodeSystemVersion
		version.startSectionWithMessage("Processing table: TRM_CODESYSTEM_VER");
		Builder.BuilderWithTableName termCodeSystemVersionTable = version.onTable("TRM_CODESYSTEM_VER");
		termCodeSystemVersionTable.addColumn("20190814.1", "CS_DISPLAY").nullable().type(BaseTableColumnTypeTask.ColumnTypeEnum.STRING, 200);

		// ResourceReindexJobEntry
		version.addIdGenerator("20190814.2", "SEQ_RES_REINDEX_JOB");
		Builder.BuilderAddTableByColumns reindex = version.addTableByColumns("20190814.3", "HFJ_RES_REINDEX_JOB", "PID");
		reindex.addColumn("PID").nonNullable().type(BaseTableColumnTypeTask.ColumnTypeEnum.LONG);
		reindex.addColumn("RES_TYPE").nullable().type(BaseTableColumnTypeTask.ColumnTypeEnum.STRING, 100);
		reindex.addColumn("UPDATE_THRESHOLD_HIGH").nonNullable().type(BaseTableColumnTypeTask.ColumnTypeEnum.DATE_TIMESTAMP);
		reindex.addColumn("JOB_DELETED").nonNullable().type(BaseTableColumnTypeTask.ColumnTypeEnum.BOOLEAN);
		reindex.addColumn("UPDATE_THRESHOLD_LOW").nullable().type(BaseTableColumnTypeTask.ColumnTypeEnum.DATE_TIMESTAMP);
		reindex.addColumn("SUSPENDED_UNTIL").nullable().type(BaseTableColumnTypeTask.ColumnTypeEnum.DATE_TIMESTAMP);
		reindex.addColumn("REINDEX_COUNT").nullable().type(BaseTableColumnTypeTask.ColumnTypeEnum.INT);

		// Search
		version.onTable("HFJ_SEARCH")
			.addColumn("20190814.4", "SEARCH_DELETED").nullable().type(BaseTableColumnTypeTask.ColumnTypeEnum.BOOLEAN);
		version.onTable("HFJ_SEARCH")
			.modifyColumn("20190814.5", "SEARCH_LAST_RETURNED").nonNullable().withType(BaseTableColumnTypeTask.ColumnTypeEnum.DATE_TIMESTAMP);
		version.onTable("HFJ_SEARCH")
			.addColumn("20190814.6", "SEARCH_PARAM_MAP").nullable().type(BaseTableColumnTypeTask.ColumnTypeEnum.BLOB);
		version.onTable("HFJ_SEARCH")
			.modifyColumn("20190814.7", "SEARCH_UUID").nonNullable().withType(BaseTableColumnTypeTask.ColumnTypeEnum.STRING, 36);

		version.onTable("HFJ_SEARCH_PARM").dropThisTable("20190814.8");

		// Make some columns non-nullable that were previously nullable - These are marked as failure allowed, since
		// SQL Server won't let us change nullability on columns with indexes pointing to them
		version.onTable("HFJ_SPIDX_COORDS").modifyColumn("20190814.9", "RES_TYPE").nonNullable().failureAllowed().withType(BaseTableColumnTypeTask.ColumnTypeEnum.STRING, 100);
		version.onTable("HFJ_SPIDX_DATE").modifyColumn("20190814.10", "RES_TYPE").nonNullable().failureAllowed().withType(BaseTableColumnTypeTask.ColumnTypeEnum.STRING, 100);
		version.onTable("HFJ_SPIDX_STRING").modifyColumn("20190814.11", "RES_TYPE").nonNullable().failureAllowed().withType(BaseTableColumnTypeTask.ColumnTypeEnum.STRING, 100);
		version.onTable("HFJ_SPIDX_STRING").addColumn("20190814.12", "HASH_IDENTITY").nullable().type(BaseTableColumnTypeTask.ColumnTypeEnum.LONG);
		version.onTable("HFJ_SPIDX_STRING").addIndex("20190814.13", "IDX_SP_STRING_HASH_IDENT").unique(false).withColumns("HASH_IDENTITY");
		version.onTable("HFJ_SPIDX_COORDS").modifyColumn("20190814.14", "RES_TYPE").nonNullable().failureAllowed().withType(BaseTableColumnTypeTask.ColumnTypeEnum.STRING, 100);
		version.onTable("HFJ_SPIDX_QUANTITY").modifyColumn("20190814.15", "RES_TYPE").nonNullable().failureAllowed().withType(BaseTableColumnTypeTask.ColumnTypeEnum.STRING, 100);
		version.onTable("HFJ_SPIDX_QUANTITY").dropColumn("20190814.16", "HASH_UNITS_AND_VALPREFIX");
		version.onTable("HFJ_SPIDX_QUANTITY").dropColumn("20190814.17", "HASH_VALPREFIX");
		version.onTable("HFJ_SPIDX_NUMBER").modifyColumn("20190814.18", "RES_TYPE").nonNullable().failureAllowed().withType(BaseTableColumnTypeTask.ColumnTypeEnum.STRING, 100);
		version.onTable("HFJ_SPIDX_TOKEN").modifyColumn("20190814.19", "RES_TYPE").nonNullable().failureAllowed().withType(BaseTableColumnTypeTask.ColumnTypeEnum.STRING, 100);
		version.onTable("HFJ_SPIDX_URI").modifyColumn("20190814.20", "RES_TYPE").nonNullable().failureAllowed().withType(BaseTableColumnTypeTask.ColumnTypeEnum.STRING, 100);
		version.onTable("HFJ_SPIDX_URI").modifyColumn("20190814.21", "SP_URI").nullable().failureAllowed().withType(BaseTableColumnTypeTask.ColumnTypeEnum.STRING, 254);
		version.onTable("TRM_CODESYSTEM").modifyColumn("20190814.22", "CODE_SYSTEM_URI").nonNullable().failureAllowed().withType(BaseTableColumnTypeTask.ColumnTypeEnum.STRING, 200);
		version.onTable("TRM_CODESYSTEM").modifyColumn("20190814.23", "CS_NAME").nullable().failureAllowed().withType(BaseTableColumnTypeTask.ColumnTypeEnum.STRING, 200);
		version.onTable("TRM_CODESYSTEM_VER").modifyColumn("20190814.24", "CS_VERSION_ID").nullable().failureAllowed().withType(BaseTableColumnTypeTask.ColumnTypeEnum.STRING, 200);
	}


	private void init360() { // 20180918 - 20181112
		Builder version = forVersion(VersionEnum.V3_6_0);

		// Resource Link
		Builder.BuilderWithTableName resourceLink = version.onTable("HFJ_RES_LINK");
		version.startSectionWithMessage("Starting work on table: " + resourceLink.getTableName());
		resourceLink
			.modifyColumn("20180929.1", "SRC_PATH")
			.nonNullable()
			.withType(BaseTableColumnTypeTask.ColumnTypeEnum.STRING, 200);

		// Search
		Builder.BuilderWithTableName search = version.onTable("HFJ_SEARCH");
		version.startSectionWithMessage("Starting work on table: " + search.getTableName());
		search
			.addColumn("20181001.1", "OPTLOCK_VERSION")
			.nullable()
			.type(BaseTableColumnTypeTask.ColumnTypeEnum.INT);

		version.addTableRawSql("20181104.1", "HFJ_RES_REINDEX_JOB")
			.addSql(DriverTypeEnum.MSSQL_2012, "create table HFJ_RES_REINDEX_JOB (PID bigint not null, JOB_DELETED bit not null, RES_TYPE varchar(255), SUSPENDED_UNTIL datetime2, UPDATE_THRESHOLD_HIGH datetime2 not null, UPDATE_THRESHOLD_LOW datetime2, primary key (PID))")
			.addSql(DriverTypeEnum.DERBY_EMBEDDED, "create table HFJ_RES_REINDEX_JOB (PID bigint not null, JOB_DELETED boolean not null, RES_TYPE varchar(255), SUSPENDED_UNTIL timestamp, UPDATE_THRESHOLD_HIGH timestamp not null, UPDATE_THRESHOLD_LOW timestamp, primary key (PID))")
			.addSql(DriverTypeEnum.MARIADB_10_1, "create table HFJ_RES_REINDEX_JOB (PID bigint not null, JOB_DELETED bit not null, RES_TYPE varchar(255), SUSPENDED_UNTIL datetime(6), UPDATE_THRESHOLD_HIGH datetime(6) not null, UPDATE_THRESHOLD_LOW datetime(6), primary key (PID))")
			.addSql(DriverTypeEnum.POSTGRES_9_4, "create table HFJ_RES_REINDEX_JOB (PID int8 not null, JOB_DELETED boolean not null, RES_TYPE varchar(255), SUSPENDED_UNTIL timestamp, UPDATE_THRESHOLD_HIGH timestamp not null, UPDATE_THRESHOLD_LOW timestamp, primary key (PID))")
			.addSql(DriverTypeEnum.MYSQL_5_7, " create table HFJ_RES_REINDEX_JOB (PID bigint not null, JOB_DELETED bit not null, RES_TYPE varchar(255), SUSPENDED_UNTIL datetime(6), UPDATE_THRESHOLD_HIGH datetime(6) not null, UPDATE_THRESHOLD_LOW datetime(6), primary key (PID))")
			.addSql(DriverTypeEnum.ORACLE_12C, "create table HFJ_RES_REINDEX_JOB (PID number(19,0) not null, JOB_DELETED number(1,0) not null, RES_TYPE varchar2(255 char), SUSPENDED_UNTIL timestamp, UPDATE_THRESHOLD_HIGH timestamp not null, UPDATE_THRESHOLD_LOW timestamp, primary key (PID))");

		version.onTable("TRM_CONCEPT_DESIG").addColumn("20181104.2", "CS_VER_PID").nullable().type(BaseTableColumnTypeTask.ColumnTypeEnum.LONG);
		version.onTable("TRM_CONCEPT_DESIG").addForeignKey("20181104.3", "FK_CONCEPTDESIG_CSV").toColumn("CS_VER_PID").references("TRM_CODESYSTEM_VER", "PID");

		version.onTable("TRM_CONCEPT_PROPERTY").addColumn("20181104.4", "CS_VER_PID").nullable().type(BaseTableColumnTypeTask.ColumnTypeEnum.LONG);
		version.onTable("TRM_CONCEPT_PROPERTY").addForeignKey("20181104.5", "FK_CONCEPTPROP_CSV").toColumn("CS_VER_PID").references("TRM_CODESYSTEM_VER", "PID");

		version.onTable("TRM_CONCEPT").addColumn("20181104.6", "PARENT_PIDS").nullable().type(BaseTableColumnTypeTask.ColumnTypeEnum.CLOB);

	}

	private void init350() { // 20180601 - 20180917
		Builder version = forVersion(VersionEnum.V3_5_0);

		// Forced ID changes
		Builder.BuilderWithTableName forcedId = version.onTable("HFJ_FORCED_ID");
		version.startSectionWithMessage("Starting work on table: " + forcedId.getTableName());

		forcedId
			.dropIndex("20180827.1", "IDX_FORCEDID_TYPE_FORCEDID");
		forcedId
			.dropIndex("20180827.2", "IDX_FORCEDID_TYPE_RESID");

		forcedId
			.addIndex("20180827.3", "IDX_FORCEDID_TYPE_FID")
			.unique(true)
			.withColumns("RESOURCE_TYPE", "FORCED_ID");

		// Indexes - Coords
		Builder.BuilderWithTableName spidxCoords = version.onTable("HFJ_SPIDX_COORDS");
		version.startSectionWithMessage("Starting work on table: " + spidxCoords.getTableName());
		spidxCoords
			.addColumn("20180903.1", "HASH_IDENTITY")
			.nullable()
			.type(AddColumnTask.ColumnTypeEnum.LONG);
		if (!myFlags.contains(FlagEnum.NO_MIGRATE_HASHES)) {
			spidxCoords
				.dropIndex("20180903.2", "IDX_SP_COORDS");
			spidxCoords
				.addIndex("20180903.4", "IDX_SP_COORDS_HASH")
				.unique(false)
				.withColumns("HASH_IDENTITY", "SP_LATITUDE", "SP_LONGITUDE");
			spidxCoords
				.addTask(new CalculateHashesTask(VersionEnum.V3_5_0, "20180903.5")
					.setColumnName("HASH_IDENTITY")
					.addCalculator("HASH_IDENTITY", t -> BaseResourceIndexedSearchParam.calculateHashIdentity(t.getResourceType(), t.getString("SP_NAME")))
				);
		}

		// Indexes - Date
		Builder.BuilderWithTableName spidxDate = version.onTable("HFJ_SPIDX_DATE");
		version.startSectionWithMessage("Starting work on table: " + spidxDate.getTableName());
		spidxDate
			.addColumn("20180903.6", "HASH_IDENTITY")
			.nullable()
			.type(AddColumnTask.ColumnTypeEnum.LONG);
		if (!myFlags.contains(FlagEnum.NO_MIGRATE_HASHES)) {
			spidxDate
				.dropIndex("20180903.7", "IDX_SP_TOKEN");
			spidxDate
				.addIndex("20180903.8", "IDX_SP_DATE_HASH")
				.unique(false)
				.withColumns("HASH_IDENTITY", "SP_VALUE_LOW", "SP_VALUE_HIGH");
			spidxDate
				.dropIndex("20180903.9", "IDX_SP_DATE");
			spidxDate
				.addTask(new CalculateHashesTask(VersionEnum.V3_5_0, "20180903.10")
					.setColumnName("HASH_IDENTITY")
					.addCalculator("HASH_IDENTITY", t -> BaseResourceIndexedSearchParam.calculateHashIdentity(t.getResourceType(), t.getString("SP_NAME")))
				);
		}

		// Indexes - Number
		Builder.BuilderWithTableName spidxNumber = version.onTable("HFJ_SPIDX_NUMBER");
		version.startSectionWithMessage("Starting work on table: " + spidxNumber.getTableName());
		spidxNumber
			.addColumn("20180903.11", "HASH_IDENTITY")
			.nullable()
			.type(AddColumnTask.ColumnTypeEnum.LONG);
		if (!myFlags.contains(FlagEnum.NO_MIGRATE_HASHES)) {
			spidxNumber
				.dropIndex("20180903.12", "IDX_SP_NUMBER");
			spidxNumber
				.addIndex("20180903.13", "IDX_SP_NUMBER_HASH_VAL")
				.unique(false)
				.withColumns("HASH_IDENTITY", "SP_VALUE");
			spidxNumber
				.addTask(new CalculateHashesTask(VersionEnum.V3_5_0, "20180903.14")
					.setColumnName("HASH_IDENTITY")
					.addCalculator("HASH_IDENTITY", t -> BaseResourceIndexedSearchParam.calculateHashIdentity(t.getResourceType(), t.getString("SP_NAME")))
				);
		}

		// Indexes - Quantity
		Builder.BuilderWithTableName spidxQuantity = version.onTable("HFJ_SPIDX_QUANTITY");
		version.startSectionWithMessage("Starting work on table: " + spidxQuantity.getTableName());
		spidxQuantity
			.addColumn("20180903.15", "HASH_IDENTITY")
			.nullable()
			.type(AddColumnTask.ColumnTypeEnum.LONG);
		spidxQuantity
			.addColumn("20180903.16", "HASH_IDENTITY_SYS_UNITS")
			.nullable()
			.type(AddColumnTask.ColumnTypeEnum.LONG);
		spidxQuantity
			.addColumn("20180903.17", "HASH_IDENTITY_AND_UNITS")
			.nullable()
			.type(AddColumnTask.ColumnTypeEnum.LONG);
		if (!myFlags.contains(FlagEnum.NO_MIGRATE_HASHES)) {
			spidxQuantity
				.dropIndex("20180903.18", "IDX_SP_QUANTITY");
			spidxQuantity
				.addIndex("20180903.19", "IDX_SP_QUANTITY_HASH")
				.unique(false)
				.withColumns("HASH_IDENTITY", "SP_VALUE");
			spidxQuantity
				.addIndex("20180903.20", "IDX_SP_QUANTITY_HASH_UN")
				.unique(false)
				.withColumns("HASH_IDENTITY_AND_UNITS", "SP_VALUE");
			spidxQuantity
				.addIndex("20180903.21", "IDX_SP_QUANTITY_HASH_SYSUN")
				.unique(false)
				.withColumns("HASH_IDENTITY_SYS_UNITS", "SP_VALUE");
			spidxQuantity
				.addTask(new CalculateHashesTask(VersionEnum.V3_5_0, "20180903.22")
					.setColumnName("HASH_IDENTITY")
					.addCalculator("HASH_IDENTITY", t -> BaseResourceIndexedSearchParam.calculateHashIdentity(t.getResourceType(), t.getString("SP_NAME")))
					.addCalculator("HASH_IDENTITY_AND_UNITS", t -> ResourceIndexedSearchParamQuantity.calculateHashUnits(t.getResourceType(), t.getString("SP_NAME"), t.getString("SP_UNITS")))
					.addCalculator("HASH_IDENTITY_SYS_UNITS", t -> ResourceIndexedSearchParamQuantity.calculateHashSystemAndUnits(t.getResourceType(), t.getString("SP_NAME"), t.getString("SP_SYSTEM"), t.getString("SP_UNITS")))
				);
		}

		// Indexes - String
		Builder.BuilderWithTableName spidxString = version.onTable("HFJ_SPIDX_STRING");
		version.startSectionWithMessage("Starting work on table: " + spidxString.getTableName());
		spidxString
			.addColumn("20180903.23", "HASH_NORM_PREFIX")
			.nullable()
			.type(AddColumnTask.ColumnTypeEnum.LONG);
		if (!myFlags.contains(FlagEnum.NO_MIGRATE_HASHES)) {
			spidxString
				.dropIndex("20180903.24", "IDX_SP_STRING");
			spidxString
				.addIndex("20180903.25", "IDX_SP_STRING_HASH_NRM")
				.unique(false)
				.withColumns("HASH_NORM_PREFIX", "SP_VALUE_NORMALIZED");
			spidxString
				.addColumn("20180903.26", "HASH_EXACT")
				.nullable()
				.type(AddColumnTask.ColumnTypeEnum.LONG);
			spidxString
				.addIndex("20180903.27","IDX_SP_STRING_HASH_EXCT")
				.unique(false)
				.withColumns( "HASH_EXACT");
			spidxString
				.addTask(new CalculateHashesTask(VersionEnum.V3_5_0, "20180903.28")
					.setColumnName("HASH_NORM_PREFIX")
					.addCalculator("HASH_NORM_PREFIX", t -> ResourceIndexedSearchParamString.calculateHashNormalized(new ModelConfig(), t.getResourceType(), t.getString("SP_NAME"), t.getString("SP_VALUE_NORMALIZED")))
					.addCalculator("HASH_EXACT", t -> ResourceIndexedSearchParamString.calculateHashExact(t.getResourceType(), t.getParamName(), t.getString("SP_VALUE_EXACT")))
				);
		}

		// Indexes - Token
		Builder.BuilderWithTableName spidxToken = version.onTable("HFJ_SPIDX_TOKEN");
		version.startSectionWithMessage("Starting work on table: " + spidxToken.getTableName());
		spidxToken
			.addColumn("20180903.29", "HASH_IDENTITY")
			.nullable()
			.type(AddColumnTask.ColumnTypeEnum.LONG);
		spidxToken
			.addColumn("20180903.30", "HASH_SYS")
			.nullable()
			.type(AddColumnTask.ColumnTypeEnum.LONG);
		spidxToken
			.addColumn("20180903.31", "HASH_SYS_AND_VALUE")
			.nullable()
			.type(AddColumnTask.ColumnTypeEnum.LONG);
		spidxToken
			.addColumn("20180903.32", "HASH_VALUE")
			.nullable()
			.type(AddColumnTask.ColumnTypeEnum.LONG);
		if (!myFlags.contains(FlagEnum.NO_MIGRATE_HASHES)) {
			spidxToken
				.dropIndex("20180903.33", "IDX_SP_TOKEN");
			spidxToken
				.dropIndex("20180903.34", "IDX_SP_TOKEN_UNQUAL");
			spidxToken
				.addIndex("20180903.35", "IDX_SP_TOKEN_HASH")
				.unique(false)
				.withColumns("HASH_IDENTITY");
			spidxToken
				.addIndex("20180903.36","IDX_SP_TOKEN_HASH_S")
				.unique(false)
				.withColumns( "HASH_SYS");
			spidxToken
				.addIndex("20180903.37", "IDX_SP_TOKEN_HASH_SV")
				.unique(false)
				.withColumns("HASH_SYS_AND_VALUE");
			spidxToken
				.addIndex("20180903.38","IDX_SP_TOKEN_HASH_V")
				.unique(false)
				.withColumns( "HASH_VALUE");
			spidxToken
				.addTask(new CalculateHashesTask(VersionEnum.V3_5_0, "20180903.39")
					.setColumnName("HASH_IDENTITY")
					.addCalculator("HASH_IDENTITY", t -> BaseResourceIndexedSearchParam.calculateHashIdentity(t.getResourceType(), t.getString("SP_NAME")))
					.addCalculator("HASH_SYS", t -> ResourceIndexedSearchParamToken.calculateHashSystem(t.getResourceType(), t.getParamName(), t.getString("SP_SYSTEM")))
					.addCalculator("HASH_SYS_AND_VALUE", t -> ResourceIndexedSearchParamToken.calculateHashSystemAndValue(t.getResourceType(), t.getParamName(), t.getString("SP_SYSTEM"), t.getString("SP_VALUE")))
					.addCalculator("HASH_VALUE", t -> ResourceIndexedSearchParamToken.calculateHashValue(t.getResourceType(), t.getParamName(), t.getString("SP_VALUE")))
				);
		}

		// Indexes - URI
		Builder.BuilderWithTableName spidxUri = version.onTable("HFJ_SPIDX_URI");
		version.startSectionWithMessage("Starting work on table: " + spidxUri.getTableName());
		spidxUri
			.addColumn("20180903.40", "HASH_IDENTITY")
			.nullable()
			.type(AddColumnTask.ColumnTypeEnum.LONG);
		if (!myFlags.contains(FlagEnum.NO_MIGRATE_HASHES)) {
			spidxUri
				.addIndex("20180903.41", "IDX_SP_URI_HASH_IDENTITY")
				.unique(false)
				.withColumns("HASH_IDENTITY", "SP_URI");
			spidxUri
				.addColumn("20180903.42", "HASH_URI")
				.nullable()
				.type(AddColumnTask.ColumnTypeEnum.LONG);
			spidxUri
				.addIndex("20180903.43","IDX_SP_URI_HASH_URI")
				.unique(false)
				.withColumns( "HASH_URI");
			spidxUri
				.addTask(new CalculateHashesTask(VersionEnum.V3_5_0, "20180903.44")
					.setColumnName("HASH_IDENTITY")
					.addCalculator("HASH_IDENTITY", t -> BaseResourceIndexedSearchParam.calculateHashIdentity(t.getResourceType(), t.getString("SP_NAME")))
					.addCalculator("HASH_URI", t -> ResourceIndexedSearchParamUri.calculateHashUri(t.getResourceType(), t.getString("SP_NAME"), t.getString("SP_URI")))
				);
		}

		// Search Parameter Presence
		Builder.BuilderWithTableName spp = version.onTable("HFJ_RES_PARAM_PRESENT");
		version.startSectionWithMessage("Starting work on table: " + spp.getTableName());
		spp.dropIndex("20180903.45", "IDX_RESPARMPRESENT_SPID_RESID");
		spp
			.addColumn("20180903.46", "HASH_PRESENCE")
			.nullable()
			.type(AddColumnTask.ColumnTypeEnum.LONG);
		spp
			.addIndex("20180903.47", "IDX_RESPARMPRESENT_HASHPRES")
			.unique(false)
			.withColumns("HASH_PRESENCE");

		ArbitrarySqlTask consolidateSearchParamPresenceIndexesTask = new ArbitrarySqlTask(VersionEnum.V3_5_0, "20180903.48", "HFJ_SEARCH_PARM", "Consolidate search parameter presence indexes");
		consolidateSearchParamPresenceIndexesTask.setExecuteOnlyIfTableExists("HFJ_SEARCH_PARM");
		consolidateSearchParamPresenceIndexesTask.setBatchSize(1);

		String sql = "SELECT " +
			"HFJ_SEARCH_PARM.RES_TYPE RES_TYPE, HFJ_SEARCH_PARM.PARAM_NAME PARAM_NAME, " +
			"HFJ_RES_PARAM_PRESENT.PID PID, HFJ_RES_PARAM_PRESENT.SP_ID SP_ID, HFJ_RES_PARAM_PRESENT.SP_PRESENT SP_PRESENT, HFJ_RES_PARAM_PRESENT.HASH_PRESENCE HASH_PRESENCE " +
			"from HFJ_RES_PARAM_PRESENT " +
			"join HFJ_SEARCH_PARM ON (HFJ_SEARCH_PARM.PID = HFJ_RES_PARAM_PRESENT.SP_ID) " +
			"where HFJ_RES_PARAM_PRESENT.HASH_PRESENCE is null";
		consolidateSearchParamPresenceIndexesTask.addExecuteOnlyIfColumnExists("HFJ_RES_PARAM_PRESENT", "SP_ID");
		consolidateSearchParamPresenceIndexesTask.addQuery(sql, ArbitrarySqlTask.QueryModeEnum.BATCH_UNTIL_NO_MORE, t -> {
			Number pid = (Number) t.get("PID");
			Boolean present = columnToBoolean(t.get("SP_PRESENT"));
			String resType = (String) t.get("RES_TYPE");
			String paramName = (String) t.get("PARAM_NAME");
			Long hash = SearchParamPresent.calculateHashPresence(resType, paramName, present);
			consolidateSearchParamPresenceIndexesTask.executeSql("HFJ_RES_PARAM_PRESENT", "update HFJ_RES_PARAM_PRESENT set HASH_PRESENCE = ? where PID = ?", hash, pid);
		});
		version.addTask(consolidateSearchParamPresenceIndexesTask);

		// SP_ID is no longer needed
		spp.dropColumn("20180903.49", "SP_ID");

		// Concept
		Builder.BuilderWithTableName trmConcept = version.onTable("TRM_CONCEPT");
		version.startSectionWithMessage("Starting work on table: " + trmConcept.getTableName());
		trmConcept
			.addColumn("20180903.50", "CONCEPT_UPDATED")
			.nullable()
			.type(BaseTableColumnTypeTask.ColumnTypeEnum.DATE_TIMESTAMP);
		trmConcept
			.addIndex("20180903.51", "IDX_CONCEPT_UPDATED")
			.unique(false)
			.withColumns( "CONCEPT_UPDATED");
		trmConcept
			.modifyColumn("20180903.52", "CODE")
			.nonNullable()
			.withType(BaseTableColumnTypeTask.ColumnTypeEnum.STRING, 500);

		// Concept Designation
		version.startSectionWithMessage("Starting work on table: TRM_CONCEPT_DESIG");
		version
			.addTableRawSql("20180907.1", "TRM_CONCEPT_DESIG")
			.addSql(DriverTypeEnum.H2_EMBEDDED, "create table TRM_CONCEPT_DESIG (PID bigint not null, LANG varchar(500), USE_CODE varchar(500), USE_DISPLAY varchar(500), USE_SYSTEM varchar(500), VAL varchar(500) not null, CS_VER_PID bigint, CONCEPT_PID bigint, primary key (PID))")
			.addSql(DriverTypeEnum.H2_EMBEDDED, "alter table TRM_CONCEPT_DESIG add constraint FK_CONCEPTDESIG_CSV foreign key (CS_VER_PID) references TRM_CODESYSTEM_VER")
			.addSql(DriverTypeEnum.H2_EMBEDDED, "alter table TRM_CONCEPT_DESIG add constraint FK_CONCEPTDESIG_CONCEPT foreign key (CONCEPT_PID) references TRM_CONCEPT")
			.addSql(DriverTypeEnum.DERBY_EMBEDDED, "create table TRM_CONCEPT_DESIG (PID bigint not null, LANG varchar(500), USE_CODE varchar(500), USE_DISPLAY varchar(500), USE_SYSTEM varchar(500), VAL varchar(500) not null, CS_VER_PID bigint, CONCEPT_PID bigint, primary key (PID))")
			.addSql(DriverTypeEnum.DERBY_EMBEDDED, "alter table TRM_CONCEPT_DESIG add constraint FK_CONCEPTDESIG_CSV foreign key (CS_VER_PID) references TRM_CODESYSTEM_VER")
			.addSql(DriverTypeEnum.DERBY_EMBEDDED, "alter table TRM_CONCEPT_DESIG add constraint FK_CONCEPTDESIG_CONCEPT foreign key (CONCEPT_PID) references TRM_CONCEPT")
			.addSql(DriverTypeEnum.MYSQL_5_7, "create table TRM_CONCEPT_DESIG (PID bigint not null, LANG varchar(500), USE_CODE varchar(500), USE_DISPLAY varchar(500), USE_SYSTEM varchar(500), VAL varchar(500) not null, CS_VER_PID bigint, CONCEPT_PID bigint, primary key (PID)) ENGINE=InnoDB")
			.addSql(DriverTypeEnum.MYSQL_5_7, "alter table TRM_CONCEPT_DESIG add constraint FK_CONCEPTDESIG_CSV foreign key (CS_VER_PID) references TRM_CODESYSTEM_VER (PID)")
			.addSql(DriverTypeEnum.MYSQL_5_7, "alter table TRM_CONCEPT_DESIG add constraint FK_CONCEPTDESIG_CONCEPT foreign key (CONCEPT_PID) references TRM_CONCEPT (PID)")
			.addSql(DriverTypeEnum.MARIADB_10_1, "create table TRM_CONCEPT_DESIG (PID bigint not null, LANG varchar(500), USE_CODE varchar(500), USE_DISPLAY varchar(500), USE_SYSTEM varchar(500), VAL varchar(500) not null, CS_VER_PID bigint, CONCEPT_PID bigint, primary key (PID))")
			.addSql(DriverTypeEnum.MARIADB_10_1, "alter table TRM_CONCEPT_DESIG add constraint FK_CONCEPTDESIG_CSV foreign key (CS_VER_PID) references TRM_CODESYSTEM_VER (PID)")
			.addSql(DriverTypeEnum.MARIADB_10_1, "alter table TRM_CONCEPT_DESIG add constraint FK_CONCEPTDESIG_CONCEPT foreign key (CONCEPT_PID) references TRM_CONCEPT (PID)")
			.addSql(DriverTypeEnum.ORACLE_12C, "create table TRM_CONCEPT_DESIG (PID number(19,0) not null, LANG varchar2(500 char), USE_CODE varchar2(500 char), USE_DISPLAY varchar2(500 char), USE_SYSTEM varchar2(500 char), VAL varchar2(500 char) not null, CS_VER_PID number(19,0), CONCEPT_PID number(19,0), primary key (PID))")
			.addSql(DriverTypeEnum.ORACLE_12C, "alter table TRM_CONCEPT_DESIG add constraint FK_CONCEPTDESIG_CSV foreign key (CS_VER_PID) references TRM_CODESYSTEM_VER")
			.addSql(DriverTypeEnum.ORACLE_12C, "alter table TRM_CONCEPT_DESIG add constraint FK_CONCEPTDESIG_CONCEPT foreign key (CONCEPT_PID) references TRM_CONCEPT")
			.addSql(DriverTypeEnum.POSTGRES_9_4, "create table TRM_CONCEPT_DESIG (PID int8 not null, LANG varchar(500), USE_CODE varchar(500), USE_DISPLAY varchar(500), USE_SYSTEM varchar(500), VAL varchar(500) not null, CS_VER_PID int8, CONCEPT_PID int8, primary key (PID))")
			.addSql(DriverTypeEnum.POSTGRES_9_4, "alter table TRM_CONCEPT_DESIG add constraint FK_CONCEPTDESIG_CSV foreign key (CS_VER_PID) references TRM_CODESYSTEM_VER")
			.addSql(DriverTypeEnum.POSTGRES_9_4, "alter table TRM_CONCEPT_DESIG add constraint FK_CONCEPTDESIG_CONCEPT foreign key (CONCEPT_PID) references TRM_CONCEPT")
			.addSql(DriverTypeEnum.MSSQL_2012, "create table TRM_CONCEPT_DESIG (PID bigint not null, LANG varchar(500), USE_CODE varchar(500), USE_DISPLAY varchar(500), USE_SYSTEM varchar(500), VAL varchar(500) not null, CS_VER_PID bigint, CONCEPT_PID bigint, primary key (PID))")
			.addSql(DriverTypeEnum.MSSQL_2012, "alter table TRM_CONCEPT_DESIG add constraint FK_CONCEPTDESIG_CSV foreign key (CS_VER_PID) references TRM_CODESYSTEM_VER")
			.addSql(DriverTypeEnum.MSSQL_2012, "alter table TRM_CONCEPT_DESIG add constraint FK_CONCEPTDESIG_CONCEPT foreign key (CONCEPT_PID) references TRM_CONCEPT");

		// Concept Property
		version.startSectionWithMessage("Starting work on table: TRM_CONCEPT_PROPERTY");
		version
			.addTableRawSql("20180907.2", "TRM_CONCEPT_PROPERTY")
			.addSql(DriverTypeEnum.DERBY_EMBEDDED, "create table TRM_CONCEPT_PROPERTY (PID bigint not null, PROP_CODESYSTEM varchar(500), PROP_DISPLAY varchar(500), PROP_KEY varchar(500) not null, PROP_TYPE integer not null, PROP_VAL varchar(500), CS_VER_PID bigint, CONCEPT_PID bigint, primary key (PID))")
			.addSql(DriverTypeEnum.DERBY_EMBEDDED, "alter table TRM_CONCEPT_PROPERTY add constraint FK_CONCEPTPROP_CSV foreign key (CS_VER_PID) references TRM_CODESYSTEM_VER")
			.addSql(DriverTypeEnum.DERBY_EMBEDDED, "alter table TRM_CONCEPT_PROPERTY add constraint FK_CONCEPTPROP_CONCEPT foreign key (CONCEPT_PID) references TRM_CONCEPT")
			.addSql(DriverTypeEnum.MARIADB_10_1, "create table TRM_CONCEPT_PROPERTY (PID bigint not null, PROP_CODESYSTEM varchar(500), PROP_DISPLAY varchar(500), PROP_KEY varchar(500) not null, PROP_TYPE integer not null, PROP_VAL varchar(500), CS_VER_PID bigint, CONCEPT_PID bigint, primary key (PID))")
			.addSql(DriverTypeEnum.MARIADB_10_1, "alter table TRM_CONCEPT_PROPERTY add constraint FK_CONCEPTPROP_CSV foreign key (CS_VER_PID) references TRM_CODESYSTEM_VER (PID)")
			.addSql(DriverTypeEnum.MARIADB_10_1, "alter table TRM_CONCEPT_PROPERTY add constraint FK_CONCEPTPROP_CONCEPT foreign key (CONCEPT_PID) references TRM_CONCEPT (PID)")
			.addSql(DriverTypeEnum.MYSQL_5_7, "create table TRM_CONCEPT_PROPERTY (PID bigint not null, PROP_CODESYSTEM varchar(500), PROP_DISPLAY varchar(500), PROP_KEY varchar(500) not null, PROP_TYPE integer not null, PROP_VAL varchar(500), CS_VER_PID bigint, CONCEPT_PID bigint, primary key (PID))")
			.addSql(DriverTypeEnum.MYSQL_5_7, "alter table TRM_CONCEPT_PROPERTY add constraint FK_CONCEPTPROP_CSV foreign key (CS_VER_PID) references TRM_CODESYSTEM_VER (PID)")
			.addSql(DriverTypeEnum.MYSQL_5_7, "alter table TRM_CONCEPT_PROPERTY add constraint FK_CONCEPTPROP_CONCEPT foreign key (CONCEPT_PID) references TRM_CONCEPT (PID)")
			.addSql(DriverTypeEnum.ORACLE_12C, "create table TRM_CONCEPT_PROPERTY (PID number(19,0) not null, PROP_CODESYSTEM varchar2(500 char), PROP_DISPLAY varchar2(500 char), PROP_KEY varchar2(500 char) not null, PROP_TYPE number(10,0) not null, PROP_VAL varchar2(500 char), CS_VER_PID number(19,0), CONCEPT_PID number(19,0), primary key (PID))")
			.addSql(DriverTypeEnum.ORACLE_12C, "alter table TRM_CONCEPT_PROPERTY add constraint FK_CONCEPTPROP_CSV foreign key (CS_VER_PID) references TRM_CODESYSTEM_VER")
			.addSql(DriverTypeEnum.ORACLE_12C, "alter table TRM_CONCEPT_PROPERTY add constraint FK_CONCEPTPROP_CONCEPT foreign key (CONCEPT_PID) references TRM_CONCEPT")
			.addSql(DriverTypeEnum.POSTGRES_9_4, "create table TRM_CONCEPT_PROPERTY (PID int8 not null, PROP_CODESYSTEM varchar(500), PROP_DISPLAY varchar(500), PROP_KEY varchar(500) not null, PROP_TYPE int4 not null, PROP_VAL varchar(500), CS_VER_PID int8, CONCEPT_PID int8, primary key (PID))")
			.addSql(DriverTypeEnum.POSTGRES_9_4, "alter table TRM_CONCEPT_PROPERTY add constraint FK_CONCEPTPROP_CSV foreign key (CS_VER_PID) references TRM_CODESYSTEM_VER")
			.addSql(DriverTypeEnum.POSTGRES_9_4, "alter table TRM_CONCEPT_PROPERTY add constraint FK_CONCEPTPROP_CONCEPT foreign key (CONCEPT_PID) references TRM_CONCEPT")
			.addSql(DriverTypeEnum.MSSQL_2012, "create table TRM_CONCEPT_PROPERTY (PID bigint not null, PROP_CODESYSTEM varchar(500), PROP_DISPLAY varchar(500), PROP_KEY varchar(500) not null, PROP_TYPE int not null, PROP_VAL varchar(500), CS_VER_PID bigint, CONCEPT_PID bigint, primary key (PID))")
			.addSql(DriverTypeEnum.MSSQL_2012, "alter table TRM_CONCEPT_PROPERTY add constraint FK_CONCEPTPROP_CSV foreign key (CS_VER_PID) references TRM_CODESYSTEM_VER")
			.addSql(DriverTypeEnum.MSSQL_2012, "alter table TRM_CONCEPT_PROPERTY add constraint FK_CONCEPTPROP_CONCEPT foreign key (CONCEPT_PID) references TRM_CONCEPT");

		// Concept Map - Map
		version.startSectionWithMessage("Starting work on table: TRM_CONCEPT_MAP");
		version
			.addTableRawSql("20180907.3", "TRM_CONCEPT_MAP")
			.addSql(DriverTypeEnum.DERBY_EMBEDDED, "create table TRM_CONCEPT_MAP (PID bigint not null, RES_ID bigint, SOURCE_URL varchar(200), TARGET_URL varchar(200), URL varchar(200) not null, primary key (PID))")
			.addSql(DriverTypeEnum.DERBY_EMBEDDED, "alter table TRM_CONCEPT_MAP add constraint FK_TRMCONCEPTMAP_RES foreign key (RES_ID) references HFJ_RESOURCE")
			.addSql(DriverTypeEnum.MYSQL_5_7, "create table TRM_CONCEPT_MAP (PID bigint not null, RES_ID bigint, SOURCE_URL varchar(200), TARGET_URL varchar(200), URL varchar(200) not null, primary key (PID))")
			.addSql(DriverTypeEnum.MYSQL_5_7, "alter table TRM_CONCEPT_MAP add constraint IDX_CONCEPT_MAP_URL unique (URL)")
			.addSql(DriverTypeEnum.MYSQL_5_7, "alter table TRM_CONCEPT_MAP add constraint FK_TRMCONCEPTMAP_RES foreign key (RES_ID) references HFJ_RESOURCE (RES_ID)")
			.addSql(DriverTypeEnum.ORACLE_12C, "create table TRM_CONCEPT_MAP (PID number(19,0) not null, RES_ID number(19,0), SOURCE_URL varchar2(200 char), TARGET_URL varchar2(200 char), URL varchar2(200 char) not null, primary key (PID))")
			.addSql(DriverTypeEnum.ORACLE_12C, "alter table TRM_CONCEPT_MAP add constraint IDX_CONCEPT_MAP_URL unique (URL)")
			.addSql(DriverTypeEnum.ORACLE_12C, "alter table TRM_CONCEPT_MAP add constraint FK_TRMCONCEPTMAP_RES foreign key (RES_ID) references HFJ_RESOURCE")
			.addSql(DriverTypeEnum.POSTGRES_9_4, "create table TRM_CONCEPT_MAP (PID int8 not null, RES_ID int8, SOURCE_URL varchar(200), TARGET_URL varchar(200), URL varchar(200) not null, primary key (PID))")
			.addSql(DriverTypeEnum.POSTGRES_9_4, "alter table TRM_CONCEPT_MAP add constraint FK_TRMCONCEPTMAP_RES foreign key (RES_ID) references HFJ_RESOURCE")
			.addSql(DriverTypeEnum.POSTGRES_9_4, "alter table TRM_CONCEPT_MAP add constraint IDX_CONCEPT_MAP_URL unique (URL)")
			.addSql(DriverTypeEnum.MSSQL_2012, "create table TRM_CONCEPT_MAP (PID bigint not null, RES_ID bigint, SOURCE_URL varchar(200), TARGET_URL varchar(200), URL varchar(200) not null, primary key (PID))")
			.addSql(DriverTypeEnum.MSSQL_2012, "alter table TRM_CONCEPT_MAP add constraint IDX_CONCEPT_MAP_URL unique (URL)")
			.addSql(DriverTypeEnum.MSSQL_2012, "alter table TRM_CONCEPT_MAP add constraint FK_TRMCONCEPTMAP_RES foreign key (RES_ID) references HFJ_RESOURCE")
			.addSql(DriverTypeEnum.MARIADB_10_1, "create table TRM_CONCEPT_MAP (PID bigint not null, RES_ID bigint, SOURCE_URL varchar(200), TARGET_URL varchar(200), URL varchar(200) not null, primary key (PID))")
			.addSql(DriverTypeEnum.MARIADB_10_1, "alter table TRM_CONCEPT_MAP add constraint FK_TRMCONCEPTMAP_RES foreign key (RES_ID) references HFJ_RESOURCE (RES_ID)")
			.addSql(DriverTypeEnum.MARIADB_10_1, "alter table TRM_CONCEPT_MAP add constraint IDX_CONCEPT_MAP_URL unique (URL)");

		// Concept Map - Group
		version.startSectionWithMessage("Starting work on table: TRM_CONCEPT_MAP_GROUP");
		version
			.addTableRawSql("20180907.4", "TRM_CONCEPT_MAP_GROUP")
			.addSql(DriverTypeEnum.DERBY_EMBEDDED, "create table TRM_CONCEPT_MAP_GROUP (PID bigint not null, myConceptMapUrl varchar(255), SOURCE_URL varchar(200) not null, mySourceValueSet varchar(255), SOURCE_VERSION varchar(100), TARGET_URL varchar(200) not null, myTargetValueSet varchar(255), TARGET_VERSION varchar(100), CONCEPT_MAP_PID bigint not null, primary key (PID))")
			.addSql(DriverTypeEnum.DERBY_EMBEDDED, "alter table TRM_CONCEPT_MAP_GROUP add constraint FK_TCMGROUP_CONCEPTMAP foreign key (CONCEPT_MAP_PID) references TRM_CONCEPT_MAP")
			.addSql(DriverTypeEnum.DERBY_EMBEDDED, "create unique index IDX_CONCEPT_MAP_URL on TRM_CONCEPT_MAP (URL)")
			.addSql(DriverTypeEnum.ORACLE_12C, "create table TRM_CONCEPT_MAP_GROUP (PID number(19,0) not null, myConceptMapUrl varchar2(255 char), SOURCE_URL varchar2(200 char) not null, mySourceValueSet varchar2(255 char), SOURCE_VERSION varchar2(100 char), TARGET_URL varchar2(200 char) not null, myTargetValueSet varchar2(255 char), TARGET_VERSION varchar2(100 char), CONCEPT_MAP_PID number(19,0) not null, primary key (PID))")
			.addSql(DriverTypeEnum.ORACLE_12C, "alter table TRM_CONCEPT_MAP_GROUP add constraint FK_TCMGROUP_CONCEPTMAP foreign key (CONCEPT_MAP_PID) references TRM_CONCEPT_MAP")
			.addSql(DriverTypeEnum.MARIADB_10_1, "create table TRM_CONCEPT_MAP_GROUP (PID bigint not null, myConceptMapUrl varchar(255), SOURCE_URL varchar(200) not null, mySourceValueSet varchar(255), SOURCE_VERSION varchar(100), TARGET_URL varchar(200) not null, myTargetValueSet varchar(255), TARGET_VERSION varchar(100), CONCEPT_MAP_PID bigint not null, primary key (PID))")
			.addSql(DriverTypeEnum.MARIADB_10_1, "alter table TRM_CONCEPT_MAP_GROUP add constraint FK_TCMGROUP_CONCEPTMAP foreign key (CONCEPT_MAP_PID) references TRM_CONCEPT_MAP (PID)")
			.addSql(DriverTypeEnum.MYSQL_5_7, "create table TRM_CONCEPT_MAP_GROUP (PID bigint not null, myConceptMapUrl varchar(255), SOURCE_URL varchar(200) not null, mySourceValueSet varchar(255), SOURCE_VERSION varchar(100), TARGET_URL varchar(200) not null, myTargetValueSet varchar(255), TARGET_VERSION varchar(100), CONCEPT_MAP_PID bigint not null, primary key (PID))")
			.addSql(DriverTypeEnum.MYSQL_5_7, "alter table TRM_CONCEPT_MAP_GROUP add constraint FK_TCMGROUP_CONCEPTMAP foreign key (CONCEPT_MAP_PID) references TRM_CONCEPT_MAP (PID)")
			.addSql(DriverTypeEnum.MSSQL_2012, "create table TRM_CONCEPT_MAP_GROUP (PID bigint not null, myConceptMapUrl varchar(255), SOURCE_URL varchar(200) not null, mySourceValueSet varchar(255), SOURCE_VERSION varchar(100), TARGET_URL varchar(200) not null, myTargetValueSet varchar(255), TARGET_VERSION varchar(100), CONCEPT_MAP_PID bigint not null, primary key (PID))")
			.addSql(DriverTypeEnum.MSSQL_2012, "alter table TRM_CONCEPT_MAP_GROUP add constraint FK_TCMGROUP_CONCEPTMAP foreign key (CONCEPT_MAP_PID) references TRM_CONCEPT_MAP")
			.addSql(DriverTypeEnum.POSTGRES_9_4, "create table TRM_CONCEPT_MAP_GROUP (PID int8 not null, myConceptMapUrl varchar(255), SOURCE_URL varchar(200) not null, mySourceValueSet varchar(255), SOURCE_VERSION varchar(100), TARGET_URL varchar(200) not null, myTargetValueSet varchar(255), TARGET_VERSION varchar(100), CONCEPT_MAP_PID int8 not null, primary key (PID))")
			.addSql(DriverTypeEnum.POSTGRES_9_4, "alter table TRM_CONCEPT_MAP_GROUP add constraint FK_TCMGROUP_CONCEPTMAP foreign key (CONCEPT_MAP_PID) references TRM_CONCEPT_MAP");

		// Concept Map - Group Element
		version.startSectionWithMessage("Starting work on table: TRM_CONCEPT_MAP_GRP_ELEMENT");
		version
			.addTableRawSql("20180907.5", "TRM_CONCEPT_MAP_GRP_ELEMENT")
			.addSql(DriverTypeEnum.DERBY_EMBEDDED, "create table TRM_CONCEPT_MAP_GRP_ELEMENT (PID bigint not null, SOURCE_CODE varchar(500) not null, myConceptMapUrl varchar(255), SOURCE_DISPLAY varchar(400), mySystem varchar(255), mySystemVersion varchar(255), myValueSet varchar(255), CONCEPT_MAP_GROUP_PID bigint not null, primary key (PID))")
			.addSql(DriverTypeEnum.DERBY_EMBEDDED, "alter table TRM_CONCEPT_MAP_GRP_ELEMENT add constraint FK_TCMGELEMENT_GROUP foreign key (CONCEPT_MAP_GROUP_PID) references TRM_CONCEPT_MAP_GROUP")
			.addSql(DriverTypeEnum.MARIADB_10_1, "create table TRM_CONCEPT_MAP_GRP_ELEMENT (PID bigint not null, SOURCE_CODE varchar(500) not null, myConceptMapUrl varchar(255), SOURCE_DISPLAY varchar(400), mySystem varchar(255), mySystemVersion varchar(255), myValueSet varchar(255), CONCEPT_MAP_GROUP_PID bigint not null, primary key (PID))")
			.addSql(DriverTypeEnum.MARIADB_10_1, "alter table TRM_CONCEPT_MAP_GRP_ELEMENT add constraint FK_TCMGELEMENT_GROUP foreign key (CONCEPT_MAP_GROUP_PID) references TRM_CONCEPT_MAP_GROUP (PID)")
			.addSql(DriverTypeEnum.MARIADB_10_1, "create index IDX_CNCPT_MAP_GRP_CD on TRM_CONCEPT_MAP_GRP_ELEMENT (SOURCE_CODE)")
			.addSql(DriverTypeEnum.DERBY_EMBEDDED, "create index IDX_CNCPT_MAP_GRP_CD on TRM_CONCEPT_MAP_GRP_ELEMENT (SOURCE_CODE)")
			.addSql(DriverTypeEnum.MYSQL_5_7, "create table TRM_CONCEPT_MAP_GRP_ELEMENT (PID bigint not null, SOURCE_CODE varchar(500) not null, myConceptMapUrl varchar(255), SOURCE_DISPLAY varchar(400), mySystem varchar(255), mySystemVersion varchar(255), myValueSet varchar(255), CONCEPT_MAP_GROUP_PID bigint not null, primary key (PID))")
			.addSql(DriverTypeEnum.MYSQL_5_7, "create index IDX_CNCPT_MAP_GRP_CD on TRM_CONCEPT_MAP_GRP_ELEMENT (SOURCE_CODE)")
			.addSql(DriverTypeEnum.MYSQL_5_7, "alter table TRM_CONCEPT_MAP_GRP_ELEMENT add constraint FK_TCMGELEMENT_GROUP foreign key (CONCEPT_MAP_GROUP_PID) references TRM_CONCEPT_MAP_GROUP (PID)")
			.addSql(DriverTypeEnum.POSTGRES_9_4, "create table TRM_CONCEPT_MAP_GRP_ELEMENT (PID int8 not null, SOURCE_CODE varchar(500) not null, myConceptMapUrl varchar(255), SOURCE_DISPLAY varchar(400), mySystem varchar(255), mySystemVersion varchar(255), myValueSet varchar(255), CONCEPT_MAP_GROUP_PID int8 not null, primary key (PID))")
			.addSql(DriverTypeEnum.POSTGRES_9_4, "alter table TRM_CONCEPT_MAP_GRP_ELEMENT add constraint FK_TCMGELEMENT_GROUP foreign key (CONCEPT_MAP_GROUP_PID) references TRM_CONCEPT_MAP_GROUP")
			.addSql(DriverTypeEnum.POSTGRES_9_4, "create index IDX_CNCPT_MAP_GRP_CD on TRM_CONCEPT_MAP_GRP_ELEMENT (SOURCE_CODE)")
			.addSql(DriverTypeEnum.ORACLE_12C, "create table TRM_CONCEPT_MAP_GRP_ELEMENT (PID number(19,0) not null, SOURCE_CODE varchar2(500 char) not null, myConceptMapUrl varchar2(255 char), SOURCE_DISPLAY varchar2(400 char), mySystem varchar2(255 char), mySystemVersion varchar2(255 char), myValueSet varchar2(255 char), CONCEPT_MAP_GROUP_PID number(19,0) not null, primary key (PID))")
			.addSql(DriverTypeEnum.ORACLE_12C, "alter table TRM_CONCEPT_MAP_GRP_ELEMENT add constraint FK_TCMGELEMENT_GROUP foreign key (CONCEPT_MAP_GROUP_PID) references TRM_CONCEPT_MAP_GROUP")
			.addSql(DriverTypeEnum.ORACLE_12C, "create index IDX_CNCPT_MAP_GRP_CD on TRM_CONCEPT_MAP_GRP_ELEMENT (SOURCE_CODE)")
			.addSql(DriverTypeEnum.MSSQL_2012, "create table TRM_CONCEPT_MAP_GRP_ELEMENT (PID bigint not null, SOURCE_CODE varchar(500) not null, myConceptMapUrl varchar(255), SOURCE_DISPLAY varchar(400), mySystem varchar(255), mySystemVersion varchar(255), myValueSet varchar(255), CONCEPT_MAP_GROUP_PID bigint not null, primary key (PID))")
			.addSql(DriverTypeEnum.MSSQL_2012, "create index IDX_CNCPT_MAP_GRP_CD on TRM_CONCEPT_MAP_GRP_ELEMENT (SOURCE_CODE)")
			.addSql(DriverTypeEnum.MSSQL_2012, "alter table TRM_CONCEPT_MAP_GRP_ELEMENT add constraint FK_TCMGELEMENT_GROUP foreign key (CONCEPT_MAP_GROUP_PID) references TRM_CONCEPT_MAP_GROUP");

		// Concept Map - Group Element Target
		version.startSectionWithMessage("Starting work on table: TRM_CONCEPT_MAP_GRP_ELM_TGT");
		version
			.addTableRawSql("20180907.6", "TRM_CONCEPT_MAP_GRP_ELM_TGT")
			.addSql(DriverTypeEnum.DERBY_EMBEDDED, "create table TRM_CONCEPT_MAP_GRP_ELM_TGT (PID bigint not null, TARGET_CODE varchar(500) not null, myConceptMapUrl varchar(255), TARGET_DISPLAY varchar(400), TARGET_EQUIVALENCE varchar(50), mySystem varchar(255), mySystemVersion varchar(255), myValueSet varchar(255), CONCEPT_MAP_GRP_ELM_PID bigint not null, primary key (PID))")
			.addSql(DriverTypeEnum.DERBY_EMBEDDED, "alter table TRM_CONCEPT_MAP_GRP_ELM_TGT add constraint FK_TCMGETARGET_ELEMENT foreign key (CONCEPT_MAP_GRP_ELM_PID) references TRM_CONCEPT_MAP_GRP_ELEMENT")
			.addSql(DriverTypeEnum.DERBY_EMBEDDED, "create index IDX_CNCPT_MP_GRP_ELM_TGT_CD on TRM_CONCEPT_MAP_GRP_ELM_TGT (TARGET_CODE)")
			.addSql(DriverTypeEnum.MARIADB_10_1, "create table TRM_CONCEPT_MAP_GRP_ELM_TGT (PID bigint not null, TARGET_CODE varchar(500) not null, myConceptMapUrl varchar(255), TARGET_DISPLAY varchar(400), TARGET_EQUIVALENCE varchar(50), mySystem varchar(255), mySystemVersion varchar(255), myValueSet varchar(255), CONCEPT_MAP_GRP_ELM_PID bigint not null, primary key (PID))")
			.addSql(DriverTypeEnum.MARIADB_10_1, "alter table TRM_CONCEPT_MAP_GRP_ELM_TGT add constraint FK_TCMGETARGET_ELEMENT foreign key (CONCEPT_MAP_GRP_ELM_PID) references TRM_CONCEPT_MAP_GRP_ELEMENT (PID)")
			.addSql(DriverTypeEnum.MARIADB_10_1, "create index IDX_CNCPT_MP_GRP_ELM_TGT_CD on TRM_CONCEPT_MAP_GRP_ELM_TGT (TARGET_CODE)")
			.addSql(DriverTypeEnum.MYSQL_5_7, "create table TRM_CONCEPT_MAP_GRP_ELM_TGT (PID bigint not null, TARGET_CODE varchar(500) not null, myConceptMapUrl varchar(255), TARGET_DISPLAY varchar(400), TARGET_EQUIVALENCE varchar(50), mySystem varchar(255), mySystemVersion varchar(255), myValueSet varchar(255), CONCEPT_MAP_GRP_ELM_PID bigint not null, primary key (PID))")
			.addSql(DriverTypeEnum.MYSQL_5_7, "alter table TRM_CONCEPT_MAP_GRP_ELM_TGT add constraint FK_TCMGETARGET_ELEMENT foreign key (CONCEPT_MAP_GRP_ELM_PID) references TRM_CONCEPT_MAP_GRP_ELEMENT (PID)")
			.addSql(DriverTypeEnum.MYSQL_5_7, "create index IDX_CNCPT_MP_GRP_ELM_TGT_CD on TRM_CONCEPT_MAP_GRP_ELM_TGT (TARGET_CODE)")
			.addSql(DriverTypeEnum.ORACLE_12C, "create table TRM_CONCEPT_MAP_GRP_ELM_TGT (PID number(19,0) not null, TARGET_CODE varchar2(500 char) not null, myConceptMapUrl varchar2(255 char), TARGET_DISPLAY varchar2(400 char), TARGET_EQUIVALENCE varchar2(50 char), mySystem varchar2(255 char), mySystemVersion varchar2(255 char), myValueSet varchar2(255 char), CONCEPT_MAP_GRP_ELM_PID number(19,0) not null, primary key (PID))")
			.addSql(DriverTypeEnum.ORACLE_12C, "alter table TRM_CONCEPT_MAP_GRP_ELM_TGT add constraint FK_TCMGETARGET_ELEMENT foreign key (CONCEPT_MAP_GRP_ELM_PID) references TRM_CONCEPT_MAP_GRP_ELEMENT")
			.addSql(DriverTypeEnum.ORACLE_12C, "create index IDX_CNCPT_MP_GRP_ELM_TGT_CD on TRM_CONCEPT_MAP_GRP_ELM_TGT (TARGET_CODE)")
			.addSql(DriverTypeEnum.POSTGRES_9_4, "create table TRM_CONCEPT_MAP_GRP_ELM_TGT (PID int8 not null, TARGET_CODE varchar(500) not null, myConceptMapUrl varchar(255), TARGET_DISPLAY varchar(400), TARGET_EQUIVALENCE varchar(50), mySystem varchar(255), mySystemVersion varchar(255), myValueSet varchar(255), CONCEPT_MAP_GRP_ELM_PID int8 not null, primary key (PID))")
			.addSql(DriverTypeEnum.POSTGRES_9_4, "alter table TRM_CONCEPT_MAP_GRP_ELM_TGT add constraint FK_TCMGETARGET_ELEMENT foreign key (CONCEPT_MAP_GRP_ELM_PID) references TRM_CONCEPT_MAP_GRP_ELEMENT")
			.addSql(DriverTypeEnum.POSTGRES_9_4, "create index IDX_CNCPT_MP_GRP_ELM_TGT_CD on TRM_CONCEPT_MAP_GRP_ELM_TGT (TARGET_CODE)")
			.addSql(DriverTypeEnum.MSSQL_2012, "create table TRM_CONCEPT_MAP_GRP_ELM_TGT (PID bigint not null, TARGET_CODE varchar(500) not null, myConceptMapUrl varchar(255), TARGET_DISPLAY varchar(400), TARGET_EQUIVALENCE varchar(50), mySystem varchar(255), mySystemVersion varchar(255), myValueSet varchar(255), CONCEPT_MAP_GRP_ELM_PID bigint not null, primary key (PID))")
			.addSql(DriverTypeEnum.MSSQL_2012, "create index IDX_CNCPT_MP_GRP_ELM_TGT_CD on TRM_CONCEPT_MAP_GRP_ELM_TGT (TARGET_CODE)")
			.addSql(DriverTypeEnum.MSSQL_2012, "alter table TRM_CONCEPT_MAP_GRP_ELM_TGT add constraint FK_TCMGETARGET_ELEMENT foreign key (CONCEPT_MAP_GRP_ELM_PID) references TRM_CONCEPT_MAP_GRP_ELEMENT");

		version.onTable("HFJ_IDX_CMP_STRING_UNIQ").modifyColumn("20180907.7", "IDX_STRING").nonNullable().withType(BaseTableColumnTypeTask.ColumnTypeEnum.STRING, 200);


	}

	private Boolean columnToBoolean(Object theValue) {
		if (theValue == null) {
			return null;
		}
		if (theValue instanceof Boolean) {
			return (Boolean) theValue;
		}

		long longValue = ((Number) theValue).longValue();
		return longValue == 1L;
	}

	private void init340() { // 20180401 - 20180528
		Builder version = forVersion(VersionEnum.V3_4_0);

		// CodeSystem Version
		Builder.BuilderWithTableName resourceLink = version.onTable("TRM_CODESYSTEM_VER");
		version.startSectionWithMessage("Starting work on table: " + resourceLink.getTableName());
		resourceLink
			.dropIndex("20180401.1", "IDX_CSV_RESOURCEPID_AND_VER");
		resourceLink
			.dropColumn("20180401.2", "RES_VERSION_ID");
		resourceLink
			.addColumn("20180401.3", "CS_VERSION_ID")
			.nullable()
			.type(BaseTableColumnTypeTask.ColumnTypeEnum.STRING, 255);
		resourceLink
			.addColumn("20180401.4", "CODESYSTEM_PID")
			.nullable()
			.type(BaseTableColumnTypeTask.ColumnTypeEnum.LONG);
		resourceLink
			.addForeignKey("20180401.5", "FK_CODESYSVER_CS_ID")
			.toColumn("CODESYSTEM_PID")
			.references("TRM_CODESYSTEM", "PID");

		// Concept
		Builder.BuilderWithTableName concept = version.onTable("TRM_CONCEPT");
		version.startSectionWithMessage("Starting work on table: " + concept.getTableName());
		concept
			.addColumn("20180401.6", "CODE_SEQUENCE")
			.nullable()
			.type(BaseTableColumnTypeTask.ColumnTypeEnum.INT);


	}

	protected void init330() { // 20180114 - 20180329
		Builder version = forVersion(VersionEnum.V3_3_0);

		version.initializeSchema("20180115.0", new SchemaInitializationProvider("HAPI FHIR", "/ca/uhn/hapi/fhir/jpa/docs/database", "HFJ_RESOURCE"));

		Builder.BuilderWithTableName hfjResource = version.onTable("HFJ_RESOURCE");
		version.startSectionWithMessage("Starting work on table: " + hfjResource.getTableName());
		hfjResource.dropColumn("20180115.1", "RES_TEXT");
		hfjResource.dropColumn("20180115.2", "RES_ENCODING");

		Builder.BuilderWithTableName hfjResVer = version.onTable("HFJ_RES_VER");
		version.startSectionWithMessage("Starting work on table: " + hfjResVer.getTableName());
		hfjResVer.modifyColumn("20180115.3", "RES_ENCODING")
			.nullable();
		hfjResVer.modifyColumn("20180115.4", "RES_TEXT")
			.nullable();
	}

	public enum FlagEnum {
		NO_MIGRATE_HASHES("no-migrate-350-hashes");

		private final String myCommandLineValue;

		FlagEnum(String theCommandLineValue) {
			myCommandLineValue = theCommandLineValue;
		}

		public static FlagEnum fromCommandLineValue(String theCommandLineValue) {
			Optional<FlagEnum> retVal = Arrays.stream(values()).filter(t -> t.myCommandLineValue.equals(theCommandLineValue)).findFirst();
			return retVal.orElseThrow(() -> {
				List<String> validValues = Arrays.stream(values()).map(t -> t.myCommandLineValue).sorted().collect(Collectors.toList());
				return new IllegalArgumentException("Invalid flag \"" + theCommandLineValue + "\". Valid values: " + validValues);
			});
		}
	}


}<|MERGE_RESOLUTION|>--- conflicted
+++ resolved
@@ -56,18 +56,8 @@
 		init360(); // 20180918 - 20181112
 		init400(); // 20190401 - 20190814
 		init410(); // 20190815 - 20191014
-<<<<<<< HEAD
-		init420(); // 20191015 - 20200213
-		init430(); // 20200213 - present
-	}
-
-	protected void init430() {
-		Builder version = forVersion(VersionEnum.V4_3_0);
-
-=======
 		init420(); // 20191015 - 20200217
 		init430(); // 20200218 - present
->>>>>>> 58b5bd96
 	}
 
 	protected void init430() { // 20200218 - present
@@ -352,10 +342,13 @@
 		termValueSetConceptDesignationTable.addColumn("USE_CODE").nullable().type(BaseTableColumnTypeTask.ColumnTypeEnum.STRING, 500);
 		termValueSetConceptDesignationTable.addColumn("USE_DISPLAY").nullable().type(BaseTableColumnTypeTask.ColumnTypeEnum.STRING, 500);
 		termValueSetConceptDesignationTable.addColumn("VAL").nonNullable().type(BaseTableColumnTypeTask.ColumnTypeEnum.STRING, 500);
+
+		// This index turned out not to be needed so it is disabled
 		termValueSetConceptDesignationTable
 			.addIndex("20190801.6", "IDX_VALUESET_C_DSGNTN_VAL")
 			.unique(false)
-			.withColumns("VAL");
+			.withColumns("VAL")
+			.doNothing();
 
 		// TermCodeSystemVersion
 		version.startSectionWithMessage("Processing table: TRM_CODESYSTEM_VER");
