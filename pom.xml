<?xml version="1.0" encoding="UTF-8"?>
<project xmlns:xsi="http://www.w3.org/2001/XMLSchema-instance" xmlns="http://maven.apache.org/POM/4.0.0"
			xsi:schemaLocation="http://maven.apache.org/POM/4.0.0 http://maven.apache.org/maven-v4_0_0.xsd">

	<modelVersion>4.0.0</modelVersion>
	<groupId>ca.uhn.hapi.fhir</groupId>
	<artifactId>hapi-fhir</artifactId>
	<packaging>pom</packaging>
	<version>3.5.0-SNAPSHOT</version>
	<name>HAPI-FHIR</name>
	<description>An open-source implementation of the FHIR specification in Java.</description>
	<url>https://hapifhir.io</url>

	<organization>
		<name>University Health Network</name>
		<url>http://www.uhn.ca</url>
	</organization>

	<inceptionYear>2014</inceptionYear>

	<issueManagement>
		<system>GitHub</system>
		<url>https://github.com/jamesagnew/hapi-fhir/issues/</url>
	</issueManagement>

	<distributionManagement>
		<snapshotRepository>
			<id>ossrh</id>
			<url>https://oss.sonatype.org/content/repositories/snapshots</url>
		</snapshotRepository>
		<repository>
			<id>ossrh</id>
			<url>https://oss.sonatype.org/service/local/staging/deploy/maven2/</url>
		</repository>
		<site>
			<id>git.server</id>
			<url>scm:git:git@github.com:jamesagnew/hapi-fhir.git</url>
		</site>
	</distributionManagement>

	<scm>
		<connection>scm:git:git@github.com:jamesagnew/hapi-fhir.git</connection>
		<url>scm:git:git@github.com:jamesagnew/hapi-fhir.git</url>
		<developerConnection>scm:git:git@github.com:jamesagnew/hapi-fhir.git</developerConnection>
	</scm>

	<repositories>
		<repository>
			<snapshots>
				<enabled>false</enabled>
			</snapshots>
			<id>bintray-dnault-maven</id>
			<name>bintray</name>
			<url>https://dl.bintray.com/dnault/maven</url>
		</repository>
		<repository>
			<id>jitpack.io</id>
			<url>https://jitpack.io</url>
			<snapshots>
				<enabled>false</enabled>
			</snapshots>
		</repository>
		<!--
		Snapshots should generally not be needed
		<repository>
			<id>oss-snapshot</id>
			<url>https://oss.sonatype.org/content/repositories/snapshots/</url>
			<snapshots>
				<enabled>true</enabled>
			</snapshots>
		</repository>
		-->
	</repositories>

	<dependencies>
		<!-- Cobertura is here as a 'provided' depdendency just to get the @CoverageIgnore annotation. It would be nice if there was a better way for this.. -->
		<!-- <dependency> <groupId>net.sourceforge.cobertura</groupId> <artifactId>cobertura</artifactId> <version>2.1.1</version> <scope>provided</scope> <exclusions> <exclusion> <artifactId>jetty</artifactId> 
			<groupId>org.mortbay.jetty</groupId> </exclusion> </exclusions> </dependency> -->
		<dependency>
			<groupId>junit</groupId>
			<artifactId>junit</artifactId>
			<scope>test</scope>
			<exclusions>
				<exclusion>
					<artifactId>hamcrest-core</artifactId>
					<groupId>org.hamcrest</groupId>
				</exclusion>
			</exclusions>
		</dependency>
		<dependency>
			<groupId>org.hamcrest</groupId>
			<artifactId>java-hamcrest</artifactId>
			<scope>test</scope>
		</dependency>
		<dependency>
			<groupId>org.mockito</groupId>
			<artifactId>mockito-core</artifactId>
			<scope>test</scope>
		</dependency>
	</dependencies>

	<prerequisites>
		<maven>3.2</maven>
	</prerequisites>

	<developers>
		<developer>
			<id>jamesagnew</id>
			<name>James Agnew</name>
			<organization>University Health Network</organization>
		</developer>
		<developer>
			<id>dmuylwyk</id>
			<name>Diederik Muylwyk</name>
			<organization>Smile CDR</organization>
		</developer>
		<developer>
			<name>Dmitri Sotnikov</name>
			<organization>University Health Network</organization>
		</developer>
		<developer>
			<name>Lisa Wong</name>
			<organization>University Health Network</organization>
		</developer>
		<developer>
			<name>Josh Mandel</name>
			<organization>Boston Children's Hospital</organization>
		</developer>
		<developer>
			<id>lmds</id>
			<name>Laura MacDougall Sookraj</name>
			<organization>University Health Network</organization>
		</developer>
		<developer>
			<name>Neal Acharya</name>
			<organization>University Health Network</organization>
		</developer>
		<developer>
			<name>David Hay</name>
			<organization>Orion Health</organization>
		</developer>
		<developer>
			<id>sweetnavelorange</id>
			<name>James Butler</name>
			<organization>Orion Health</organization>
		</developer>
		<developer>
			<id>suranga</id>
			<name>Suranga Nath Kasthurirathne</name>
			<organization>OpenMRS / Regenstrief Center for Biomedical Informatics</organization>
		</developer>
		<developer>
			<id>dougmartin</id>
			<name>Doug Martin</name>
			<organization>Regenstrief Center for Biomedical Informatics</organization>
		</developer>
		<developer>
			<id>akley</id>
			<name>Alexander Kley</name>
		</developer>
		<developer>
			<id>preston</id>
			<name>Preston Lee</name>
			<organization>Arizona State University</organization>
		</developer>
		<developer>
			<id>jjathman</id>
			<name>Joe Athman</name>
		</developer>
		<developer>
			<id>petromykhailysyn</id>
			<name>Petro Mykhailyshyn</name>
		</developer>
		<developer>
			<id>tahurac</id>
			<name>Tahura Chaudhry</name>
			<organization>University Health Network</organization>
		</developer>
		<developer>
			<id>b.debeaubien</id>
			<name>Bill de Beaubien</name>
			<organization>Systems Made Simple</organization>
		</developer>
		<developer>
			<id>twilson650</id>
			<name>Tom Wilson</name>
		</developer>
		<developer>
			<id>esteban-aliverti</id>
			<name>Esteban Aliverti</name>
		</developer>
		<developer>
			<id>mochaholic</id>
			<name>Mohammad Jafari</name>
			<organization>Edmond Scientific Company</organization>
		</developer>
		<developer>
			<id>joel-costigliola</id>
			<name>Joel Costigliola</name>
			<organization>JCOS-Technologies</organization>
		</developer>
		<developer>
			<id>pukkaone</id>
			<name>Chin Huang</name>
		</developer>
		<developer>
			<id>SingingTree</id>
			<name>Bryce Van Dyk</name>
		</developer>
		<developer>
			<id>botunge</id>
			<name>Thomas Andersen</name>
		</developer>
		<developer>
			<id>samlanfranchi</id>
			<name>Sam Lanfranchi</name>
		</developer>
		<developer>
			<id>jkiddo</id>
			<name>Jens Kristian Villadsen</name>
		</developer>
		<developer>
			<id>cmikeb1</id>
			<name>C. Mike Bylund</name>
		</developer>
		<developer>
			<id>nrpeterson</id>
			<name>Nick Peterson</name>
		</developer>
		<developer>
			<id>petervanhoute</id>
			<name>Peter Van Houte</name>
		</developer>
		<developer>
			<id>SRiviere</id>
			<name>Sebastien Riviere</name>
		</developer>
		<developer>
			<id>karlmdavis</id>
			<name>Karl M. Davis</name>
		</developer>
		<developer>
			<id>matt-blanchette</id>
			<name>Matt Blanchette</name>
		</developer>
		<developer>
			<id>petromykhailysyn</id>
			<name>Petro Mykhaylyshyn</name>
		</developer>
		<developer>
			<id>adam-carbone</id>
			<name>Adam Carbone</name>
		</developer>
		<developer>
			<id>joelsch</id>
			<name>Joel Schneider</name>
		</developer>
		<developer>
			<id>euvitudo</id>
			<name>Phillip Warner</name>
		</developer>
		<developer>
			<id>subhrajyotim</id>
			<name>Subhro</name>
		</developer>
		<developer>
			<id>mion00</id>
			<name>Carlo Mion</name>
		</developer>
		<developer>
			<id>kiwiandroiddev</id>
			<name>Matt Clarke</name>
			<organization>Orion Health</organization>
		</developer>
		<developer>
			<id>FilipDomazet</id>
			<name>Filip Domazet</name>
		</developer>
		<developer>
			<id>bdenton</id>
			<name>Bill Denton</name>
			<organization>Akana, Inc</organization>
		</developer>
		<developer>
			<id>hnnesv</id>
			<name>Hannes Venter</name>
			<organization>Jembi Health Systems</organization>
		</developer>
		<developer>
			<id>vadi2</id>
			<name>Vadim Peretokin</name>
			<organization>Furore Informatica</organization>
		</developer>
		<developer>
			<id>lawley</id>
			<name>Michael Lawley</name>
			<organization>CSIRO</organization>
		</developer>
		<developer>
			<id>CarthageKing</id>
			<name>CarthageKing</name>
		</developer>
		<developer>
			<id>gijsbert802</id>
			<name>Gijsbert van den Brink</name>
		</developer>
		<developer>
			<id>rqg0717</id>
			<name>James Ren</name>
		</developer>
		<developer>
			<id>Robbert1</id>
			<name>Robbert van Waveren</name>
		</developer>
		<developer>
			<id>daliboz</id>
			<name>Jenny Syed</name>
			<organization>Cerner</organization>
		</developer>
		<developer>
			<id>sekaijin</id>
			<name>sekaijin</name>
		</developer>
		<developer>
			<id>hugosoares</id>
			<name>Hugo Soares</name>
		</developer>
		<developer>
			<id>SRiviere</id>
			<name>Sebastien Riviere</name>
		</developer>
		<developer>
			<id>jodue</id>
			<name>jodue</name>
		</developer>
		<developer>
			<id>joelsch</id>
			<name>Joel Schneider</name>
		</developer>
		<developer>
			<id>dangerousben</id>
			<name>Ben Spencer</name>
		</developer>
		<developer>
			<id>maclema</id>
			<name>maclema</name>
		</developer>
		<developer>
			<id>ohr</id>
			<name>Christian Ohr</name>
		</developer>
		<developer>
			<id>eug48</id>
			<name>Eugene Lubarsky</name>
		</developer>
		<developer>
			<id>SarenCurrie</id>
			<name>Saren Currie</name>
		</developer>
		<developer>
			<id>dconlan</id>
			<name>dconlan</name>
		</developer>
		<developer>
			<id>psbrandt</id>
			<name>Pascal Brandt</name>
		</developer>
		<developer>
			<id>InfiniteLoop90</id>
			<name>Clayton Bodendein</name>
		</developer>
		<developer>
			<id>rhausam</id>
			<name>Rob Hausam</name>
		</developer>
		<developer>
			<id>patrick-werner</id>
			<name>Patrick Werner</name>
		</developer>
		<developer>
			<id>malcolmm83</id>
			<name>Malcolm McRoberts</name>
		</developer>
		<developer>
			<id>mouellet</id>
			<name>Mathieu Ouellet</name>
		</developer>
		<developer>
			<id>JiajingLiang</id>
			<name>Jiajing Liang</name>
		</developer>
		<developer>
			<id>jamesdaily</id>
			<name>James Daily</name>
		</developer>
		<developer>
			<id>darktyko</id>
			<name>Kyle Meadows</name>
		</developer>
		<developer>
			<id>Tastelezz</id>
			<name>Gaetano Gallo</name>
		</developer>
		<developer>
			<id>sjanic</id>
			<name>sjanic</name>
		</developer>
		<developer>
			<id>c-schuler</id>
			<name>Chris Schuler</name>
		</developer>
		<developer>
			<id>javajeff</id>
			<name>Jeff Chung</name>
		</developer>
		<developer>
			<id>anoush-bch</id>
			<name>Anoush Mouradian</name>
		</developer>
		<developer>
			<id>splatch</id>
			<name>Łukasz Dywicki</name>
		</developer>
		<developer>
			<id>anthonys123</id>
			<name>Anthony Sute</name>
		</developer>
		<developer>
			<id>johnpoth</id>
			<name>John Poth</name>
			<organization>Red Hat</organization>
		</developer>
		<developer>
			<id>t4deon</id>
			<name>Andreas Keil</name>
		</developer>
		<developer>
			<id>dgileadi</id>
			<name>David Gileadi</name>
		</developer>
		<developer>
			<id>RuthAlk</id>
		</developer>
		<developer>
			<id>Tastelezz</id>
			<name>Gaetano Gallo</name>
			<organization>InterComponentWare AG</organization>
		</developer>
		<developer>
			<id>jasonaown</id>
			<name>Jason Owen</name>
		</developer>
		<developer>
			<id>hdconradi</id>
			<name>Heinz-Dieter Conradi</name>
		</developer>
		<developer>
			<id>kliu99</id>
			<name>Kai Liu</name>
		</developer>
	</developers>

	<licenses>
		<license>
			<name>Apache Software License 2.0</name>
			<url>https://www.apache.org/licenses/LICENSE-2.0.txt</url>
		</license>
	</licenses>

	<properties>
		<!-- configure timestamp in MANIFEST.MF for maven-war-provider -->
		<maven.build.timestamp.format>yyyy-MM-dd'T'HH:mm:ss'Z'</maven.build.timestamp.format>

		<project.build.sourceEncoding>UTF-8</project.build.sourceEncoding>

		<!-- For site-deploy -->
		<siteMainDirectory>${user.home}/sites/hapi-fhir</siteMainDirectory>
		<scmPubCheckoutDirectory>${user.home}/sites/scm/hapi-fhir</scmPubCheckoutDirectory>

		<!-- Dependency Versions -->
		<apache_karaf_version>4.1.4</apache_karaf_version>
		<aries_spifly_version>1.0.10</aries_spifly_version>
		<caffeine_version>2.6.2</caffeine_version>
		<commons_codec_version>1.10</commons_codec_version>
		<commons_io_version>2.5</commons_io_version>
		<commons_lang3_version>3.7</commons_lang3_version>
		<derby_version>10.14.2.0</derby_version>
		<error_prone_annotations_version>2.0.18</error_prone_annotations_version>
		<guava_version>25.0-jre</guava_version>
		<gson_version>2.8.1</gson_version>
		<jaxb_api_version>2.3.0</jaxb_api_version>
		<jaxb_runtime_version>2.3.0</jaxb_runtime_version>
		<jersey_version>2.25.1</jersey_version>
		<jetty_version>9.4.8.v20171121</jetty_version>
		<jsr305_version>3.0.2</jsr305_version>
		<!--<hibernate_version>5.2.10.Final</hibernate_version>-->
		<hibernate_version>5.2.16.Final</hibernate_version>
		<hibernate_validator_version>5.4.1.Final</hibernate_validator_version>
		<!-- Update lucene version when you update hibernate-search version -->
		<hibernate_search_version>5.7.1.Final</hibernate_search_version>
		<httpcore_version>4.4.6</httpcore_version>
		<httpclient_version>4.5.3</httpclient_version>
		<jaxb_bundle_version>2.2.11_1</jaxb_bundle_version>
		<lucene_version>5.5.4</lucene_version>
		<maven_assembly_plugin_version>2.5.3</maven_assembly_plugin_version>
<<<<<<< HEAD
		<maven_license_plugin_version>1.8</maven_license_plugin_version>
		<phloc_schematron_version>2.7.1</phloc_schematron_version>
		<phloc_commons_version>4.4.11</phloc_commons_version>
		<resteasy_version>4.0.0.Beta3</resteasy_version>
=======
		<ph_schematron_version>5.0.4</ph_schematron_version>
		<ph_commons_version>9.1.1</ph_commons_version>
>>>>>>> b5bde071
		<servicemix_saxon_version>9.5.1-5_1</servicemix_saxon_version>
		<servicemix_xmlresolver_version>1.2_5</servicemix_xmlresolver_version>
		<spring_version>5.0.3.RELEASE</spring_version>
		<spring-boot.version>1.5.6.RELEASE</spring-boot.version>
		<stax2_api_version>3.1.4</stax2_api_version>
		<thymeleaf-version>3.0.9.RELEASE</thymeleaf-version>
		<woodstox_core_asl_version>4.4.1</woodstox_core_asl_version>

		<!-- We are aiming to still work on a very old version of SLF4j even though we depend on the newest, just to be nice to users of the API. This version is tested in the hapi-fhir-cobertura. -->
		<slf4j_target_version>1.6.0</slf4j_target_version>

		<project.reporting.outputEncoding>UTF-8</project.reporting.outputEncoding>
		<ebay_cors_filter_version>1.0.1</ebay_cors_filter_version>
	</properties>

	<dependencyManagement>
		<dependencies>
			<dependency>
				<groupId>aopalliance</groupId>
				<artifactId>aopalliance</artifactId>
				<version>1.0</version>
			</dependency>
			<dependency>
				<groupId>ch.qos.logback</groupId>
				<artifactId>logback-classic</artifactId>
				<version>1.2.3</version>
			</dependency>
			<dependency>
				<groupId>com.atlassian.commonmark</groupId>
				<artifactId>commonmark</artifactId>
				<version>0.9.0</version>
			</dependency>
			<dependency>
				<groupId>com.fasterxml.jackson.core</groupId>
				<artifactId>jackson-annotations</artifactId>
				<version>2.9.2</version>
			</dependency>
			<dependency>
				<groupId>com.fasterxml.jackson.core</groupId>
				<artifactId>jackson-core</artifactId>
				<version>2.9.2</version>
			</dependency>
			<dependency>
				<groupId>com.fasterxml.jackson.core</groupId>
				<artifactId>jackson-databind</artifactId>
				<version>2.9.2</version>
			</dependency>
			<dependency>
				<groupId>com.fasterxml.jackson.datatype</groupId>
				<artifactId>jackson-datatype-jsr310</artifactId>
				<version>2.9.2</version>
			</dependency>
			<dependency>
				<groupId>com.fasterxml.jackson.dataformat</groupId>
				<artifactId>jackson-dataformat-yaml</artifactId>
				<version>2.9.2</version>
			</dependency>
			<dependency>
				<groupId>com.fasterxml.jackson.module</groupId>
				<artifactId>jackson-module-jaxb-annotations</artifactId>
				<version>2.9.2</version>
			</dependency>
			<dependency>
				<groupId>com.github.ben-manes.caffeine</groupId>
				<artifactId>caffeine</artifactId>
				<version>${caffeine_version}</version>
			</dependency>
			<dependency>
				<groupId>com.icegreen</groupId>
				<artifactId>greenmail</artifactId>
				<version>1.5.6</version>
			</dependency>
			<dependency>
				<groupId>com.icegreen</groupId>
				<artifactId>greenmail-spring</artifactId>
				<version>1.5.6</version>
			</dependency>
			<dependency>
				<groupId>com.github.bkiers</groupId>
				<artifactId>Liqp</artifactId>
				<version>0.6.4</version>
			</dependency>
			<dependency>
				<groupId>com.github.dnault</groupId>
				<artifactId>xml-patch</artifactId>
				<version>0.3.0</version>
			</dependency>
			<dependency>
				<groupId>com.google.errorprone</groupId>
				<artifactId>error_prone_core</artifactId>
				<version>2.0.19</version>
			</dependency>
			<dependency>
				<groupId>com.google.guava</groupId>
				<artifactId>guava</artifactId>
				<version>${guava_version}</version>
			</dependency>
			<dependency>
				<groupId>com.google.guava</groupId>
				<artifactId>guava-testlib</artifactId>
				<version>23.0</version>
			</dependency>
			<dependency>
				<groupId>com.helger</groupId>
				<artifactId>ph-schematron</artifactId>
				<version>${ph_schematron_version}</version>
			</dependency>
			<dependency>
				<groupId>com.helger</groupId>
				<artifactId>ph-commons</artifactId>
				<version>${ph_commons_version}</version>
			</dependency>
			<dependency>
				<groupId>com.squareup.okhttp3</groupId>
				<artifactId>okhttp</artifactId>
				<version>3.8.1</version>
			</dependency>
			<dependency>
				<groupId>com.sun.mail</groupId>
				<artifactId>javax.mail</artifactId>
				<version>1.6.0</version>
			</dependency>
			<dependency>
				<groupId>commons-cli</groupId>
				<artifactId>commons-cli</artifactId>
				<version>1.4</version>
			</dependency>
			<dependency>
				<groupId>commons-codec</groupId>
				<artifactId>commons-codec</artifactId>
				<version>${commons_codec_version}</version>
			</dependency>
			<dependency>
				<groupId>org.apache.commons</groupId>
				<artifactId>commons-collections4</artifactId>
				<version>4.1</version>
			</dependency>
			<dependency>
				<groupId>org.apache.commons</groupId>
				<artifactId>commons-compress</artifactId>
				<version>1.14</version>
			</dependency>
			<dependency>
				<groupId>commons-io</groupId>
				<artifactId>commons-io</artifactId>
				<version>${commons_io_version}</version>
			</dependency>
			<dependency>
				<groupId>directory-naming</groupId>
				<artifactId>naming-java</artifactId>
				<version>0.8</version>
				<scope>test</scope>
				<exclusions>
					<exclusion>
						<artifactId>commons-logging</artifactId>
						<groupId>commons-logging</groupId>
					</exclusion>
				</exclusions>
			</dependency>
			<dependency>
				<groupId>es.nitaur.markdown</groupId>
				<artifactId>txtmark</artifactId>
				<version>0.16</version>
			</dependency>
			<dependency>
				<groupId>javax.annotation</groupId>
				<artifactId>javax.annotation-api</artifactId>
				<version>1.3.2</version>
			</dependency>
			<dependency>
				<groupId>javax.ejb</groupId>
				<artifactId>ejb-api</artifactId>
				<version>3.0</version>
			</dependency>
			<dependency>
				<groupId>javax.el</groupId>
				<artifactId>javax.el-api</artifactId>
				<version>3.0.0</version>
			</dependency>
			<dependency>
				<groupId>javax.interceptor</groupId>
				<artifactId>javax.interceptor-api</artifactId>
				<version>1.2</version>
			</dependency>
			<dependency>
				<groupId>javax.json</groupId>
				<artifactId>javax.json-api</artifactId>
				<version>1.1</version>
			</dependency>
			<dependency>
				<groupId>javax.xml.bind</groupId>
				<artifactId>jaxb-api</artifactId>
				<version>${jaxb_api_version}</version>
			</dependency>
			<dependency>
				<groupId>com.google.code.gson</groupId>
				<artifactId>gson</artifactId>
				<version>${gson_version}</version>
			</dependency>
			<dependency>
				<groupId>javax.mail</groupId>
				<artifactId>javax.mail-api</artifactId>
				<version>1.6.0</version>
			</dependency>
			<dependency>
				<groupId>javax.servlet</groupId>
				<artifactId>javax.servlet-api</artifactId>
				<version>3.1.0</version>
			</dependency>
			<dependency>
				<groupId>javax.transaction</groupId>
				<artifactId>javax.transaction-api</artifactId>
				<version>1.2</version>
			</dependency>
			<dependency>
				<groupId>javax.validation</groupId>
				<artifactId>validation-api</artifactId>
				<version>1.1.0.Final</version>
			</dependency>
			<dependency>
				<groupId>javax.ws.rs</groupId>
				<artifactId>javax.ws.rs-api</artifactId>
				<version>2.0.1</version>
			</dependency>
			<dependency>
				<groupId>junit</groupId>
				<artifactId>junit</artifactId>
				<version>4.12</version>
			</dependency>
			<dependency>
				<groupId>lt.velykis.maven.skins</groupId>
				<artifactId>reflow-velocity-tools</artifactId>
				<version>1.1.1</version>
			</dependency>
			<dependency>
				<groupId>net.riotopsys</groupId>
				<artifactId>json_patch</artifactId>
				<version>0.0.0</version>
			</dependency>
			<dependency>
				<groupId>net.sf.json-lib</groupId>
				<artifactId>json-lib</artifactId>
				<version>2.4</version>
				<classifier>jdk15</classifier>
				<exclusions>
					<exclusion>
						<artifactId>commons-logging</artifactId>
						<groupId>commons-logging</groupId>
					</exclusion>
				</exclusions>
			</dependency>
			<dependency>
				<groupId>net.sf.json-lib</groupId>
				<artifactId>json-lib</artifactId>
				<version>2.4</version>
				<classifier>jdk15-sources</classifier>
			</dependency>
			<dependency>
				<groupId>net.sf.saxon</groupId>
				<artifactId>Saxon-HE</artifactId>
				<!-- <version>9.8.0-3</version> -->
				<version>9.5.1-5</version>
			</dependency>
			<dependency>
				<groupId>net.ttddyy</groupId>
				<artifactId>datasource-proxy</artifactId>
				<version>1.4.2</version>
			</dependency>
			<dependency>
				<groupId>org.antlr</groupId>
				<artifactId>ST4</artifactId>
				<version>4.0.8</version>
			</dependency>
			<dependency>
				<groupId>org.apache.commons</groupId>
				<artifactId>commons-dbcp2</artifactId>
				<version>2.1.1</version>
			</dependency>
			<dependency>
				<groupId>org.apache.commons</groupId>
				<artifactId>commons-lang3</artifactId>
				<version>${commons_lang3_version}</version>
			</dependency>
			<dependency>
				<groupId>org.apache.derby</groupId>
				<artifactId>derby</artifactId>
				<version>${derby_version}</version>
			</dependency>
			<dependency>
				<groupId>org.apache.derby</groupId>
				<artifactId>derbynet</artifactId>
				<version>${derby_version}</version>
			</dependency>
			<dependency>
				<groupId>org.apache.derby</groupId>
				<artifactId>derbyclient</artifactId>
				<version>${derby_version}</version>
			</dependency>
			<dependency>
				<groupId>org.apache.httpcomponents</groupId>
				<artifactId>httpclient</artifactId>
				<version>${httpclient_version}</version>
			</dependency>
			<dependency>
				<groupId>org.apache.httpcomponents</groupId>
				<artifactId>httpclient-android</artifactId>
				<version>4.3.5.1</version>
			</dependency>
			<dependency>
				<groupId>org.apache.httpcomponents</groupId>
				<artifactId>httpcore</artifactId>
				<version>${httpcore_version}</version>
			</dependency>
			<dependency>
				<groupId>org.apache.lucene</groupId>
				<artifactId>lucene-highlighter</artifactId>
				<version>${lucene_version}</version>
			</dependency>
			<dependency>
				<groupId>org.apache.lucene</groupId>
				<artifactId>lucene-analyzers-phonetic</artifactId>
				<version>${lucene_version}</version>
			</dependency>
			<dependency>
				<groupId>org.apache.maven.doxia</groupId>
				<artifactId>doxia-module-markdown</artifactId>
				<version>1.6</version>
			</dependency>
			<dependency>
				<groupId>org.apache.maven.scm</groupId>
				<artifactId>maven-scm-api</artifactId>
				<version>1.9.5</version>
			</dependency>
			<dependency>
				<groupId>org.apache.maven.scm</groupId>
				<artifactId>maven-scm-manager-plexus</artifactId>
				<version>1.9.5</version>
			</dependency>
			<dependency>
				<groupId>org.apache.maven.scm</groupId>
				<artifactId>maven-scm-provider-gitexe</artifactId>
				<version>1.9.5</version>
			</dependency>
			<dependency>
				<groupId>org.apache.maven.wagon</groupId>
				<artifactId>wagon-scm</artifactId>
				<version>3.0.0</version>
			</dependency>
			<dependency>
				<groupId>org.apache.maven</groupId>
				<artifactId>maven-project</artifactId>
				<version>2.2.1</version>
			</dependency>
			<dependency>
				<groupId>org.apache.maven</groupId>
				<artifactId>maven-plugin-api</artifactId>
				<version>3.5.0</version>
			</dependency>
			<dependency>
				<groupId>org.apache.maven.plugin-tools</groupId>
				<artifactId>maven-plugin-annotations</artifactId>
				<version>3.5</version>
			</dependency>
			<dependency>
				<groupId>org.apache.velocity</groupId>
				<artifactId>velocity</artifactId>
				<version>1.7</version>
			</dependency>
			<dependency>
				<groupId>org.apache.velocity</groupId>
				<artifactId>velocity-tools</artifactId>
				<version>2.0</version>
			</dependency>
			<dependency>
				<groupId>org.codehaus.plexus</groupId>
				<artifactId>plexus-compiler-api</artifactId>
				<version>2.8.2</version>
			</dependency>
			<dependency>
				<groupId>org.codehaus.plexus</groupId>
				<artifactId>plexus-compiler-javac</artifactId>
				<version>2.8.2</version>
			</dependency>
			<dependency>
				<groupId>org.codehaus.plexus</groupId>
				<artifactId>plexus-compiler-javac-errorprone</artifactId>
				<version>2.8.2</version>
			</dependency>
			<dependency>
				<groupId>org.codehaus.plexus</groupId>
				<artifactId>plexus-utils</artifactId>
				<version>3.1.0</version>
			</dependency>
			<dependency>
				<groupId>org.codehaus.woodstox</groupId>
				<artifactId>woodstox-core-asl</artifactId>
				<version>${woodstox_core_asl_version}</version>
			</dependency>
			<dependency>
				<groupId>org.ebaysf.web</groupId>
				<artifactId>cors-filter</artifactId>
				<version>${ebay_cors_filter_version}</version>
			</dependency>
			<dependency>
				<groupId>org.eclipse.jetty</groupId>
				<artifactId>jetty-http</artifactId>
				<version>${jetty_version}</version>
			</dependency>
			<dependency>
				<groupId>org.eclipse.jetty</groupId>
				<artifactId>jetty-servlets</artifactId>
				<version>${jetty_version}</version>
			</dependency>
			<dependency>
				<groupId>org.eclipse.jetty</groupId>
				<artifactId>jetty-io</artifactId>
				<version>${jetty_version}</version>
			</dependency>
			<dependency>
				<groupId>org.eclipse.jetty</groupId>
				<artifactId>jetty-continuation</artifactId>
				<version>${jetty_version}</version>
			</dependency>
			<dependency>
				<groupId>org.eclipse.jetty</groupId>
				<artifactId>jetty-security</artifactId>
				<version>${jetty_version}</version>
			</dependency>
			<dependency>
				<groupId>org.eclipse.jetty</groupId>
				<artifactId>jetty-servlet</artifactId>
				<version>${jetty_version}</version>
			</dependency>
			<dependency>
				<groupId>org.eclipse.jetty</groupId>
				<artifactId>jetty-server</artifactId>
				<version>${jetty_version}</version>
			</dependency>
			<dependency>
				<groupId>org.eclipse.jetty</groupId>
				<artifactId>jetty-util</artifactId>
				<version>${jetty_version}</version>
			</dependency>
			<dependency>
				<groupId>org.eclipse.jetty</groupId>
				<artifactId>jetty-webapp</artifactId>
				<version>${jetty_version}</version>
			</dependency>
			<dependency>
				<groupId>org.eclipse.jetty</groupId>
				<artifactId>jetty-xml</artifactId>
				<version>${jetty_version}</version>
			</dependency>
			<dependency>
				<groupId>org.eclipse.jetty.websocket</groupId>
				<artifactId>websocket-api</artifactId>
				<version>${jetty_version}</version>
			</dependency>
			<dependency>
				<groupId>org.eclipse.jetty.websocket</groupId>
				<artifactId>websocket-client</artifactId>
				<version>${jetty_version}</version>
			</dependency>
			<dependency>
				<groupId>org.eclipse.jetty.websocket</groupId>
				<artifactId>websocket-server</artifactId>
				<version>${jetty_version}</version>
			</dependency>
			<dependency>
				<groupId>org.fusesource.jansi</groupId>
				<artifactId>jansi</artifactId>
				<version>1.16</version>
			</dependency>
			<dependency>
				<groupId>org.glassfish</groupId>
				<artifactId>javax.el</artifactId>
				<version>3.0.0</version>
			</dependency>
			<dependency>
				<groupId>org.glassfish</groupId>
				<artifactId>javax.json</artifactId>
				<version>1.0.4</version>
			</dependency>
<<<<<<< HEAD
			<!--<dependency>
=======
			<dependency>
				<groupId>org.glassfish.jaxb</groupId>
				<artifactId>jaxb-runtime</artifactId>
				<version>${jaxb_runtime_version}</version>
			</dependency>
			<dependency>
>>>>>>> b5bde071
				<groupId>org.glassfish.jersey.core</groupId>
				<artifactId>jersey-server</artifactId>
				<version>${jersey_version}</version>
			</dependency>
			<dependency>
				<groupId>org.glassfish.jersey.containers</groupId>
				<artifactId>jersey-container-servlet-core</artifactId>
				<version>${jersey_version}</version>
			</dependency>
			<dependency>
				<groupId>org.glassfish.jersey.containers</groupId>
				<artifactId>jersey-container-jetty-http</artifactId>
				<version>${jersey_version}</version>
			</dependency>
			<dependency>
				<groupId>org.glassfish.jersey.media</groupId>
				<artifactId>jersey-media-moxy</artifactId>
				<version>${jersey_version}</version>
			</dependency>-->
			<dependency>
				<groupId>org.jboss.resteasy</groupId>
				<artifactId>resteasy-jaxrs</artifactId>
				<version>${resteasy_version}</version>
			</dependency>
			<dependency>
				<groupId>org.jboss.resteasy</groupId>
				<artifactId>resteasy-client</artifactId>
				<version>${resteasy_version}</version>
			</dependency>
			<dependency>
				<groupId>org.jscience</groupId>
				<artifactId>jscience</artifactId>
				<version>4.3.1</version>
			</dependency>
			<dependency>
				<groupId>org.hamcrest</groupId>
				<artifactId>java-hamcrest</artifactId>
				<version>2.0.0.0</version>
			</dependency>
			<dependency>
				<groupId>org.hibernate</groupId>
				<artifactId>hibernate-core</artifactId>
				<version>${hibernate_version}</version>
			</dependency>
			<dependency>
				<groupId>org.hibernate</groupId>
				<artifactId>hibernate-ehcache</artifactId>
				<version>${hibernate_version}</version>
			</dependency>
			<dependency>
				<groupId>org.hibernate</groupId>
				<artifactId>hibernate-entitymanager</artifactId>
				<version>${hibernate_version}</version>
			</dependency>
			<dependency>
				<groupId>org.hibernate</groupId>
				<artifactId>hibernate-validator</artifactId>
				<version>${hibernate_validator_version}</version>
			</dependency>
			<dependency>
				<groupId>org.hibernate</groupId>
				<artifactId>hibernate-search-orm</artifactId>
				<version>${hibernate_search_version}</version>
			</dependency>
			<dependency>
				<groupId>org.hibernate</groupId>
				<artifactId>hibernate-search-elasticsearch</artifactId>
				<version>${hibernate_search_version}</version>
			</dependency>
			<dependency>
				<groupId>org.javassist</groupId>
				<artifactId>javassist</artifactId>
				<version>3.22.0-GA</version>
			</dependency>
			<dependency>
				<groupId>org.mockito</groupId>
				<artifactId>mockito-core</artifactId>
				<version>2.18.3</version>
			</dependency>
			<dependency>
				<groupId>org.slf4j</groupId>
				<artifactId>slf4j-android</artifactId>
				<version>1.7.25</version>
			</dependency>
			<dependency>
				<groupId>org.slf4j</groupId>
				<artifactId>slf4j-api</artifactId>
				<version>1.7.25</version>
			</dependency>
			<dependency>
				<groupId>org.slf4j</groupId>
				<artifactId>jcl-over-slf4j</artifactId>
				<version>1.7.25</version>
			</dependency>
			<dependency>
				<groupId>org.springframework</groupId>
				<artifactId>spring-beans</artifactId>
				<version>${spring_version}</version>
			</dependency>
			<dependency>
				<groupId>org.springframework</groupId>
				<artifactId>spring-context</artifactId>
				<version>${spring_version}</version>
			</dependency>
			<dependency>
				<groupId>org.springframework</groupId>
				<artifactId>spring-context-support</artifactId>
				<version>${spring_version}</version>
			</dependency>
			<dependency>
				<groupId>org.springframework</groupId>
				<artifactId>spring-core</artifactId>
				<version>${spring_version}</version>
			</dependency>
			<dependency>
				<groupId>org.springframework.data</groupId>
				<artifactId>spring-data-jpa</artifactId>
				<version>1.11.6.RELEASE</version>
			</dependency>
			<dependency>
				<groupId>org.springframework</groupId>
				<artifactId>spring-messaging</artifactId>
				<version>${spring_version}</version>
			</dependency>
			<dependency>
				<groupId>org.springframework</groupId>
				<artifactId>spring-orm</artifactId>
				<version>${spring_version}</version>
			</dependency>
			<dependency>
				<groupId>org.springframework</groupId>
				<artifactId>spring-test</artifactId>
				<version>${spring_version}</version>
			</dependency>
			<dependency>
				<groupId>org.springframework</groupId>
				<artifactId>spring-tx</artifactId>
				<version>${spring_version}</version>
			</dependency>
			<dependency>
				<groupId>org.springframework</groupId>
				<artifactId>spring-web</artifactId>
				<version>${spring_version}</version>
			</dependency>
			<dependency>
				<groupId>org.springframework</groupId>
				<artifactId>spring-webmvc</artifactId>
				<version>${spring_version}</version>
			</dependency>
			<dependency>
				<groupId>org.springframework</groupId>
				<artifactId>spring-websocket</artifactId>
				<version>${spring_version}</version>
			</dependency>
			<dependency>
				<groupId>org.springframework.boot</groupId>
				<artifactId>spring-boot-dependencies</artifactId>
				<version>${spring-boot.version}</version>
				<type>pom</type>
				<scope>import</scope>
			</dependency>
			<dependency>
				<groupId>org.thymeleaf</groupId>
				<artifactId>thymeleaf</artifactId>
				<version>${thymeleaf-version}</version>
			</dependency>
			<dependency>
				<groupId>org.thymeleaf</groupId>
				<artifactId>thymeleaf-spring4</artifactId>
				<version>${thymeleaf-version}</version>
			</dependency>
			<dependency>
				<groupId>org.xmlunit</groupId>
				<artifactId>xmlunit-core</artifactId>
				<version>2.4.0</version>
			</dependency>
			<dependency>
				<groupId>xpp3</groupId>
				<artifactId>xpp3</artifactId>
				<version>1.1.4c</version>
			</dependency>
			<dependency>
				<groupId>xpp3</groupId>
				<artifactId>xpp3_xpath</artifactId>
				<version>1.1.4c</version>
			</dependency>
		</dependencies>
	</dependencyManagement>

	<build>
		<pluginManagement>
			<plugins>
				<plugin>
					<groupId>org.sonatype.plugins</groupId>
					<artifactId>nexus-staging-maven-plugin</artifactId>
					<version>1.6.8</version>
					<extensions>true</extensions>
					<configuration>
						<serverId>ossrh</serverId>
						<nexusUrl>https://oss.sonatype.org/</nexusUrl>
						<autoReleaseAfterClose>true</autoReleaseAfterClose>
					</configuration>
				</plugin>
				<plugin>
					<groupId>com.gemnasium</groupId>
					<artifactId>gemnasium-maven-plugin</artifactId>
					<version>0.2.0</version>
					<configuration>
						<projectSlug>github.com/jamesagnew/hapi-fhir</projectSlug>
					</configuration>
				</plugin>
				<plugin>
					<groupId>org.basepom.maven</groupId>
					<artifactId>duplicate-finder-maven-plugin</artifactId>
					<version>1.2.1</version>
				</plugin>
				<plugin>
					<groupId>de.juplo</groupId>
					<artifactId>hibernate-maven-plugin</artifactId>
					<version>2.1.1</version>
					<configuration>
						<execute>false</execute>
						<skip>false</skip>
						<scanDependencies>false</scanDependencies>
						<scanTestClasses>false</scanTestClasses>
						<scanClasses>true</scanClasses>
						<force>true</force>
					</configuration>
				</plugin>
				<plugin>
					<groupId>org.apache.felix</groupId>
					<artifactId>maven-bundle-plugin</artifactId>
					<version>3.5.0</version>
				</plugin>
				<plugin>
					<groupId>org.apache.maven.plugins</groupId>
					<artifactId>maven-antrun-plugin</artifactId>
					<version>1.8</version>
				</plugin>
				<plugin>
					<groupId>org.apache.maven.plugins</groupId>
					<artifactId>maven-clean-plugin</artifactId>
					<version>3.1.0</version>
				</plugin>
				<plugin>
					<groupId>org.apache.maven.plugins</groupId>
					<artifactId>maven-compiler-plugin</artifactId>
					<version>3.7.0</version>
					<configuration>
						<source>1.8</source>
						<target>1.8</target>
						<forceJavacCompilerUse>true</forceJavacCompilerUse>
						<encoding>UTF-8</encoding>
						<fork>true</fork>
						<meminitial>500m</meminitial>
						<maxmem>2000m</maxmem>
					</configuration>
					<dependencies>
						<dependency>
							<groupId>com.google.errorprone</groupId>
							<artifactId>error_prone_core</artifactId>
							<version>2.0.19</version>
						</dependency>
						<dependency>
							<groupId>org.codehaus.plexus</groupId>
							<artifactId>plexus-compiler-api</artifactId>
							<version>2.8.2</version>
						</dependency>
						<dependency>
							<groupId>org.codehaus.plexus</groupId>
							<artifactId>plexus-compiler-javac</artifactId>
							<version>2.8.2</version>
						</dependency>
						<dependency>
							<groupId>org.codehaus.plexus</groupId>
							<artifactId>plexus-compiler-javac-errorprone</artifactId>
							<version>2.8.2</version>
						</dependency>
						<dependency>
							<groupId>org.codehaus.plexus</groupId>
							<artifactId>plexus-utils</artifactId>
							<version>3.1.0</version>
						</dependency>
					</dependencies>
				</plugin>
				<plugin>
					<groupId>org.apache.maven.plugins</groupId>
					<artifactId>maven-dependency-plugin</artifactId>
					<version>3.0.2</version>
				</plugin>
				<plugin>
					<groupId>org.apache.maven.plugins</groupId>
					<artifactId>maven-deploy-plugin</artifactId>
					<version>2.8.2</version>
				</plugin>
				<plugin>
					<groupId>org.apache.maven.plugins</groupId>
					<artifactId>maven-gpg-plugin</artifactId>
					<version>1.6</version>
				</plugin>
				<plugin>
					<groupId>org.apache.maven.plugins</groupId>
					<artifactId>maven-javadoc-plugin</artifactId>
					<version>2.10.4</version>
				</plugin>
				<plugin>
					<groupId>org.apache.maven.plugins</groupId>
					<artifactId>maven-jxr-plugin</artifactId>
					<version>2.5</version>
				</plugin>
				<plugin>
					<groupId>org.apache.maven.plugins</groupId>
					<artifactId>maven-failsafe-plugin</artifactId>
					<version>2.20</version>
				</plugin>
				<plugin>
					<groupId>org.apache.maven.plugins</groupId>
					<artifactId>maven-plugin-plugin</artifactId>
					<version>3.5</version>
				</plugin>
				<plugin>
					<groupId>org.apache.maven.plugins</groupId>
					<artifactId>maven-shade-plugin</artifactId>
					<version>2.4.3</version>
				</plugin>
				<plugin>
					<groupId>org.apache.maven.plugins</groupId>
					<artifactId>maven-source-plugin</artifactId>
					<version>3.0.1</version>
					<dependencies>
						<dependency>
							<groupId>org.codehaus.plexus</groupId>
							<artifactId>plexus-utils</artifactId>
							<version>3.1.0</version>
						</dependency>
					</dependencies>
				</plugin>
				<plugin>
					<groupId>org.apache.maven.plugins</groupId>
					<artifactId>maven-surefire-plugin</artifactId>
					<version>2.21.0</version>
					<configuration>
						<redirectTestOutputToFile>true</redirectTestOutputToFile>
						<runOrder>random</runOrder>
						<argLine>-Dfile.encoding=UTF-8 -Xmx1024m</argLine>
						<forkCount>1.0C</forkCount>
					</configuration>
				</plugin>
				<plugin>
					<groupId>org.apache.maven.plugins</groupId>
					<artifactId>maven-war-plugin</artifactId>
					<version>3.2.0</version>
				</plugin>
				<plugin>
					<groupId>org.codehaus.mojo</groupId>
					<artifactId>build-helper-maven-plugin</artifactId>
					<version>3.0.0</version>
				</plugin>
				<plugin>
					<groupId>org.codehaus.mojo</groupId>
					<artifactId>animal-sniffer-maven-plugin</artifactId>
					<version>1.16</version>
				</plugin>
				<plugin>
					<groupId>org.codehaus.mojo</groupId>
					<artifactId>cobertura-maven-plugin</artifactId>
					<version>2.7</version>
					<configuration>
						<skip>true</skip>
					</configuration>
				</plugin>
				<plugin>
					<groupId>org.codehaus.mojo</groupId>
					<artifactId>license-maven-plugin</artifactId>
					<version>1.16</version>
					<configuration>
						<verbose>true</verbose>
						<addSvnKeyWords>false</addSvnKeyWords>
						<encoding>UTF-8</encoding>
					</configuration>
				</plugin>
				<plugin>
					<groupId>org.codehaus.mojo</groupId>
					<artifactId>versions-maven-plugin</artifactId>
					<version>2.5</version>
				</plugin>
				<plugin>
					<groupId>org.eclipse.jetty</groupId>
					<artifactId>jetty-maven-plugin</artifactId>
					<version>${jetty_version}</version>
				</plugin>
				<plugin>
					<groupId>org.eluder.coveralls</groupId>
					<artifactId>coveralls-maven-plugin</artifactId>
					<version>4.3.0</version>
					<configuration>
						<coberturaReports>
						</coberturaReports>
					</configuration>
				</plugin>
				<plugin>
					<groupId>org.jacoco</groupId>
					<artifactId>
						jacoco-maven-plugin
					</artifactId>
					<version>0.7.9</version>
				</plugin>
				<plugin>
					<groupId>org.apache.maven.plugins</groupId>
					<artifactId>maven-site-plugin</artifactId>
					<!-- Be careful upgrading the version of this plugin- 3.5 breaks the relow-maven-skin that we use currently. Also once we move to 3.5 the site.xml <head> tag needs to have its contents put in a CDATA 
						block. What an unpleasant misadventure to figure that all out...... -->
					<version>3.4</version>
					<configuration>
						<skip>false</skip>
						<skipDeploy>true</skipDeploy>
						<inputEncoding>UTF-8</inputEncoding>
						<outputEncoding>UTF-8</outputEncoding>
						<relativizeDecorationLinks>false</relativizeDecorationLinks>
					</configuration>
					<dependencies>
						<dependency>
							<groupId>org.apache.maven.wagon</groupId>
							<artifactId>wagon-scm</artifactId>
						</dependency>
						<dependency>
							<groupId>org.apache.maven.scm</groupId>
							<artifactId>maven-scm-manager-plexus</artifactId>
						</dependency>
						<dependency>
							<groupId>org.apache.maven.scm</groupId>
							<artifactId>maven-scm-provider-gitexe</artifactId>
						</dependency>
						<dependency>
							<groupId>org.apache.maven.scm</groupId>
							<artifactId>maven-scm-api</artifactId>
						</dependency>
						<!-- <dependency> <groupId>org.apache.maven.doxia</groupId> <artifactId>doxia-core</artifactId> </dependency> -->
						<dependency>
							<groupId>org.apache.maven.doxia</groupId>
							<artifactId>doxia-module-markdown</artifactId>
						</dependency>
						<dependency>
							<groupId>lt.velykis.maven.skins</groupId>
							<artifactId>reflow-velocity-tools</artifactId>
						</dependency>
						<dependency>
							<groupId>org.apache.velocity</groupId>
							<artifactId>velocity</artifactId>
						</dependency>
					</dependencies>
				</plugin>
				<!--This plugin's configuration is used to store Eclipse m2e settings only. It has no influence on the Maven build itself. -->
				<plugin>
					<groupId>org.eclipse.m2e</groupId>
					<artifactId>lifecycle-mapping</artifactId>
					<version>1.0.0</version>
					<configuration>
						<lifecycleMappingMetadata>
							<pluginExecutions>
								<pluginExecution>
									<pluginExecutionFilter>
										<groupId>
											ca.uhn.hapi.fhir
										</groupId>
										<artifactId>
											hapi-tinder-plugin
										</artifactId>
										<versionRange>
											[0.8-SNAPSHOT,)
										</versionRange>
										<goals>
											<goal>
												generate-jparest-server
											</goal>
										</goals>
									</pluginExecutionFilter>
									<action>
										<ignore></ignore>
									</action>
								</pluginExecution>
								<pluginExecution>
									<pluginExecutionFilter>
										<groupId>
											org.apache.maven.plugins
										</groupId>
										<artifactId>
											maven-antrun-plugin
										</artifactId>
										<versionRange>
											[1.7,)
										</versionRange>
										<goals>
											<goal>run</goal>
										</goals>
									</pluginExecutionFilter>
									<action>
										<ignore></ignore>
									</action>
								</pluginExecution>
								<!-- 
								<pluginExecution>
									<pluginExecutionFilter>
										<groupId>
											org.codehaus.mojo
										</groupId>
										<artifactId>
											build-helper-maven-plugin
										</artifactId>
										<versionRange>
											[1.9.1,)
										</versionRange>
										<goals>
											<goal>add-source</goal>
										</goals>
									</pluginExecutionFilter>
									<action>
										<ignore></ignore>
									</action>
								</pluginExecution>
								<pluginExecution>
									<pluginExecutionFilter>
										<groupId>
											org.apache.maven.plugins
										</groupId>
										<artifactId>
											maven-compiler-plugin
										</artifactId>
										<versionRange>
											[3.3,)
										</versionRange>
										<goals>
											<goal>compile</goal>
											<goal>testCompile</goal>
										</goals>
									</pluginExecutionFilter>
									<action>
										<ignore></ignore>
									</action>
								</pluginExecution>
								 -->
							</pluginExecutions>
						</lifecycleMappingMetadata>
					</configuration>
				</plugin>
				<plugin>
					<groupId>org.apache.maven.plugins</groupId>
					<artifactId>maven-checkstyle-plugin</artifactId>
					<version>3.0.0</version>
					<dependencies>
						<dependency>
							<groupId>com.puppycrawl.tools</groupId>
							<artifactId>checkstyle</artifactId>
							<version>8.8</version>
						</dependency>
					</dependencies>
					<configuration>
						<configLocation>${project.basedir}/src/checkstyle/checkstyle.xml</configLocation>
					</configuration>
				</plugin>
				<plugin>
					<groupId>org.apache.maven.plugins</groupId>
					<artifactId>maven-install-plugin</artifactId>
					<version>2.5.2</version>
				</plugin>
			</plugins>
		</pluginManagement>
		<plugins>
			<plugin>
				<groupId>org.apache.maven.plugins</groupId>
				<artifactId>maven-enforcer-plugin</artifactId>
				<version>1.4.1</version>
				<executions>
					<execution>
						<id>enforce-java</id>
						<goals>
							<goal>enforce</goal>
						</goals>
					</execution>
				</executions>
				<configuration>
					<rules>
						<requireMavenVersion>
							<version>3.3</version>
						</requireMavenVersion>
						<requireJavaVersion>
							<!--<version>[1.8,)</version>-->
							<version>1.8</version>
							<message>
								The hapi-fhir Maven build requires JDK version 1.8.x.
							</message>
						</requireJavaVersion>
					</rules>
				</configuration>
			</plugin>
			<plugin>
				<groupId>org.codehaus.mojo</groupId>
				<artifactId>license-maven-plugin</artifactId>
				<inherited>false</inherited>
				<executions>
					<execution>
						<id>update-project-license</id>
						<phase>package</phase>
						<goals>
							<goal>update-project-license</goal>
						</goals>
						<configuration>
							<licenseName>apache_v2</licenseName>
						</configuration>
					</execution>
				</executions>
			</plugin>
			<plugin>
				<artifactId>maven-antrun-plugin</artifactId>
				<inherited>false</inherited>
				<executions>
					<execution>
						<id>copySubProjects</id>
						<phase>site</phase>
						<goals>
							<goal>run</goal>
						</goals>
						<configuration>
							<target>
								<copy todir="target/site/apidocs">
									<fileset dir="hapi-fhir-base/target/site/apidocs"/>
								</copy>
								<copy todir="target/site/apidocs-dstu2">
									<fileset dir="hapi-fhir-structures-dstu2/target/site/apidocs"/>
								</copy>
								<copy todir="target/site/apidocs-dstu3">
									<fileset dir="hapi-fhir-structures-dstu3/target/site/apidocs"/>
								</copy>
								<copy todir="target/site/apidocs-r4">
									<fileset dir="hapi-fhir-structures-r4/target/site/apidocs"/>
								</copy>
								<copy todir="target/site/apidocs-jpaserver">
									<fileset dir="hapi-fhir-jpaserver-base/target/site/apidocs"/>
								</copy>
								<copy todir="target/site/xref-jpaserver">
									<fileset dir="hapi-fhir-jpaserver-base/target/site/xref"/>
								</copy>
								<copy todir="target/site/xref-base">
									<fileset dir="hapi-fhir-base/target/site/xref"/>
								</copy>
								<!-- <copy todir="target/site/cobertura"> <fileset dir="hapi-fhir-cobertura/target/site/cobertura" /> </copy> -->
								<copy todir="target/site">
									<fileset dir="hapi-fhir-base/target/site" includes="checkstyle.*"/>
								</copy>
								<echo>Fixing Checkstyle Report</echo>
								<replace dir="target/site" summary="true">
									<include name="checkstyle.html"/>
									<replacetoken>"../../</replacetoken>
									<replacevalue>"./</replacevalue>
								</replace>
								<replace dir="target/site" summary="true">
									<include name="*.html"/>
									<replacetoken>
										http://netdna.bootstrapcdn.com/twitter-bootstrap/2.3.1/css/bootstrap-responsive.min.css
									</replacetoken>
									<replacevalue>./css/bootstrap-responsive.min.css</replacevalue>
								</replace>
								<replace dir="target/site" summary="true">
									<include name="*.html"/>
									<replacetoken>http://netdna.bootstrapcd</replacetoken>
									<replacevalue>https://netdna.bootstrapcd</replacevalue>
								</replace>
								<replace dir="target/site" summary="true">
									<include name="*.html"/>
									<replacetoken>http://maxcdn.bootstrapcdn.com/font-awesome/4.3.0/css/font-awesome.min.css
									</replacetoken>
									<replacevalue>https://maxcdn.bootstrapcdn.com/font-awesome/4.3.0/css/font-awesome.min.css
									</replacevalue>
								</replace>
								<replace dir="target/site" summary="true">
									<include name="*.html"/>
									<replacetoken>http://ajax.googleapis</replacetoken>
									<replacevalue>https://ajax.googleapis</replacevalue>
								</replace>
								<replace dir="target/site" summary="true">
									<include name="*.html"/>
									<replacetoken>\t</replacetoken>
									<replacevalue>
									</replacevalue>
								</replace>
								<replace dir="target/site" summary="true">
									<include name="index.html"/>
									<replacetoken><![CDATA[<h2 id="Welcome">Welcome</h2>]]></replacetoken>
									<replacevalue><![CDATA[<div class="jumbotron subhead">
		<div class="row" id="banner">
			<div class="span12">
				<div class="pull-left">
					<a href="./" id="bannerLeft"><img src="images/hapi_fhir_banner.png" alt='"'HAPI'"' /></a>
				</div>
				<div class="pull-right">
					<a href="./" id="bannerRight"><img src="images/hapi_fhir_banner_right.png" alt='"'FHIR'"' /></a>
				</div>
			</div>
		</div>
	</div>]]></replacevalue>
								</replace>
								<!--<replaceregexp file="target/site/checkstyle.html" byline="false" match="&lt;ul class=&quot;breadcrumb.*?&lt;/ul&gt;" replace="" flags="s"/> -->
							</target>
						</configuration>
					</execution>
					<execution>
						<id>addSyntaxHighlighter</id>
						<phase>site</phase>
						<goals>
							<goal>run</goal>
						</goals>
						<configuration>
							<target>
								<echo>Adding Fontawesome</echo>
								<replace dir="target/site" summary="true">
									<include name="*.html"/>
									<replacetoken>
										<![CDATA[<a href="download.html" title="Download">Download</a>]]></replacetoken>
									<replacevalue>
										<![CDATA[<a href="download.html"  title="Download"><i class="fa fa-download"></i> Download</a>]]></replacevalue>
								</replace>
								<replace dir="target/site" summary="true">
									<include name="*.html"/>
									<replacetoken>
										<![CDATA[<a href="https://github.com/jamesagnew/hapi-fhir/" title="GitHub Project" class="externalLink">GitHub Project</a>]]></replacetoken>
									<replacevalue>
										<![CDATA[<a href="https://github.com/jamesagnew/hapi-fhir/" title="GitHub Project"  class="externalLink"><i class="fa fa-github"></i> GitHub Project</a>]]></replacevalue>
								</replace>
								<replace dir="target/site" summary="true">
									<include name="*.html"/>
									<replacetoken><![CDATA[data-toggle="dropdown">Test Servers <]]></replacetoken>
									<replacevalue>
										<![CDATA[data-toggle="dropdown"><i class="fa fa-fire"></i>&nbsp;Test Servers&nbsp;<]]></replacevalue>
								</replace>
								<replace dir="target/site" summary="true">
									<include name="*.html"/>
									<replacetoken><![CDATA[data-toggle="dropdown">Documentation <]]></replacetoken>
									<replacevalue>
										<![CDATA[data-toggle="dropdown"><i class="fa fa-book"></i>&nbsp;Documentation&nbsp;<]]></replacevalue>
								</replace>
								<replace dir="target/site" summary="true">
									<include name="*.html"/>
									<replacetoken><![CDATA[data-toggle="dropdown">Get Help <]]></replacetoken>
									<replacevalue>
										<![CDATA[data-toggle="dropdown"><i class="fa fa-support"></i>&nbsp;Get Help&nbsp;<]]></replacevalue>
								</replace>
								<echo>Changing Breadcrumbs</echo>
								<replace dir="target/site" summary="true">
									<include name="doc_*.html"/>
									<replacetoken><![CDATA[<li class="divider">/</li>]]></replacetoken>
									<replacevalue><![CDATA[<li  class="divider">/</li>
			<li><a href="docindex.html" title="Documentation">Documentation</a></li>
			<li  class="divider">/</li>]]></replacevalue>
								</replace>
								<echo>Adding Syntax Highlighter</echo>
								<replace dir="target/site" summary="true">
									<include name="*.html"></include>
									<replacetoken><![CDATA[</body>]]></replacetoken>
									<replacevalue><![CDATA[
<script type="text/javascript">
	var elements = document.getElementsByClassName("source");
	for (var i=0; i < elements.length; i++) {
		var pres = elements[i].getElementsByTagName("pre");
		for (var j = 0; j < pres.length; j++) {
			var pre = pres[j];
			if (pre.innerHTML.match(/^\s*\&lt\;/)) {
				pre.className = 'brush: xml';
			} else if (pre.innerHTML.match(/\/\*/)) {
				pre.className = 'brush: java';
			} else if (pre.innerHTML.match(/^\/\//)) {
				pre.className = 'brush: java';
			} else if (pre.innerHTML.match(/^\{/)) {
				pre.className = 'brush: jscript';
			} else if (pre.innerHTML.match(/^\#/)) {
				pre.className = 'brush: bash';
			} else if (pre.innerHTML.match(/\&lt\;\//)) {
				pre.className = 'brush: xml';
			} else {
				pre.className = 'brush: java';
			}
		}
	}

	SyntaxHighlighter.all();
</script>
</body>
									]]></replacevalue>
								</replace>
							</target>
						</configuration>
					</execution>
					<execution>
						<id>addAnalytics</id>
						<phase>site</phase>
						<configuration>
							<target>
								<echo>Adding Google analytics in target/site for &lt;body&gt;</echo>
								<replace dir="target/site" summary="true">
									<include name="**/*.html"></include>
									<replacefilter token="#build#" value="${label}"/>
									<replacefilter token="#version#" value="${project.version}"/>
									<replacetoken><![CDATA[</body>]]></replacetoken>
									<replacevalue><![CDATA[
<script>
  (function(i,s,o,g,r,a,m){i['GoogleAnalyticsObject']=r;i[r]=i[r]||function(){
  (i[r].q=i[r].q||[]).push(arguments)},i[r].l=1*new Date();a=s.createElement(o),
  m=s.getElementsByTagName(o)[0];a.async=1;a.src=g;m.parentNode.insertBefore(a,m)
  })(window,document,'script','//www.google-analytics.com/analytics.js','ga');

  ga('create', 'UA-1395874-5', 'auto');
  ga('require', 'displayfeatures');
  ga('require', 'linkid', 'linkid.js');
  ga('send', 'pageview');

</script>
                </body >
                ]]></replacevalue>
								</replace>
								<echo>Adding Google analytics in target/site for &lt;BODY&gt;</echo>
								<replace dir="target/site" summary="true">
									<include name="**/*.html"></include>
									<replacetoken><![CDATA[</BODY>]]></replacetoken>
									<replacevalue><![CDATA[
<script>
  (function(i,s,o,g,r,a,m){i['GoogleAnalyticsObject']=r;i[r]=i[r]||function(){
  (i[r].q=i[r].q||[]).push(arguments)},i[r].l=1*new Date();a=s.createElement(o),
  m=s.getElementsByTagName(o)[0];a.async=1;a.src=g;m.parentNode.insertBefore(a,m)
  })(window,document,'script','//www.google-analytics.com/analytics.js','ga');

  ga('create', 'UA-1395874-5', 'auto');
  ga('require', 'displayfeatures');
  ga('require', 'linkid', 'linkid.js');
  ga('send', 'pageview');

</script>
                </BODY >
                ]]></replacevalue>
								</replace>
							</target>
						</configuration>
						<goals>
							<goal>run</goal>
						</goals>
					</execution>
				</executions>
			</plugin>
			<plugin>
				<artifactId>maven-site-plugin</artifactId>
				<inherited>false</inherited>
				<executions>
					<execution>
						<id>stage-for-scm-publish</id>
						<phase>post-site</phase>
						<goals>
							<goal>stage</goal>
						</goals>
						<configuration>
							<stagingDirectory>${siteMainDirectory}</stagingDirectory>
						</configuration>
					</execution>
				</executions>
				<dependencies>
					<dependency>
						<groupId>org.apache.maven.wagon</groupId>
						<artifactId>wagon-scm</artifactId>
						<version>3.0.0</version>
					</dependency>
					<dependency>
						<groupId>org.apache.maven.scm</groupId>
						<artifactId>maven-scm-manager-plexus</artifactId>
						<version>1.9.5</version>
					</dependency>
					<dependency>
						<groupId>org.apache.maven.scm</groupId>
						<artifactId>maven-scm-provider-gitexe</artifactId>
						<version>1.9.5</version>
					</dependency>
					<dependency>
						<groupId>org.apache.maven.scm</groupId>
						<artifactId>maven-scm-api</artifactId>
						<version>1.9.5</version>
					</dependency>
					<dependency>
						<groupId>org.apache.maven.doxia</groupId>
						<artifactId>doxia-module-markdown</artifactId>
						<version>1.6</version>
					</dependency>
					<dependency>
						<groupId>lt.velykis.maven.skins</groupId>
						<artifactId>reflow-velocity-tools</artifactId>
						<version>1.1.1</version>
					</dependency>
					<dependency>
						<groupId>org.apache.velocity</groupId>
						<artifactId>velocity</artifactId>
						<version>1.7</version>
					</dependency>
				</dependencies>
			</plugin>
			<plugin>
				<groupId>org.apache.maven.plugins</groupId>
				<artifactId>maven-scm-publish-plugin</artifactId>
				<version>1.1</version>
				<inherited>false</inherited>
				<configuration>
					<checkoutDirectory>${scmPubCheckoutDirectory}</checkoutDirectory>
					<content>\${siteMainDirectory}</content>
					<tryUpdate>true</tryUpdate>
					<scmBranch>gh-pages</scmBranch>
					<pubScmUrl>scm:git:git@github.com:jamesagnew/hapi-fhir.git</pubScmUrl>
				</configuration>
				<executions>
					<execution>
						<id>scm-publish</id>
						<phase>site-deploy</phase>
						<goals>
							<goal>publish-scm</goal>
						</goals>
					</execution>
				</executions>
			</plugin>
		</plugins>
	</build>

	<reporting>
		<plugins>
			<plugin>
				<groupId>org.apache.maven.plugins</groupId>
				<artifactId>maven-changes-plugin</artifactId>
				<version>2.12.1</version>
				<inherited>false</inherited>
				<reportSets>
					<reportSet>
						<reports>
							<report>changes-report</report>
						</reports>
					</reportSet>
				</reportSets>
				<configuration>
					<feedType>atom_1.0</feedType>
					<issueLinkTemplatePerSystem>
						<default>https://github.com/jamesagnew/hapi-fhir/issues/%ISSUE%</default>
					</issueLinkTemplatePerSystem>
					<escapeHTML>false</escapeHTML>
				</configuration>
			</plugin>
			<plugin>
				<groupId>org.apache.maven.plugins</groupId>
				<artifactId>maven-surefire-report-plugin</artifactId>
				<version>2.19.1</version>
				<reportSets>
					<reportSet>
						<reports>
							<report>failsafe-report-only</report>
						</reports>
					</reportSet>
				</reportSets>
				<configuration>
					<reportsDirectories>
						<reportDirectory>${project.basedir}/hapi-fhir-base/target/surefire-reports/</reportDirectory>
						<reportDirectory>${project.basedir}/hapi-fhir-structures-dstu/target/surefire-reports/
						</reportDirectory>
						<reportDirectory>${project.basedir}/hapi-fhir-structures-dstu2/target/surefire-reports/
						</reportDirectory>
						<reportDirectory>${project.basedir}/hapi-fhir-jpaserver-base/target/surefire-reports/
						</reportDirectory>
					</reportsDirectories>
				</configuration>
			</plugin>
			<plugin>
				<groupId>org.apache.maven.plugins</groupId>
				<artifactId>maven-project-info-reports-plugin</artifactId>
				<version>2.8.1</version>
				<inherited>false</inherited>
				<reportSets>
					<reportSet>
						<reports>
							<report>project-team</report>
							<report>issue-tracking</report>
							<report>license</report>
							<report>scm</report>
						</reports>
					</reportSet>
				</reportSets>
			</plugin>
			<!-- <plugin> <groupId>org.apache.maven.plugins</groupId> <artifactId>maven-linkcheck-plugin</artifactId> <version>1.1</version> </plugin> -->
		</plugins>
	</reporting>

	<profiles>
		<profile>
			<id>DIST</id>
			<modules>
				<!--<module>hapi-fhir-osgi-core</module>-->
			</modules>
		</profile>
		<profile>
			<id>ROOT</id>
			<reporting>
				<plugins>
				</plugins>
			</reporting>
			<modules>
			</modules>
			<build>
				<plugins>
					<!-- <plugin> <artifactId>maven-assembly-plugin</artifactId> <version>${maven_assembly_plugin_version}</version> <executions> <execution> <phase>package</phase> <goals> <goal>single</goal> </goals> 
						<configuration> <attach>false</attach> <descriptors> <descriptor>${project.basedir}/src/assembly/hapi-fhir-sample-projects.xml</descriptor> </descriptors> </configuration> </execution> </executions> </plugin> -->
				</plugins>
			</build>
		</profile>
		<profile>
			<id>SIGN_ARTIFACTS</id>
			<activation>
				<property>
					<name>gpg.passphrase</name>
				</property>
			</activation>
			<build>
				<plugins>
					<plugin>
						<groupId>org.apache.maven.plugins</groupId>
						<artifactId>maven-gpg-plugin</artifactId>
						<executions>
							<execution>
								<id>sign-artifacts</id>
								<phase>verify</phase>
								<goals>
									<goal>sign</goal>
								</goals>
							</execution>
						</executions>
					</plugin>
				</plugins>
			</build>
		</profile>
		<profile>
			<id>SITE</id>
			<modules>
				<module>hapi-fhir-base</module>
				<module>hapi-fhir-structures-dstu2</module>
				<module>hapi-fhir-structures-dstu3</module>
				<module>hapi-fhir-structures-r4</module>
				<module>hapi-fhir-jpaserver-base</module>
				<module>hapi-fhir-jaxrsserver-base</module>
				<!-- <module>hapi-fhir-cobertura</module> -->
				<module>examples</module>
			</modules>
			<reporting>
				<plugins>
					<plugin>
						<groupId>org.codehaus.mojo</groupId>
						<artifactId>findbugs-maven-plugin</artifactId>
						<version>3.0.3</version>
						<configuration>
							<classFilesDirectory>./hapi-fhir-base/target/classes</classFilesDirectory>
						</configuration>
						<reportSets>
							<reportSet>
								<reports>
									<report>findbugs</report>
								</reports>
							</reportSet>
						</reportSets>
					</plugin>
				</plugins>
			</reporting>
		</profile>
		<profile>
			<id>ALLMODULES</id>
			<activation>
				<activeByDefault>true</activeByDefault>
			</activation>
			<modules>
				<module>hapi-deployable-pom</module>
				<module>hapi-fhir-base</module>
				<module>hapi-fhir-utilities</module>
				<module>hapi-tinder-plugin</module>
				<module>hapi-tinder-test</module>
				<module>hapi-fhir-client</module>
				<module>hapi-fhir-server</module>
				<module>hapi-fhir-validation</module>
				<!--<module>hapi-fhir-narrativegenerator</module>-->
				<module>hapi-fhir-structures-dstu2</module>
				<module>hapi-fhir-structures-hl7org-dstu2</module>
				<module>hapi-fhir-validation-resources-dstu2</module>
				<module>hapi-fhir-structures-dstu2.1</module>
				<module>hapi-fhir-validation-resources-dstu2.1</module>
				<module>hapi-fhir-structures-dstu3</module>
				<module>hapi-fhir-validation-resources-dstu3</module>
				<module>hapi-fhir-structures-r4</module>
				<module>hapi-fhir-validation-resources-r4</module>
				<module>hapi-fhir-igpacks</module>
				<module>hapi-fhir-jaxrsserver-base</module>
				<module>hapi-fhir-jaxrsserver-example</module>
				<module>hapi-fhir-jpaserver-base</module>
				<module>hapi-fhir-jpaserver-elasticsearch</module>
				<module>hapi-fhir-jpaserver-example</module>
				<module>restful-server-example</module>
				<module>restful-server-example-test</module>
				<module>hapi-fhir-testpage-overlay</module>
				<module>hapi-fhir-jpaserver-uhnfhirtest</module>
				<module>hapi-fhir-client-okhttp</module>
				<module>hapi-fhir-android</module>
				<module>hapi-fhir-converter</module>
				<module>hapi-fhir-cli</module>
				<module>hapi-fhir-dist</module>
				<module>examples</module>
				<module>osgi/hapi-fhir-karaf-features</module>
				<module>osgi/hapi-fhir-karaf-integration-tests</module>
				<module>example-projects/hapi-fhir-base-example-embedded-ws</module>
				<module>example-projects/hapi-fhir-standalone-overlay-example</module>
				<module>example-projects/hapi-fhir-jpaserver-cds-example</module>
				<module>example-projects/hapi-fhir-jpaserver-dynamic</module>
				<module>example-projects/hapi-fhir-jpaserver-example-postgres</module>
				<module>tests/hapi-fhir-base-test-mindeps-client</module>
				<module>tests/hapi-fhir-base-test-mindeps-server</module>
				<module>hapi-fhir-spring-boot</module>
				<!--<module>hapi-fhir-osgi-core</module>-->
			</modules>
		</profile>
		<profile>
			<id>JACOCO</id>
			<modules>
				<module>hapi-fhir-jacoco</module>
			</modules>
		</profile>
		<profile>
			<id>NOPARALLEL</id>
			<build>
				<plugins>
					<plugin>
						<groupId>org.apache.maven.plugins</groupId>
						<artifactId>maven-surefire-plugin</artifactId>
						<configuration>
							<forkCount>1</forkCount>
						</configuration>
					</plugin>
				</plugins>
			</build>
		</profile>
		<profile>
			<id>MINPARALLEL</id>
			<build>
				<plugins>
					<plugin>
						<groupId>org.apache.maven.plugins</groupId>
						<artifactId>maven-surefire-plugin</artifactId>
						<configuration>
							<forkCount>2</forkCount>
						</configuration>
					</plugin>
				</plugins>
			</build>
		</profile>
		<profile>
			<id>ERRORPRONE_JDK8</id>
			<build>
				<plugins>
					<plugin>
						<groupId>org.apache.maven.plugins</groupId>
						<artifactId>maven-compiler-plugin</artifactId>
						<configuration>
							<compilerId>javac-with-errorprone</compilerId>
						</configuration>
					</plugin>
				</plugins>
			</build>
		</profile>
		<profile>
			<id>ERRORPRONE_JDK9</id>
			<build>
				<plugins>
					<plugin>
						<groupId>org.apache.maven.plugins</groupId>
						<artifactId>maven-compiler-plugin</artifactId>
						<configuration>
							<compilerId>javac-with-errorprone</compilerId>
						</configuration>
						<dependencies>
							<dependency>
								<groupId>com.google.errorprone</groupId>
								<artifactId>error_prone_core</artifactId>
								<version>2.2.0</version>
							</dependency>
						</dependencies>
					</plugin>
				</plugins>
			</build>
		</profile>
		<profile>
			<id>OWASP</id>
			<build>
				<plugins>
					<plugin>
						<groupId>org.owasp</groupId>
						<artifactId>dependency-check-maven</artifactId>
						<version>3.1.1</version>
						<configuration>
							<failBuildOnCVSS>8</failBuildOnCVSS>
						</configuration>
						<executions>
							<execution>
								<goals>
									<goal>check</goal>
								</goals>
							</execution>
						</executions>
					</plugin>
				</plugins>
			</build>
		</profile>
	</profiles>

</project><|MERGE_RESOLUTION|>--- conflicted
+++ resolved
@@ -503,15 +503,10 @@
 		<jaxb_bundle_version>2.2.11_1</jaxb_bundle_version>
 		<lucene_version>5.5.4</lucene_version>
 		<maven_assembly_plugin_version>2.5.3</maven_assembly_plugin_version>
-<<<<<<< HEAD
 		<maven_license_plugin_version>1.8</maven_license_plugin_version>
-		<phloc_schematron_version>2.7.1</phloc_schematron_version>
-		<phloc_commons_version>4.4.11</phloc_commons_version>
 		<resteasy_version>4.0.0.Beta3</resteasy_version>
-=======
 		<ph_schematron_version>5.0.4</ph_schematron_version>
 		<ph_commons_version>9.1.1</ph_commons_version>
->>>>>>> b5bde071
 		<servicemix_saxon_version>9.5.1-5_1</servicemix_saxon_version>
 		<servicemix_xmlresolver_version>1.2_5</servicemix_xmlresolver_version>
 		<spring_version>5.0.3.RELEASE</spring_version>
@@ -712,6 +707,16 @@
 				<version>${gson_version}</version>
 			</dependency>
 			<dependency>
+				<groupId>com.sun.xml.bind</groupId>
+				<artifactId>jaxb-core</artifactId>
+				<version>${jaxb_core_version}</version>
+			</dependency>
+			<dependency>
+				<groupId>com.sun.xml.bind</groupId>
+				<artifactId>jaxb-impl</artifactId>
+				<version>${jaxb_core_version}</version>
+			</dependency>
+			<dependency>
 				<groupId>javax.mail</groupId>
 				<artifactId>javax.mail-api</artifactId>
 				<version>1.6.0</version>
@@ -995,16 +1000,12 @@
 				<artifactId>javax.json</artifactId>
 				<version>1.0.4</version>
 			</dependency>
-<<<<<<< HEAD
-			<!--<dependency>
-=======
 			<dependency>
 				<groupId>org.glassfish.jaxb</groupId>
 				<artifactId>jaxb-runtime</artifactId>
 				<version>${jaxb_runtime_version}</version>
 			</dependency>
 			<dependency>
->>>>>>> b5bde071
 				<groupId>org.glassfish.jersey.core</groupId>
 				<artifactId>jersey-server</artifactId>
 				<version>${jersey_version}</version>
