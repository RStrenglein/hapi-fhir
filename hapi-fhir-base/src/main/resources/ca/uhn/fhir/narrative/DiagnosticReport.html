--- conflicted
+++ resolved
@@ -91,14 +91,6 @@
 					<td th:narrative="${result.resource.value}">2.2 g/L</td>
 					<td>
                   <th:block th:switch="${fhirVersion}">
-<<<<<<< HEAD
-                     <th:block th:case="'R4'">
-                        <!-- TODO KHS -->
-                     </th:block>
-                     <th:block th:case="*">
-                        <th:block th:if="${not result.resource.interpretation.textElement.empty}" th:text="${result.resource.interpretation.text}"/>
-		      				<th:block th:if="${result.resource.interpretation.textElement.empty} and ${not result.resource.interpretation.coding.empty} and ${not result.resource.interpretation.coding[0].displayElement.empty}" th:text="${result.resource.interpretation.coding[0].display}"/>
-=======
                      <th:block th:case="'DSTU2'">
                         <th:block th:if="${not result.resource.interpretation.textElement.empty}" th:text="${result.resource.interpretation.text}"/>
                         <th:block th:if="${result.resource.interpretation.textElement.empty} and ${not result.resource.interpretation.coding.empty} and ${not result.resource.interpretation.coding[0].displayElement.empty}" th:text="${result.resource.interpretation.coding[0].display}"/>
@@ -118,7 +110,6 @@
                      <th:block th:case="*">
                         <th:block th:if="${not result.resource.interpretation.empty} and ${not result.resource.interpretation[0].textElement.empty}" th:text="${result.resource.interpretation[0].text}"/>
                         <th:block th:if="${not result.resource.interpretation.empty} and ${result.resource.interpretation[0].textElement.empty} and ${not result.resource.interpretation[0].coding.empty} and ${not result.resource.interpretation[0].coding[0].displayElement.empty}" th:text="${result.resource.interpretation.coding[0].display}"/>
->>>>>>> 9f7cf392
                      </th:block>
                   </th:block>
 						<!--/*--> N <!--*/-->
@@ -139,10 +130,6 @@
 							<td th:text="${result.resource.commentsElement.value}" colspan="5">This is a comment</td>
 						</tr>
 					</th:block>
-<<<<<<< HEAD
-               <th:block th:case="'R4'">
-                  <!-- TODO KHS -->
-=======
                <th:block th:case="'DSTU2_HL7ORG'">
                   <tr th:if="${not result.resource.commentElement.empty}" th:class="${rowStat.odd}? 'hapiTableOfValuesRowOdd' : 'hapiTableOfValuesRowEven'" class="hapiTableOfValuesRowOdd">
                      <td th:text="${result.resource.commentElement.value}" colspan="5">This is a comment</td>
@@ -157,7 +144,6 @@
                   <tr th:if="${not result.resource.commentElement.empty}" th:class="${rowStat.odd}? 'hapiTableOfValuesRowOdd' : 'hapiTableOfValuesRowEven'" class="hapiTableOfValuesRowOdd">
                      <td th:text="${result.resource.commentElement.value}" colspan="5">This is a comment</td>
                   </tr>
->>>>>>> 9f7cf392
                </th:block>
 					<th:block th:case="*">
 						<tr th:if="${not result.resource.note.empty}" th:class="${rowStat.odd}? 'hapiTableOfValuesRowOdd' : 'hapiTableOfValuesRowEven'" class="hapiTableOfValuesRowOdd">
