--- conflicted
+++ resolved
@@ -21,42 +21,6 @@
  */
 
 import ca.uhn.fhir.context.FhirContext;
-<<<<<<< HEAD
-import ca.uhn.fhir.model.api.IDatatype;
-import ca.uhn.fhir.parser.DataFormatException;
-import org.hl7.fhir.instance.model.api.IBaseDatatype;
-import org.hl7.fhir.instance.model.api.IBaseResource;
-import org.slf4j.Logger;
-import org.slf4j.LoggerFactory;
-import org.thymeleaf.IEngineConfiguration;
-import org.thymeleaf.TemplateEngine;
-import org.thymeleaf.cache.AlwaysValidCacheEntryValidity;
-import org.thymeleaf.cache.ICacheEntryValidity;
-import org.thymeleaf.context.Context;
-import org.thymeleaf.context.ITemplateContext;
-import org.thymeleaf.engine.AttributeName;
-import org.thymeleaf.messageresolver.IMessageResolver;
-import org.thymeleaf.model.IProcessableElementTag;
-import org.thymeleaf.processor.IProcessor;
-import org.thymeleaf.processor.element.AbstractAttributeTagProcessor;
-import org.thymeleaf.processor.element.IElementTagStructureHandler;
-import org.thymeleaf.standard.StandardDialect;
-import org.thymeleaf.standard.expression.IStandardExpression;
-import org.thymeleaf.standard.expression.IStandardExpressionParser;
-import org.thymeleaf.standard.expression.StandardExpressions;
-import org.thymeleaf.templatemode.TemplateMode;
-import org.thymeleaf.templateresolver.DefaultTemplateResolver;
-import org.thymeleaf.templateresource.ITemplateResource;
-import org.thymeleaf.templateresource.StringTemplateResource;
-
-import java.util.Map;
-import java.util.Set;
-
-public abstract class BaseThymeleafNarrativeGenerator extends BaseNarrativeGenerator {
-	private static final Logger ourLog = LoggerFactory.getLogger(BaseThymeleafNarrativeGenerator.class);
-
-	private TemplateEngine myProfileTemplateEngine;
-=======
 import ca.uhn.fhir.narrative2.NarrativeTemplateManifest;
 import ca.uhn.fhir.narrative2.ThymeleafNarrativeGenerator;
 import ca.uhn.fhir.rest.server.exceptions.InternalErrorException;
@@ -66,38 +30,9 @@
 import java.util.List;
 
 public abstract class BaseThymeleafNarrativeGenerator extends ThymeleafNarrativeGenerator {
->>>>>>> 03918fe2
 
 	private boolean myInitialized;
 
-<<<<<<< HEAD
-	@Override
-	protected String processNamedTemplate(FhirContext theContext, String theName, IBaseResource theResource) {
-		Context context = new Context();
-		context.setVariable("resource", theResource);
-		context.setVariable("fhirVersion", theContext.getVersion().getVersion().name());
-
-		return myProfileTemplateEngine.process(theName, context);
-	}
-
-	@Override
-	protected void initializeNarrativeEngine(FhirContext theFhirContext) {
-		myProfileTemplateEngine = new TemplateEngine();
-		BaseThymeleafNarrativeGenerator.ProfileResourceResolver resolver = new BaseThymeleafNarrativeGenerator.ProfileResourceResolver();
-		myProfileTemplateEngine.setTemplateResolver(resolver);
-		StandardDialect dialect = new StandardDialect() {
-			@Override
-			public Set<IProcessor> getProcessors(String theDialectPrefix) {
-				Set<IProcessor> retVal = super.getProcessors(theDialectPrefix);
-				retVal.add(new BaseThymeleafNarrativeGenerator.NarrativeAttributeProcessor(theFhirContext, theDialectPrefix));
-				return retVal;
-			}
-
-		};
-		myProfileTemplateEngine.setDialect(dialect);
-		if (this.resolver != null) {
-			myProfileTemplateEngine.setMessageResolver(this.resolver);
-=======
 	/**
 	 * Constructor
 	 */
@@ -127,115 +62,10 @@
 			setManifest(manifest);
 		} catch (IOException e) {
 			throw new InternalErrorException(e);
->>>>>>> 03918fe2
 		}
+
+		myInitialized = true;
 	}
 
-<<<<<<< HEAD
-	public void setMessageResolver(IMessageResolver resolver) {
-		this.resolver = resolver;
-		if (myProfileTemplateEngine != null && resolver != null) {
-			myProfileTemplateEngine.setMessageResolver(resolver);
-		}
-	}
 
-	public class NarrativeAttributeProcessor extends AbstractAttributeTagProcessor {
-
-		private FhirContext myContext;
-
-		protected NarrativeAttributeProcessor(FhirContext theContext, String theDialectPrefix) {
-			super(TemplateMode.XML, theDialectPrefix, null, false, "narrative", true, 0, true);
-			myContext = theContext;
-		}
-
-		@SuppressWarnings("unchecked")
-		@Override
-		protected void doProcess(ITemplateContext theContext, IProcessableElementTag theTag, AttributeName theAttributeName, String theAttributeValue, IElementTagStructureHandler theStructureHandler) {
-			IEngineConfiguration configuration = theContext.getConfiguration();
-			IStandardExpressionParser expressionParser = StandardExpressions.getExpressionParser(configuration);
-
-			final IStandardExpression expression = expressionParser.parseExpression(theContext, theAttributeValue);
-			final Object value = expression.execute(theContext);
-
-			if (value == null) {
-				return;
-			}
-
-			Context context = new Context();
-			context.setVariable("fhirVersion", myContext.getVersion().getVersion().name());
-			context.setVariable("resource", value);
-
-			String name = null;
-
-			Class<? extends Object> nextClass = value.getClass();
-			do {
-				name = myClassToName.get(nextClass);
-				nextClass = nextClass.getSuperclass();
-			} while (name == null && nextClass.equals(Object.class) == false);
-
-			if (name == null) {
-				if (value instanceof IBaseResource) {
-					name = myContext.getResourceDefinition((Class<? extends IBaseResource>) value).getName();
-				} else if (value instanceof IDatatype) {
-					name = value.getClass().getSimpleName();
-					name = name.substring(0, name.length() - 2);
-				} else if (value instanceof IBaseDatatype) {
-					name = value.getClass().getSimpleName();
-					if (name.endsWith("Type")) {
-						name = name.substring(0, name.length() - 4);
-					}
-				} else {
-					throw new DataFormatException("Don't know how to determine name for type: " + value.getClass());
-				}
-				name = name.toLowerCase();
-				if (!myNameToNarrativeTemplate.containsKey(name)) {
-					name = null;
-				}
-			}
-
-			if (name == null) {
-				if (isIgnoreMissingTemplates()) {
-					ourLog.debug("No narrative template available for type: {}", value.getClass());
-					return;
-				}
-				throw new DataFormatException("No narrative template for class " + value.getClass());
-			}
-
-			String result = myProfileTemplateEngine.process(name, context);
-			String trim = result.trim();
-
-			theStructureHandler.setBody(trim, true);
-
-		}
-
-	}
-
-	private final class ProfileResourceResolver extends DefaultTemplateResolver {
-
-		@Override
-		protected boolean computeResolvable(IEngineConfiguration theConfiguration, String theOwnerTemplate, String theTemplate, Map<String, Object> theTemplateResolutionAttributes) {
-			String template = myNameToNarrativeTemplate.get(theTemplate);
-			return template != null;
-		}
-
-		@Override
-		protected TemplateMode computeTemplateMode(IEngineConfiguration theConfiguration, String theOwnerTemplate, String theTemplate, Map<String, Object> theTemplateResolutionAttributes) {
-			return TemplateMode.XML;
-		}
-
-		@Override
-		protected ITemplateResource computeTemplateResource(IEngineConfiguration theConfiguration, String theOwnerTemplate, String theTemplate, Map<String, Object> theTemplateResolutionAttributes) {
-			String template = myNameToNarrativeTemplate.get(theTemplate);
-			return new StringTemplateResource(template);
-		}
-
-		@Override
-		protected ICacheEntryValidity computeValidity(IEngineConfiguration theConfiguration, String theOwnerTemplate, String theTemplate, Map<String, Object> theTemplateResolutionAttributes) {
-			return AlwaysValidCacheEntryValidity.INSTANCE;
-		}
-
-	}
-=======
-
->>>>>>> 03918fe2
 }