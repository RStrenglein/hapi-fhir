--- conflicted
+++ resolved
@@ -54,6 +54,7 @@
 import ca.uhn.fhir.model.api.BundleEntry;
 import ca.uhn.fhir.model.api.ExtensionDt;
 import ca.uhn.fhir.model.api.ICompositeDatatype;
+import ca.uhn.fhir.model.api.ICompositeElement;
 import ca.uhn.fhir.model.api.IElement;
 import ca.uhn.fhir.model.api.IIdentifiableElement;
 import ca.uhn.fhir.model.api.IPrimitiveDatatype;
@@ -670,9 +671,9 @@
 
 		private Bundle myInstance;
 
-		private Class<? extends IResource> myResourceType;
-
-		public BasePreAtomOrBundleState(Class<? extends IResource> theResourceType) {
+		private Class<? extends IBaseResource> myResourceType;
+
+		public BasePreAtomOrBundleState(Class<? extends IBaseResource> theResourceType) {
 			super(null);
 			myResourceType = theResourceType;
 		}
@@ -691,7 +692,7 @@
 			return myInstance;
 		}
 
-		protected Class<? extends IResource> getResourceType() {
+		protected Class<? extends IBaseResource> getResourceType() {
 			return myResourceType;
 		}
 
@@ -926,9 +927,9 @@
 	public class BundleEntryState extends BaseState {
 
 		private BundleEntry myEntry;
-		private Class<? extends IResource> myResourceType;
-
-		public BundleEntryState(Bundle theInstance, Class<? extends IResource> theResourceType) {
+		private Class<? extends IBaseResource> myResourceType;
+
+		public BundleEntryState(Bundle theInstance, Class<? extends IBaseResource> theResourceType) {
 			super(null);
 			myEntry = new BundleEntry();
 			myResourceType = theResourceType;
@@ -1093,9 +1094,9 @@
 	private class BundleState extends BaseState {
 
 		private Bundle myInstance;
-		private Class<? extends IResource> myResourceType;
-
-		public BundleState(Bundle theInstance, Class<? extends IResource> theResourceType) {
+		private Class<? extends IBaseResource> myResourceType;
+
+		public BundleState(Bundle theInstance, Class<? extends IBaseResource> theResourceType) {
 			super(null);
 			myInstance = theInstance;
 			myResourceType = theResourceType;
@@ -1207,14 +1208,9 @@
 					res.setId(new IdDt('#' + res.getId().getIdPart()));
 				}
 			}
-<<<<<<< HEAD
 			IResource preResCurrentElement = (IResource) getPreResourceState().getCurrentElement();
 			preResCurrentElement.getContained().getContainedResources().add(res);
 			
-=======
-			getPreResourceState().getCurrentElement().getContained().getContainedResources().add(res);
-
->>>>>>> c294e1c0
 		}
 
 	}
@@ -1301,18 +1297,12 @@
 
 	}
 
-	private class ElementCompositeState<T2 extends IElement> extends BaseState {
+	private class ElementCompositeState<T2 extends IBase> extends BaseState {
 
 		private BaseRuntimeElementCompositeDefinition<?> myDefinition;
-<<<<<<< HEAD
-		private IBase myInstance;
-
-		public ElementCompositeState(PreResourceState thePreResourceState, BaseRuntimeElementCompositeDefinition<?> theDef, IBase theInstance) {
-=======
 		private T2 myInstance;
 
 		public ElementCompositeState(PreResourceState thePreResourceState, BaseRuntimeElementCompositeDefinition<?> theDef, T2 theInstance) {
->>>>>>> c294e1c0
 			super(thePreResourceState);
 			myDefinition = theDef;
 			myInstance = theInstance;
@@ -1440,11 +1430,7 @@
 		}
 
 		@Override
-<<<<<<< HEAD
-		protected IBase getCurrentElement() {
-=======
 		protected T2 getCurrentElement() {
->>>>>>> c294e1c0
 			return myInstance;
 		}
 
@@ -1518,14 +1504,6 @@
 	private class MetaElementState extends BaseState {
 		private ResourceMetadataMap myMap;
 
-<<<<<<< HEAD
-		private Bundle myInstance;
-		private Class<? extends IBaseResource> myResourceType;
-
-		public PreAtomState(Class<? extends IBaseResource> theResourceType) {
-			super(null);
-			myResourceType = theResourceType;
-=======
 		public MetaElementState(ParserState<T>.PreResourceState thePreResourceState, ResourceMetadataMap theMap) {
 			super(thePreResourceState);
 			myMap = theMap;
@@ -1579,9 +1557,8 @@
 
 	private class PreAtomState extends BasePreAtomOrBundleState {
 
-		public PreAtomState(Class<? extends IResource> theResourceType) {
+		public PreAtomState(Class<? extends IBaseResource> theResourceType) {
 			super(theResourceType);
->>>>>>> c294e1c0
 		}
 
 		@Override
@@ -1604,7 +1581,7 @@
 
 	private class PreBundleState extends BasePreAtomOrBundleState {
 
-		public PreBundleState(Class<? extends IResource> theResourceType) {
+		public PreBundleState(Class<? extends IBaseResource> theResourceType) {
 			super(theResourceType);
 		}
 
@@ -1619,22 +1596,8 @@
 				throw new DataFormatException("Expecting outer element called 'Bundle', found: " + theLocalPart);
 			}
 
-<<<<<<< HEAD
-			for (IBaseResource next : resources) {
-				List<ResourceReferenceDt> refs = myContext.newTerser().getAllPopulatedChildElementsOfType(next, ResourceReferenceDt.class);
-				for (ResourceReferenceDt nextRef : refs) {
-					if (nextRef.isEmpty() == false && nextRef.getReference() != null) {
-						IResource target = idToResource.get(nextRef.getReference().getValue());
-						if (target != null) {
-							nextRef.setResource(target);
-						}
-					}
-				}
-			}
-=======
 			setInstance(new Bundle());
 			push(new BundleState(getInstance(), getResourceType()));
->>>>>>> c294e1c0
 
 		}
 
@@ -1762,17 +1725,7 @@
 			myContext.newTerser().visit(myInstance, new IModelVisitor() {
 
 				@Override
-<<<<<<< HEAD
-				public void acceptUndeclaredExtension(ISupportsUndeclaredExtensions theContainingElement, BaseRuntimeChildDefinition theChildDefinition, BaseRuntimeElementDefinition<?> theDefinition,
-						ExtensionDt theNextExt) {
-					acceptElement(theNextExt.getValue(), null, null);
-				}
-
-				@Override
 				public void acceptElement(IBase theElement, BaseRuntimeChildDefinition theChildDefinition, BaseRuntimeElementDefinition<?> theDefinition) {
-=======
-				public void acceptElement(IElement theElement, BaseRuntimeChildDefinition theChildDefinition, BaseRuntimeElementDefinition<?> theDefinition) {
->>>>>>> c294e1c0
 					if (theElement instanceof ResourceReferenceDt) {
 						ResourceReferenceDt nextRef = (ResourceReferenceDt) theElement;
 						String ref = nextRef.getReference().getValue();
