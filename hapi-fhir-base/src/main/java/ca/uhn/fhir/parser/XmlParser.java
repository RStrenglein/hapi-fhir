package ca.uhn.fhir.parser;

/*
 * #%L
 * HAPI FHIR - Core Library
 * %%
 * Copyright (C) 2014 - 2015 University Health Network
 * %%
 * Licensed under the Apache License, Version 2.0 (the "License");
 * you may not use this file except in compliance with the License.
 * You may obtain a copy of the License at
 * 
 *      http://www.apache.org/licenses/LICENSE-2.0
 * 
 * Unless required by applicable law or agreed to in writing, software
 * distributed under the License is distributed on an "AS IS" BASIS,
 * WITHOUT WARRANTIES OR CONDITIONS OF ANY KIND, either express or implied.
 * See the License for the specific language governing permissions and
 * limitations under the License.
 * #L%
 */

import static org.apache.commons.lang3.StringUtils.*;

import java.io.IOException;
import java.io.Reader;
import java.io.StringWriter;
import java.io.Writer;
import java.util.ArrayList;
import java.util.Collection;
import java.util.Iterator;
import java.util.List;
import java.util.ListIterator;

import javax.xml.namespace.QName;
import javax.xml.stream.FactoryConfigurationError;
import javax.xml.stream.XMLEventReader;
import javax.xml.stream.XMLStreamConstants;
import javax.xml.stream.XMLStreamException;
import javax.xml.stream.XMLStreamWriter;
import javax.xml.stream.events.Attribute;
import javax.xml.stream.events.Characters;
import javax.xml.stream.events.Comment;
import javax.xml.stream.events.EntityReference;
import javax.xml.stream.events.Namespace;
import javax.xml.stream.events.StartElement;
import javax.xml.stream.events.XMLEvent;

import ca.uhn.fhir.model.base.composite.BaseCodingDt;
import ca.uhn.fhir.model.primitive.*;
import org.apache.commons.lang3.StringUtils;
import org.hl7.fhir.instance.model.IBase;
import org.hl7.fhir.instance.model.IBaseResource;
import org.hl7.fhir.instance.model.IPrimitiveType;
import org.hl7.fhir.instance.model.api.IAnyResource;
import org.hl7.fhir.instance.model.api.IBaseDatatype;
import org.hl7.fhir.instance.model.api.IBaseExtension;
import org.hl7.fhir.instance.model.api.IBaseHasExtensions;
import org.hl7.fhir.instance.model.api.IBaseHasModifierExtensions;
import org.hl7.fhir.instance.model.api.IDomainResource;
import org.hl7.fhir.instance.model.api.INarrative;

import ca.uhn.fhir.context.BaseRuntimeChildDefinition;
import ca.uhn.fhir.context.BaseRuntimeElementCompositeDefinition;
import ca.uhn.fhir.context.BaseRuntimeElementDefinition;
import ca.uhn.fhir.context.BaseRuntimeElementDefinition.ChildTypeEnum;
import ca.uhn.fhir.context.ConfigurationException;
import ca.uhn.fhir.context.FhirContext;
import ca.uhn.fhir.context.FhirVersionEnum;
import ca.uhn.fhir.context.RuntimeChildDeclaredExtensionDefinition;
import ca.uhn.fhir.context.RuntimeChildNarrativeDefinition;
import ca.uhn.fhir.context.RuntimeChildUndeclaredExtensionDefinition;
import ca.uhn.fhir.context.RuntimeResourceDefinition;
import ca.uhn.fhir.model.api.Bundle;
import ca.uhn.fhir.model.api.BundleEntry;
import ca.uhn.fhir.model.api.ExtensionDt;
import ca.uhn.fhir.model.api.IElement;
import ca.uhn.fhir.model.api.IPrimitiveDatatype;
import ca.uhn.fhir.model.api.IResource;
import ca.uhn.fhir.model.api.ISupportsUndeclaredExtensions;
import ca.uhn.fhir.model.api.ResourceMetadataKeyEnum;
import ca.uhn.fhir.model.api.Tag;
import ca.uhn.fhir.model.api.TagList;
import ca.uhn.fhir.model.base.composite.BaseContainedDt;
import ca.uhn.fhir.model.base.composite.BaseNarrativeDt;
import ca.uhn.fhir.model.base.composite.BaseResourceReferenceDt;
import ca.uhn.fhir.model.base.resource.BaseBinary;
import ca.uhn.fhir.narrative.INarrativeGenerator;
import ca.uhn.fhir.rest.method.BaseMethodBinding;
import ca.uhn.fhir.util.NonPrettyPrintWriterWrapper;
import ca.uhn.fhir.util.PrettyPrintWriterWrapper;
import ca.uhn.fhir.util.XmlUtil;

public class XmlParser extends BaseParser implements IParser {
	static final String ATOM_NS = "http://www.w3.org/2005/Atom";
	static final String FHIR_NS = "http://hl7.org/fhir";
	static final String OPENSEARCH_NS = "http://a9.com/-/spec/opensearch/1.1/";
	private static final org.slf4j.Logger ourLog = org.slf4j.LoggerFactory.getLogger(XmlParser.class);
	static final String RESREF_DISPLAY = "display";
	static final String RESREF_REFERENCE = "reference";
	static final String TOMBSTONES_NS = "http://purl.org/atompub/tombstones/1.0";
	static final String XHTML_NS = "http://www.w3.org/1999/xhtml";

	// private static final Set<String> RESOURCE_NAMESPACES;

	private FhirContext myContext;
	private boolean myPrettyPrint;

	/**
	 * Do not use this constructor, the recommended way to obtain a new instance of the XML parser is to invoke {@link FhirContext#newXmlParser()}.
	 */
	public XmlParser(FhirContext theContext) {
		super(theContext);
		myContext = theContext;
	}

	private XMLEventReader createStreamReader(Reader theReader) {
		try {
			return XmlUtil.createXmlReader(theReader);
		} catch (FactoryConfigurationError e1) {
			throw new ConfigurationException("Failed to initialize STaX event factory", e1);
		} catch (XMLStreamException e1) {
			throw new DataFormatException(e1);
		}

		// XMLEventReader streamReader;
		// try {
		// streamReader = myXmlInputFactory.createXMLEventReader(theReader);
		// } catch (XMLStreamException e) {
		// throw new DataFormatException(e);
		// } catch (FactoryConfigurationError e) {
		// throw new ConfigurationException("Failed to initialize STaX event factory", e);
		// }
		// return streamReader;
	}

	private XMLStreamWriter createXmlWriter(Writer theWriter) throws XMLStreamException {
		XMLStreamWriter eventWriter;
		eventWriter = XmlUtil.createXmlStreamWriter(theWriter);
		eventWriter = decorateStreamWriter(eventWriter);
		return eventWriter;
	}

	private XMLStreamWriter decorateStreamWriter(XMLStreamWriter eventWriter) {
		if (myPrettyPrint) {
			PrettyPrintWriterWrapper retVal = new PrettyPrintWriterWrapper(eventWriter);
			return retVal;
		} else {
			NonPrettyPrintWriterWrapper retVal = new NonPrettyPrintWriterWrapper(eventWriter);
			return retVal;
		}
	}

	private <T> T doXmlLoop(XMLEventReader streamReader, ParserState<T> parserState) {
		ourLog.trace("Entering XML parsing loop with state: {}", parserState);

		try {
			while (streamReader.hasNext()) {
				XMLEvent nextEvent = streamReader.nextEvent();
				try {
					if (nextEvent.isStartElement()) {
						StartElement elem = nextEvent.asStartElement();

						String namespaceURI = elem.getName().getNamespaceURI();

						if ("extension".equals(elem.getName().getLocalPart())) {
							Attribute urlAttr = elem.getAttributeByName(new QName("url"));
							if (urlAttr == null || isBlank(urlAttr.getValue())) {
								throw new DataFormatException("Extension element has no 'url' attribute");
							}
							parserState.enteringNewElementExtension(elem, urlAttr.getValue(), false);
						} else if ("modifierExtension".equals(elem.getName().getLocalPart())) {
							Attribute urlAttr = elem.getAttributeByName(new QName("url"));
							if (urlAttr == null || isBlank(urlAttr.getValue())) {
								throw new DataFormatException("Extension element has no 'url' attribute");
							}
							parserState.enteringNewElementExtension(elem, urlAttr.getValue(), true);
						} else {

							String elementName = elem.getName().getLocalPart();
							parserState.enteringNewElement(namespaceURI, elementName);

						}

						for (@SuppressWarnings("unchecked")
						Iterator<Attribute> iter = elem.getAttributes(); iter.hasNext();) {
							Attribute next = iter.next();
							// if
							// (next.getName().getLocalPart().equals("value")) {
							parserState.attributeValue(next.getName().getLocalPart(), next.getValue());
							// }
						}

					} else if (nextEvent.isAttribute()) {
						Attribute elem = (Attribute) nextEvent;
						String name = (elem.getName().getLocalPart());
						parserState.attributeValue(name, elem.getValue());
					} else if (nextEvent.isEndElement()) {
						parserState.endingElement();
						if (parserState.isComplete()) {
							return parserState.getObject();
						}
					} else if (nextEvent.isCharacters()) {
						parserState.string(nextEvent.asCharacters().getData());
					}

					parserState.xmlEvent(nextEvent);

				} catch (DataFormatException e) {
					throw new DataFormatException("DataFormatException at [" + nextEvent.getLocation().toString() + "]: " + e.getMessage(), e);
				}
			}
			return null;
		} catch (XMLStreamException e) {
			throw new DataFormatException(e);
		}
	}

	@Override
	public String encodeBundleToString(Bundle theBundle) throws DataFormatException {
		StringWriter stringWriter = new StringWriter();
		encodeBundleToWriter(theBundle, stringWriter);

		return stringWriter.toString();
	}

	@Override
	public void encodeBundleToWriter(Bundle theBundle, Writer theWriter) throws DataFormatException {
		try {
			XMLStreamWriter eventWriter = createXmlWriter(theWriter);
			if (myContext.getVersion().getVersion().isNewerThan(FhirVersionEnum.DSTU1)) {
				encodeBundleToWriterDstu2(theBundle, eventWriter);
			} else {
				encodeBundleToWriterDstu1(theBundle, eventWriter);
			}
		} catch (XMLStreamException e) {
			throw new ConfigurationException("Failed to initialize STaX event factory", e);
		}
	}

	private void encodeBundleToWriterDstu1(Bundle theBundle, XMLStreamWriter eventWriter) throws XMLStreamException {
		eventWriter.writeStartElement("feed");
		eventWriter.writeDefaultNamespace(ATOM_NS);

		writeTagWithTextNode(eventWriter, "title", theBundle.getTitle());
		writeTagWithTextNode(eventWriter, "id", theBundle.getBundleId());

		writeAtomLink(eventWriter, "self", theBundle.getLinkSelf());
		writeAtomLink(eventWriter, "first", theBundle.getLinkFirst());
		writeAtomLink(eventWriter, "previous", theBundle.getLinkPrevious());
		writeAtomLink(eventWriter, "next", theBundle.getLinkNext());
		writeAtomLink(eventWriter, "last", theBundle.getLinkLast());
		writeAtomLink(eventWriter, "fhir-base", theBundle.getLinkBase());

		if (theBundle.getTotalResults().getValue() != null) {
			eventWriter.writeStartElement("os", "totalResults", OPENSEARCH_NS);
			eventWriter.writeNamespace("os", OPENSEARCH_NS);
			eventWriter.writeCharacters(theBundle.getTotalResults().getValue().toString());
			eventWriter.writeEndElement();
		}

		writeOptionalTagWithTextNode(eventWriter, "updated", theBundle.getUpdated());
		writeOptionalTagWithTextNode(eventWriter, "published", theBundle.getPublished());

		if (StringUtils.isNotBlank(theBundle.getAuthorName().getValue())) {
			eventWriter.writeStartElement("author");
			writeTagWithTextNode(eventWriter, "name", theBundle.getAuthorName());
			writeOptionalTagWithTextNode(eventWriter, "uri", theBundle.getAuthorUri());
			eventWriter.writeEndElement();
		}

		writeCategories(eventWriter, theBundle.getCategories());

		for (BundleEntry nextEntry : theBundle.getEntries()) {
			boolean deleted = false;
			if (nextEntry.getDeletedAt() != null && nextEntry.getDeletedAt().isEmpty() == false) {
				deleted = true;
				eventWriter.writeStartElement("at", "deleted-entry", TOMBSTONES_NS);
				eventWriter.writeNamespace("at", TOMBSTONES_NS);

				if (nextEntry.getDeletedResourceId().isEmpty()) {
					writeOptionalAttribute(eventWriter, "ref", nextEntry.getId().getValueAsString());
				} else {
					writeOptionalAttribute(eventWriter, "ref", nextEntry.getDeletedResourceId().getValueAsString());
				}

				writeOptionalAttribute(eventWriter, "when", nextEntry.getDeletedAt().getValueAsString());
				if (nextEntry.getDeletedByEmail().isEmpty() == false || nextEntry.getDeletedByName().isEmpty() == false) {
					eventWriter.writeStartElement(TOMBSTONES_NS, "by");
					if (nextEntry.getDeletedByName().isEmpty() == false) {
						eventWriter.writeStartElement(TOMBSTONES_NS, "name");
						eventWriter.writeCharacters(nextEntry.getDeletedByName().getValue());
						eventWriter.writeEndElement();
					}
					if (nextEntry.getDeletedByEmail().isEmpty() == false) {
						eventWriter.writeStartElement(TOMBSTONES_NS, "email");
						eventWriter.writeCharacters(nextEntry.getDeletedByEmail().getValue());
						eventWriter.writeEndElement();
					}
					eventWriter.writeEndElement();
				}
				if (nextEntry.getDeletedComment().isEmpty() == false) {
					eventWriter.writeStartElement(TOMBSTONES_NS, "comment");
					eventWriter.writeCharacters(nextEntry.getDeletedComment().getValue());
					eventWriter.writeEndElement();
				}
			} else {
				eventWriter.writeStartElement("entry");
			}

			writeOptionalTagWithTextNode(eventWriter, "title", nextEntry.getTitle());
			if (!deleted) {
				if (nextEntry.getId().isEmpty() == false) {
					writeTagWithTextNode(eventWriter, "id", nextEntry.getId());
				} else {
					writeTagWithTextNode(eventWriter, "id", nextEntry.getResource().getId());
				}
			}
			writeOptionalTagWithTextNode(eventWriter, "updated", nextEntry.getUpdated());
			writeOptionalTagWithTextNode(eventWriter, "published", nextEntry.getPublished());

			writeCategories(eventWriter, nextEntry.getCategories());

			if (!nextEntry.getLinkSelf().isEmpty()) {
				writeAtomLink(eventWriter, "self", nextEntry.getLinkSelf());
			}

			if (!nextEntry.getLinkAlternate().isEmpty()) {
				writeAtomLink(eventWriter, "alternate", nextEntry.getLinkAlternate());
			}

			if (!nextEntry.getLinkSearch().isEmpty()) {
				writeAtomLink(eventWriter, "search", nextEntry.getLinkSearch());
			}

			IResource resource = nextEntry.getResource();
			if (resource != null && !resource.isEmpty() && !deleted) {
				eventWriter.writeStartElement("content");
				eventWriter.writeAttribute("type", "text/xml");
				encodeResourceToXmlStreamWriter(resource, eventWriter, false);
				eventWriter.writeEndElement(); // content
			} else {
				ourLog.debug("Bundle entry contains null resource");
			}

			if (!nextEntry.getSummary().isEmpty()) {
				eventWriter.writeStartElement("summary");
				eventWriter.writeAttribute("type", "xhtml");
				encodeXhtml(nextEntry.getSummary(), eventWriter);
				eventWriter.writeEndElement();
			}

			eventWriter.writeEndElement(); // entry
		}

		eventWriter.writeEndElement();
		eventWriter.close();
	}

	private void encodeBundleToWriterDstu2(Bundle theBundle, XMLStreamWriter theEventWriter) throws XMLStreamException {
		theEventWriter.writeStartElement("Bundle");
		theEventWriter.writeDefaultNamespace(FHIR_NS);

		writeOptionalTagWithValue(theEventWriter, "id", theBundle.getId().getIdPart());

		InstantDt updated = (InstantDt) theBundle.getResourceMetadata().get(ResourceMetadataKeyEnum.UPDATED);
		IdDt bundleId = theBundle.getId();
		if (bundleId != null && isNotBlank(bundleId.getVersionIdPart()) || (updated != null && !updated.isEmpty())) {
			theEventWriter.writeStartElement("meta");
			writeOptionalTagWithValue(theEventWriter, "versionId", bundleId.getVersionIdPart());
			if (updated != null) {
				writeOptionalTagWithValue(theEventWriter, "lastUpdated", updated.getValueAsString());
			}
			theEventWriter.writeEndElement();
		}

		String bundleBaseUrl = theBundle.getLinkBase().getValue();

		writeOptionalTagWithValue(theEventWriter, "type", theBundle.getType().getValue());
		writeOptionalTagWithValue(theEventWriter, "base", bundleBaseUrl);
		writeOptionalTagWithValue(theEventWriter, "total", theBundle.getTotalResults().getValueAsString());

		writeBundleResourceLink(theEventWriter, "first", theBundle.getLinkFirst());
		writeBundleResourceLink(theEventWriter, "previous", theBundle.getLinkPrevious());
		writeBundleResourceLink(theEventWriter, "next", theBundle.getLinkNext());
		writeBundleResourceLink(theEventWriter, "last", theBundle.getLinkLast());
		writeBundleResourceLink(theEventWriter, "self", theBundle.getLinkSelf());

		for (BundleEntry nextEntry : theBundle.getEntries()) {
			theEventWriter.writeStartElement("entry");

			boolean deleted = false;
			if (nextEntry.getDeletedAt() != null && nextEntry.getDeletedAt().isEmpty() == false) {
				deleted = true;
			}

			writeOptionalTagWithValue(theEventWriter, "base", determineResourceBaseUrl(bundleBaseUrl, nextEntry));

			IResource resource = nextEntry.getResource();
			if (resource != null && !resource.isEmpty() && !deleted) {
				theEventWriter.writeStartElement("resource");
				encodeResourceToXmlStreamWriter(resource, theEventWriter, false);
				theEventWriter.writeEndElement(); // content
			} else {
				ourLog.debug("Bundle entry contains null resource");
			}

			if (nextEntry.getSearchMode().isEmpty() == false || nextEntry.getScore().isEmpty() == false) {
				theEventWriter.writeStartElement("search");
				writeOptionalTagWithValue(theEventWriter, "mode", nextEntry.getSearchMode().getValueAsString());
				writeOptionalTagWithValue(theEventWriter, "score", nextEntry.getScore().getValueAsString());
				theEventWriter.writeEndElement();
				// IResource nextResource = nextEntry.getResource();
			}

			if (nextEntry.getTransactionOperation().isEmpty() == false || nextEntry.getLinkSearch().isEmpty() == false) {
				theEventWriter.writeStartElement("transaction");
				writeOptionalTagWithValue(theEventWriter, "operation", nextEntry.getTransactionOperation().getValue());
				writeOptionalTagWithValue(theEventWriter, "url", nextEntry.getLinkSearch().getValue());
				theEventWriter.writeEndElement();
			}

			if (deleted) {
				theEventWriter.writeStartElement("deleted");
				writeOptionalTagWithValue(theEventWriter, "type", nextEntry.getId().getResourceType());
				writeOptionalTagWithValue(theEventWriter, "id", nextEntry.getId().getIdPart());
				writeOptionalTagWithValue(theEventWriter, "versionId", nextEntry.getId().getVersionIdPart());
				writeOptionalTagWithValue(theEventWriter, "instant", nextEntry.getDeletedAt().getValueAsString());
				theEventWriter.writeEndElement();
			}

			theEventWriter.writeEndElement(); // entry
		}

		theEventWriter.writeEndElement();
		theEventWriter.close();
	}

	private void encodeChildElementToStreamWriter(IBaseResource theResource, XMLStreamWriter theEventWriter, IBase nextValue, String childName, BaseRuntimeElementDefinition<?> childDef,
			String theExtensionUrl, boolean theIncludedResource) throws XMLStreamException, DataFormatException {
		if (nextValue.isEmpty()) {
			if (childDef.getChildType() == ChildTypeEnum.CONTAINED_RESOURCES && getContainedResources().isEmpty() == false && theIncludedResource == false) {
				// We still want to go in..
			} else {
				return;
			}
		}

		switch (childDef.getChildType()) {
		case PRIMITIVE_DATATYPE: {
			IPrimitiveType<?> pd = (IPrimitiveType<?>) nextValue;
			String value = pd.getValueAsString();
			if (value != null) {
				theEventWriter.writeStartElement(childName);
				theEventWriter.writeAttribute("value", value);
				encodeExtensionsIfPresent(theResource, theEventWriter, nextValue, theIncludedResource);
				theEventWriter.writeEndElement();
			}
			break;
		}
		case RESOURCE_BLOCK:
		case COMPOSITE_DATATYPE: {
			theEventWriter.writeStartElement(childName);
			if (isNotBlank(theExtensionUrl)) {
				theEventWriter.writeAttribute("url", theExtensionUrl);
			}
			BaseRuntimeElementCompositeDefinition<?> childCompositeDef = (BaseRuntimeElementCompositeDefinition<?>) childDef;
			encodeCompositeElementToStreamWriter(theResource, nextValue, theEventWriter, childCompositeDef, theIncludedResource);
			theEventWriter.writeEndElement();
			break;
		}
		case RESOURCE_REF: {
			BaseResourceReferenceDt ref = (BaseResourceReferenceDt) nextValue;
			if (!ref.isEmpty()) {
				theEventWriter.writeStartElement(childName);
				encodeResourceReferenceToStreamWriter(theEventWriter, ref);
				theEventWriter.writeEndElement();
			}
			break;
		}
		case CONTAINED_RESOURCES: {
			BaseContainedDt value = (BaseContainedDt) nextValue;
			/*
			 * Disable per #103 for (IResource next : value.getContainedResources()) { if (getContainedResources().getResourceId(next) != null) { continue; }
			 * theEventWriter.writeStartElement("contained"); encodeResourceToXmlStreamWriter(next, theEventWriter, true, fixContainedResourceId(next.getId().getValue()));
			 * theEventWriter.writeEndElement(); }
			 */
			for (IBaseResource next : getContainedResources().getContainedResources()) {
				IdDt resourceId = getContainedResources().getResourceId(next);
				theEventWriter.writeStartElement("contained");
				encodeResourceToXmlStreamWriter(next, theEventWriter, true, fixContainedResourceId(resourceId.getValue()));
				theEventWriter.writeEndElement();
			}
			break;
		}
		case RESOURCE: {
			theEventWriter.writeStartElement(childName);
			IBaseResource resource = (IBaseResource) nextValue;
			encodeResourceToXmlStreamWriter(resource, theEventWriter, false);
			theEventWriter.writeEndElement();
			break;
		}
		case PRIMITIVE_XHTML: {
			XhtmlDt dt = (XhtmlDt) nextValue;
			if (dt.hasContent()) {
				encodeXhtml(dt, theEventWriter);
			}
			break;
		}
		case EXTENSION_DECLARED:
		case UNDECL_EXT: {
			throw new IllegalStateException("state should not happen: " + childDef.getName());
		}
		}

	}

	private void encodeCompositeElementChildrenToStreamWriter(IBaseResource theResource, IBase theElement, XMLStreamWriter theEventWriter, List<? extends BaseRuntimeChildDefinition> children,
			boolean theIncludedResource) throws XMLStreamException, DataFormatException {
		for (BaseRuntimeChildDefinition nextChild : children) {
			if (nextChild.getElementName().equals("extension") || nextChild.getElementName().equals("modifierExtension")) {
				continue;
			}
			
			if (nextChild instanceof RuntimeChildNarrativeDefinition && !theIncludedResource) {
				INarrativeGenerator gen = myContext.getNarrativeGenerator();
				if (theResource instanceof IResource) {
					BaseNarrativeDt<?> narr = ((IResource) theResource).getText();
					if (gen != null && narr.isEmpty()) {
						String resourceProfile = myContext.getResourceDefinition(theResource).getResourceProfile();
						gen.generateNarrative(resourceProfile, theResource, narr);
					}
					if (narr.isEmpty() == false) {
						RuntimeChildNarrativeDefinition child = (RuntimeChildNarrativeDefinition) nextChild;
						String childName = nextChild.getChildNameByDatatype(child.getDatatype());
						BaseRuntimeElementDefinition<?> type = child.getChildByName(childName);
						encodeChildElementToStreamWriter(theResource, theEventWriter, narr, childName, type, null, theIncludedResource);
						continue;
					}
				} else {
					INarrative narr1 = ((IDomainResource) theResource).getText();
					BaseNarrativeDt<?> narr2 = null;
					if (gen != null && narr1.isEmpty()) {
						// TODO: need to implement this
						String resourceProfile = myContext.getResourceDefinition(theResource).getResourceProfile();
						gen.generateNarrative(resourceProfile, theResource, null);
					}
					if (narr2 != null) {
						RuntimeChildNarrativeDefinition child = (RuntimeChildNarrativeDefinition) nextChild;
						String childName = nextChild.getChildNameByDatatype(child.getDatatype());
						BaseRuntimeElementDefinition<?> type = child.getChildByName(childName);
						encodeChildElementToStreamWriter(theResource, theEventWriter, narr2, childName, type, null, theIncludedResource);
						continue;
					}
				}
			}

			List<? extends IBase> values = nextChild.getAccessor().getValues(theElement);
			if (values == null || values.isEmpty()) {
				continue;
			}

			for (IBase nextValue : values) {
				if ((nextValue == null || nextValue.isEmpty()) && !(nextValue instanceof BaseContainedDt)) {
					continue;
				}
				Class<? extends IBase> type = nextValue.getClass();
				String childName = nextChild.getChildNameByDatatype(type);
				String extensionUrl = nextChild.getExtensionUrl();
				BaseRuntimeElementDefinition<?> childDef = nextChild.getChildElementDefinitionByDatatype(type);
				if (childDef == null) {
					super.throwExceptionForUnknownChildType(nextChild, type);
				}

				if (nextValue instanceof IBaseExtension && myContext.getVersion().getVersion() == FhirVersionEnum.DSTU1) {
					// This is called for the Query resource in DSTU1 only
					extensionUrl = ((IBaseExtension<?>) nextValue).getUrl();
					encodeChildElementToStreamWriter(theResource, theEventWriter, nextValue, childName, childDef, extensionUrl, theIncludedResource);
					
				} else if (extensionUrl != null && childName.equals("extension") == false) {
					RuntimeChildDeclaredExtensionDefinition extDef = (RuntimeChildDeclaredExtensionDefinition) nextChild;
					if (extDef.isModifier()) {
						theEventWriter.writeStartElement("modifierExtension");
					} else {
						theEventWriter.writeStartElement("extension");
					}

					theEventWriter.writeAttribute("url", extensionUrl);
					encodeChildElementToStreamWriter(theResource, theEventWriter, nextValue, childName, childDef, null, theIncludedResource);
					theEventWriter.writeEndElement();
				} else if (nextChild instanceof RuntimeChildNarrativeDefinition && theIncludedResource) {
					// suppress narratives from contained resources
				} else {
					encodeChildElementToStreamWriter(theResource, theEventWriter, nextValue, childName, childDef, extensionUrl, theIncludedResource);
				}
			}
		}
	}

	private void encodeCompositeElementToStreamWriter(IBaseResource theResource, IBase theElement, XMLStreamWriter theEventWriter, BaseRuntimeElementCompositeDefinition<?> theElementDefinition,
			boolean theIncludedResource) throws XMLStreamException, DataFormatException {
		encodeExtensionsIfPresent(theResource, theEventWriter, theElement, theIncludedResource);
		encodeCompositeElementChildrenToStreamWriter(theResource, theElement, theEventWriter, theElementDefinition.getExtensions(), theIncludedResource);
		encodeCompositeElementChildrenToStreamWriter(theResource, theElement, theEventWriter, theElementDefinition.getChildren(), theIncludedResource);
	}

	private void encodeExtensionsIfPresent(IBaseResource theResource, XMLStreamWriter theWriter, IBase theElement, boolean theIncludedResource) throws XMLStreamException, DataFormatException {
		if (theElement instanceof ISupportsUndeclaredExtensions) {
			ISupportsUndeclaredExtensions res = (ISupportsUndeclaredExtensions) theElement;
			encodeUndeclaredExtensions(theResource, theWriter, toBaseExtensionList(res.getUndeclaredExtensions()), "extension", theIncludedResource);
			encodeUndeclaredExtensions(theResource, theWriter, toBaseExtensionList(res.getUndeclaredModifierExtensions()), "modifierExtension", theIncludedResource);
		}
		if (theElement instanceof IBaseHasExtensions) {
			IBaseHasExtensions res = (IBaseHasExtensions) theElement;
			encodeUndeclaredExtensions(theResource, theWriter, res.getExtension(), "extension", theIncludedResource);
		}
		if (theElement instanceof IBaseHasModifierExtensions) {
			IBaseHasModifierExtensions res = (IBaseHasModifierExtensions) theElement;
			encodeUndeclaredExtensions(theResource, theWriter, res.getModifierExtension(), "modifierExtension", theIncludedResource);
		}
	}

	/**
	 * This is just to work around the fact that casting java.util.List<ca.uhn.fhir.model.api.ExtensionDt> to java.util.List<? extends org.hl7.fhir.instance.model.api.IBaseExtension<?>> seems to be
	 * rejected by the compiler some of the time.
	 */
	private <Q extends IBaseExtension<?>> List<IBaseExtension<?>> toBaseExtensionList(final List<Q> theList) {
		List<IBaseExtension<?>> retVal = new ArrayList<IBaseExtension<?>>(theList.size());
		retVal.addAll(theList);
		return retVal;
	}

	private void encodeResourceReferenceToStreamWriter(XMLStreamWriter theEventWriter, BaseResourceReferenceDt theRef) throws XMLStreamException {
		String reference = determineReferenceText(theRef);

		if (StringUtils.isNotBlank(reference)) {
			theEventWriter.writeStartElement(RESREF_REFERENCE);
			theEventWriter.writeAttribute("value", reference);
			theEventWriter.writeEndElement();
		}
		if (!(theRef.getDisplayElement().isEmpty())) {
			theEventWriter.writeStartElement(RESREF_DISPLAY);
			theEventWriter.writeAttribute("value", theRef.getDisplayElement().getValue());
			theEventWriter.writeEndElement();
		}
	}

	private void encodeResourceToStreamWriterInDstu2Format(RuntimeResourceDefinition theResDef, IBaseResource theResource, IBase theElement, XMLStreamWriter theEventWriter,
			BaseRuntimeElementCompositeDefinition<?> resDef, boolean theIncludedResource) throws XMLStreamException, DataFormatException {
		/*
		 * DSTU2 requires extensions to come in a specific spot within the encoded content - This is a bit of a messy way to make that happen, but hopefully this won't matter as much once we use the
		 * HL7 structures
		 */

		List<BaseRuntimeChildDefinition> preExtensionChildren = new ArrayList<BaseRuntimeChildDefinition>();
		List<BaseRuntimeChildDefinition> postExtensionChildren = new ArrayList<BaseRuntimeChildDefinition>();
		List<BaseRuntimeChildDefinition> children = resDef.getChildren();
		for (BaseRuntimeChildDefinition next : children) {
			if (next.getElementName().equals("text")) {
				preExtensionChildren.add(next);
			} else if (next.getElementName().equals("contained")) {
				preExtensionChildren.add(next);
			} else {
				postExtensionChildren.add(next);
			}
		}
		encodeCompositeElementChildrenToStreamWriter(theResource, theElement, theEventWriter, preExtensionChildren, theIncludedResource);

		encodeExtensionsIfPresent(theResource, theEventWriter, theElement, theIncludedResource);
		encodeCompositeElementChildrenToStreamWriter(theResource, theElement, theEventWriter, resDef.getExtensions(), theIncludedResource);

		encodeCompositeElementChildrenToStreamWriter(theResource, theElement, theEventWriter, postExtensionChildren, theIncludedResource);

	}

	@Override
	public String encodeResourceToString(IBaseResource theResource) throws DataFormatException {
		if (theResource == null) {
			throw new NullPointerException("Resource can not be null");
		}

		Writer stringWriter = new StringWriter();
		encodeResourceToWriter(theResource, stringWriter);
		return stringWriter.toString();
	}

	@Override
	public void encodeResourceToWriter(IBaseResource theResource, Writer theWriter) throws DataFormatException {
		XMLStreamWriter eventWriter;
		try {
			eventWriter = createXmlWriter(theWriter);

			encodeResourceToXmlStreamWriter(theResource, eventWriter, false);
			eventWriter.flush();
		} catch (XMLStreamException e) {
			throw new ConfigurationException("Failed to initialize STaX event factory", e);
		}
	}

	private void encodeResourceToXmlStreamWriter(IBaseResource theResource, XMLStreamWriter theEventWriter, boolean theIncludedResource) throws XMLStreamException, DataFormatException {
		String resourceId = null;
		if (theResource instanceof IResource) {
			// HAPI structs
			IResource iResource = (IResource) theResource;
			if (StringUtils.isNotBlank(iResource.getId().getValue())) {
				resourceId = iResource.getId().getIdPart();
			}
		} else {
			// HL7 structs
			IAnyResource resource = (IAnyResource) theResource;
			if (StringUtils.isNotBlank(resource.getId())) {
				resourceId = resource.getId();
			}
		}

		encodeResourceToXmlStreamWriter(theResource, theEventWriter, theIncludedResource, resourceId);
	}

	private void encodeResourceToXmlStreamWriter(IBaseResource theResource, XMLStreamWriter theEventWriter, boolean theContainedResource, String theResourceId) throws XMLStreamException {
		if (!theContainedResource) {
			super.containResourcesForEncoding(theResource);
		}

		RuntimeResourceDefinition resDef = myContext.getResourceDefinition(theResource);
		if (resDef == null) {
			throw new ConfigurationException("Unknown resource type: " + theResource.getClass());
		}

		theEventWriter.writeStartElement(resDef.getName());
		theEventWriter.writeDefaultNamespace(FHIR_NS);

		if (theResource instanceof IAnyResource) {

<<<<<<< HEAD
			// DSTU2+
			IResource resource = (IResource) theResource;
			writeOptionalTagWithValue(theEventWriter, "id", theResourceId);

			InstantDt updated = (InstantDt) resource.getResourceMetadata().get(ResourceMetadataKeyEnum.UPDATED);
			IdDt resourceId = resource.getId();
			if (resourceId != null && isNotBlank(resourceId.getVersionIdPart()) || (updated != null && !updated.isEmpty())) {
				theEventWriter.writeStartElement("meta");
				String versionIdPart = resourceId.getVersionIdPart();
				if (isBlank(versionIdPart)) {
					versionIdPart = ResourceMetadataKeyEnum.VERSION.get(resource);
				}
				writeOptionalTagWithValue(theEventWriter, "versionId", versionIdPart);
				if (updated != null) {
					writeOptionalTagWithValue(theEventWriter, "lastUpdated", updated.getValueAsString());
				}

				Object securityLabelRawObj = resource.getResourceMetadata().get(ResourceMetadataKeyEnum.SECURITY_LABELS);
				if (securityLabelRawObj != null) {
					List<BaseCodingDt> securityLabels = (List<BaseCodingDt>) securityLabelRawObj;
					if (!securityLabels.isEmpty()) {

						for (BaseCodingDt securityLabel : securityLabels) {
							theEventWriter.writeStartElement("security");

							UriDt system = securityLabel.getSystemElement();
							if (system != null && !system.isEmpty())
								writeOptionalTagWithValue(theEventWriter, "system", system.getValueAsString());

							CodeDt code = securityLabel.getCodeElement();
							if (code != null && !code.isEmpty())
								writeOptionalTagWithValue(theEventWriter, "code", code.getValueAsString());

							StringDt display = securityLabel.getDisplayElement();
							if (display != null && !display.isEmpty())
								writeOptionalTagWithValue(theEventWriter, "display", display.getValueAsString());

							/*todo: handle version
							StringDt version = securityLabel.getVersion();
							if (version != null && ! version.isEmpty())
								writeOptionalTagWithValue(theEventWriter, "version", version.getValueAsString());
                            */
							theEventWriter.writeEndElement();
						}

					}
				}

				theEventWriter.writeEndElement();
			}
=======
			// HL7.org Structures
			encodeCompositeElementToStreamWriter(theResource, theResource, theEventWriter, resDef, theContainedResource);
>>>>>>> f76a875b

		} else {

			if (myContext.getVersion().getVersion().isNewerThan(FhirVersionEnum.DSTU1)) {

				// DSTU2+
				IResource resource = (IResource) theResource;
				writeOptionalTagWithValue(theEventWriter, "id", theResourceId);

				InstantDt updated = (InstantDt) resource.getResourceMetadata().get(ResourceMetadataKeyEnum.UPDATED);
				IdDt resourceId = resource.getId();
				if (resourceId != null && isNotBlank(resourceId.getVersionIdPart()) || (updated != null && !updated.isEmpty())) {
					theEventWriter.writeStartElement("meta");
					String versionIdPart = resourceId.getVersionIdPart();
					if (isBlank(versionIdPart)) {
						versionIdPart = ResourceMetadataKeyEnum.VERSION.get(resource);
					}
					writeOptionalTagWithValue(theEventWriter, "versionId", versionIdPart);
					if (updated != null) {
						writeOptionalTagWithValue(theEventWriter, "lastUpdated", updated.getValueAsString());
					}
					theEventWriter.writeEndElement();
				}

				if (theResource instanceof BaseBinary) {
					BaseBinary bin = (BaseBinary) theResource;
					writeOptionalTagWithValue(theEventWriter, "contentType", bin.getContentType());
					writeOptionalTagWithValue(theEventWriter, "content", bin.getContentAsBase64());
				} else {
					encodeResourceToStreamWriterInDstu2Format(resDef, theResource, theResource, theEventWriter, resDef, theContainedResource);
				}

			} else {

				// DSTU1
				if (theResourceId != null && theContainedResource) {
					theEventWriter.writeAttribute("id", theResourceId);
				}

				if (theResource instanceof BaseBinary) {
					BaseBinary bin = (BaseBinary) theResource;
					if (bin.getContentType() != null) {
						theEventWriter.writeAttribute("contentType", bin.getContentType());
					}
					theEventWriter.writeCharacters(bin.getContentAsBase64());
				} else {
					encodeCompositeElementToStreamWriter(theResource, theResource, theEventWriter, resDef, theContainedResource);
				}

			}

		}

		theEventWriter.writeEndElement();
	}

	@Override
	public void encodeTagListToWriter(TagList theTagList, Writer theWriter) throws IOException {
		try {
			XMLStreamWriter eventWriter = createXmlWriter(theWriter);

			eventWriter.writeStartElement(TagList.ELEMENT_NAME_LC);
			eventWriter.writeDefaultNamespace(FHIR_NS);

			for (Tag next : theTagList) {
				eventWriter.writeStartElement(TagList.ATTR_CATEGORY);

				if (isNotBlank(next.getTerm())) {
					eventWriter.writeAttribute(Tag.ATTR_TERM, next.getTerm());
				}
				if (isNotBlank(next.getLabel())) {
					eventWriter.writeAttribute(Tag.ATTR_LABEL, next.getLabel());
				}
				if (isNotBlank(next.getScheme())) {
					eventWriter.writeAttribute(Tag.ATTR_SCHEME, next.getScheme());
				}

				eventWriter.writeEndElement();
			}

			eventWriter.writeEndElement();
			eventWriter.close();
		} catch (XMLStreamException e) {
			throw new ConfigurationException("Failed to initialize STaX event factory", e);
		}
	}

	private void encodeUndeclaredExtensions(IBaseResource theResource, XMLStreamWriter theWriter, List<? extends IBaseExtension<?>> theExtensions, String tagName, boolean theIncludedResource)
			throws XMLStreamException, DataFormatException {
		for (IBaseExtension<?> next : theExtensions) {
			if (next == null) {
				continue;
			}

			theWriter.writeStartElement(tagName);

			String url = next.getUrl();
			theWriter.writeAttribute("url", url);

			if (next.getValue() != null) {
				IBaseDatatype value = next.getValue();
				RuntimeChildUndeclaredExtensionDefinition extDef = myContext.getRuntimeChildUndeclaredExtensionDefinition();
				String childName = extDef.getChildNameByDatatype(value.getClass());
				BaseRuntimeElementDefinition<?> childDef;
				if (childName == null) {
					childDef = myContext.getElementDefinition(value.getClass());
					if (childDef == null) {
						throw new ConfigurationException("Unable to encode extension, unrecognized child element type: " + value.getClass().getCanonicalName());
					} else {
						childName = RuntimeChildUndeclaredExtensionDefinition.createExtensionChildName(childDef);
					}
				} else {
					childDef = extDef.getChildElementDefinitionByDatatype(value.getClass());
				}
				encodeChildElementToStreamWriter(theResource, theWriter, value, childName, childDef, null, theIncludedResource);
			}

			// child extensions
			encodeExtensionsIfPresent(theResource, theWriter, next, theIncludedResource);

			theWriter.writeEndElement();
		}
	}

	private void encodeXhtml(XhtmlDt theDt, XMLStreamWriter theEventWriter) throws XMLStreamException {
		if (theDt == null || theDt.getValue() == null || getSuppressNarratives()) {
			return;
		}

		boolean firstElement = true;
		for (XMLEvent event : theDt.getValue()) {
			switch (event.getEventType()) {
			case XMLStreamConstants.ATTRIBUTE:
				Attribute attr = (Attribute) event;
				if (isBlank(attr.getName().getPrefix())) {
					if (isBlank(attr.getName().getNamespaceURI())) {
						theEventWriter.writeAttribute(attr.getName().getLocalPart(), attr.getValue());
					} else {
						theEventWriter.writeAttribute(attr.getName().getNamespaceURI(), attr.getName().getLocalPart(), attr.getValue());
					}
				} else {
					theEventWriter.writeAttribute(attr.getName().getPrefix(), attr.getName().getNamespaceURI(), attr.getName().getLocalPart(), attr.getValue());
				}

				break;
			case XMLStreamConstants.CDATA:
				theEventWriter.writeCData(((Characters) event).getData());
				break;
			case XMLStreamConstants.CHARACTERS:
			case XMLStreamConstants.SPACE:
				String data = ((Characters) event).getData();
				theEventWriter.writeCharacters(data);
				break;
			case XMLStreamConstants.COMMENT:
				theEventWriter.writeComment(((Comment) event).getText());
				break;
			case XMLStreamConstants.END_ELEMENT:
				theEventWriter.writeEndElement();
				break;
			case XMLStreamConstants.ENTITY_REFERENCE:
				EntityReference er = (EntityReference) event;
				theEventWriter.writeEntityRef(er.getName());
				break;
			case XMLStreamConstants.NAMESPACE:
				Namespace ns = (Namespace) event;
				theEventWriter.writeNamespace(ns.getPrefix(), ns.getNamespaceURI());
				break;
			case XMLStreamConstants.START_ELEMENT:
				StartElement se = event.asStartElement();
				if (firstElement) {
					if (StringUtils.isBlank(se.getName().getPrefix())) {
						String namespaceURI = se.getName().getNamespaceURI();
						if (StringUtils.isBlank(namespaceURI)) {
							namespaceURI = "http://www.w3.org/1999/xhtml";
						}
						theEventWriter.writeStartElement(se.getName().getLocalPart());
						theEventWriter.writeDefaultNamespace(namespaceURI);
					} else {
						String prefix = se.getName().getPrefix();
						String namespaceURI = se.getName().getNamespaceURI();
						theEventWriter.writeStartElement(prefix, se.getName().getLocalPart(), namespaceURI);
						theEventWriter.writeNamespace(prefix, namespaceURI);
					}
					firstElement = false;
				} else {
					if (isBlank(se.getName().getPrefix())) {
						if (isBlank(se.getName().getNamespaceURI())) {
							theEventWriter.writeStartElement(se.getName().getLocalPart());
						} else {
							if (StringUtils.isBlank(se.getName().getPrefix())) {
								theEventWriter.writeStartElement(se.getName().getLocalPart());
								// theEventWriter.writeDefaultNamespace(se.getName().getNamespaceURI());
							} else {
								theEventWriter.writeStartElement(se.getName().getNamespaceURI(), se.getName().getLocalPart());
							}
						}
					} else {
						theEventWriter.writeStartElement(se.getName().getPrefix(), se.getName().getLocalPart(), se.getName().getNamespaceURI());
					}
					for (Iterator<?> attrIter = se.getAttributes(); attrIter.hasNext();) {
						Attribute next = (Attribute) attrIter.next();
						theEventWriter.writeAttribute(next.getName().getLocalPart(), next.getValue());
					}
				}
				break;
			case XMLStreamConstants.DTD:
			case XMLStreamConstants.END_DOCUMENT:
			case XMLStreamConstants.ENTITY_DECLARATION:
			case XMLStreamConstants.NOTATION_DECLARATION:
			case XMLStreamConstants.PROCESSING_INSTRUCTION:
			case XMLStreamConstants.START_DOCUMENT:
				break;
			}

		}
	}

	@Override
	public <T extends IBaseResource> Bundle parseBundle(Class<T> theResourceType, Reader theReader) {
		XMLEventReader streamReader = createStreamReader(theReader);

		return parseBundle(streamReader, theResourceType);
	}

	private Bundle parseBundle(XMLEventReader theStreamReader, Class<? extends IBaseResource> theResourceType) {
		ParserState<Bundle> parserState = ParserState.getPreAtomInstance(myContext, theResourceType, false);
		return doXmlLoop(theStreamReader, parserState);
	}

	@Override
	public <T extends IBaseResource> T doParseResource(Class<T> theResourceType, Reader theReader) {
		XMLEventReader streamReader = createStreamReader(theReader);
		return parseResource(theResourceType, streamReader);
	}

	private <T extends IBaseResource> T parseResource(Class<T> theResourceType, XMLEventReader theStreamReader) {
		ParserState<T> parserState = ParserState.getPreResourceInstance(theResourceType, myContext, false);
		return doXmlLoop(theStreamReader, parserState);
	}

	@Override
	public TagList parseTagList(Reader theReader) {
		XMLEventReader streamReader = createStreamReader(theReader);

		ParserState<TagList> parserState = ParserState.getPreTagListInstance(myContext, false);
		return doXmlLoop(streamReader, parserState);
	}

	@Override
	public IParser setPrettyPrint(boolean thePrettyPrint) {
		myPrettyPrint = thePrettyPrint;
		return this;
	}

	private void writeAtomLink(XMLStreamWriter theEventWriter, String theRel, StringDt theStringDt) throws XMLStreamException {
		if (StringUtils.isNotBlank(theStringDt.getValue())) {
			theEventWriter.writeStartElement("link");
			theEventWriter.writeAttribute("rel", theRel);
			theEventWriter.writeAttribute("href", theStringDt.getValue());
			theEventWriter.writeEndElement();
		}
	}

	private void writeBundleResourceLink(XMLStreamWriter theEventWriter, String theRel, StringDt theUrl) throws XMLStreamException {
		if (theUrl.isEmpty() == false) {
			theEventWriter.writeStartElement("link");
			theEventWriter.writeStartElement("relation");
			theEventWriter.writeAttribute("value", theRel);
			theEventWriter.writeEndElement();
			theEventWriter.writeStartElement("url");
			theEventWriter.writeAttribute("value", theUrl.getValue());
			theEventWriter.writeEndElement();
			theEventWriter.writeEndElement();
		}
	}

	private void writeCategories(XMLStreamWriter eventWriter, TagList categories) throws XMLStreamException {
		if (categories != null) {
			for (Tag next : categories) {
				eventWriter.writeStartElement("category");
				eventWriter.writeAttribute("term", defaultString(next.getTerm()));
				eventWriter.writeAttribute("label", defaultString(next.getLabel()));
				eventWriter.writeAttribute("scheme", defaultString(next.getScheme()));
				eventWriter.writeEndElement();
			}
		}
	}

	private void writeOptionalAttribute(XMLStreamWriter theEventWriter, String theName, String theValue) throws XMLStreamException {
		if (StringUtils.isNotBlank(theValue)) {
			theEventWriter.writeAttribute(theName, theValue);
		}
	}

	private void writeOptionalTagWithTextNode(XMLStreamWriter theEventWriter, String theTagName, InstantDt theInstantDt) throws XMLStreamException {
		if (theInstantDt.getValue() != null) {
			theEventWriter.writeStartElement(theTagName);
			theEventWriter.writeCharacters(theInstantDt.getValueAsString());
			theEventWriter.writeEndElement();
		}
	}

	private void writeOptionalTagWithTextNode(XMLStreamWriter theEventWriter, String theElementName, StringDt theTextValue) throws XMLStreamException {
		if (StringUtils.isNotBlank(theTextValue.getValue())) {
			theEventWriter.writeStartElement(theElementName);
			theEventWriter.writeCharacters(theTextValue.getValue());
			theEventWriter.writeEndElement();
		}
	}

	private void writeOptionalTagWithValue(XMLStreamWriter theEventWriter, String theName, String theValue) throws XMLStreamException {
		if (StringUtils.isNotBlank(theValue)) {
			theEventWriter.writeStartElement(theName);
			theEventWriter.writeAttribute("value", theValue);
			theEventWriter.writeEndElement();
		}
	}

	private void writeTagWithTextNode(XMLStreamWriter theEventWriter, String theElementName, IdDt theIdDt) throws XMLStreamException {
		theEventWriter.writeStartElement(theElementName);
		if (StringUtils.isNotBlank(theIdDt.getValue())) {
			theEventWriter.writeCharacters(theIdDt.getValue());
		}
		theEventWriter.writeEndElement();
	}

	private void writeTagWithTextNode(XMLStreamWriter theEventWriter, String theElementName, StringDt theStringDt) throws XMLStreamException {
		theEventWriter.writeStartElement(theElementName);
		if (StringUtils.isNotBlank(theStringDt.getValue())) {
			theEventWriter.writeCharacters(theStringDt.getValue());
		}
		theEventWriter.writeEndElement();
	}
}<|MERGE_RESOLUTION|>--- conflicted
+++ resolved
@@ -731,10 +731,8 @@
 
 		if (theResource instanceof IAnyResource) {
 
-<<<<<<< HEAD
-			// DSTU2+
-			IResource resource = (IResource) theResource;
-			writeOptionalTagWithValue(theEventWriter, "id", theResourceId);
+			// HL7.org Structures
+			encodeCompositeElementToStreamWriter(theResource, theResource, theEventWriter, resDef, theContainedResource);
 
 			InstantDt updated = (InstantDt) resource.getResourceMetadata().get(ResourceMetadataKeyEnum.UPDATED);
 			IdDt resourceId = resource.getId();
@@ -782,10 +780,6 @@
 
 				theEventWriter.writeEndElement();
 			}
-=======
-			// HL7.org Structures
-			encodeCompositeElementToStreamWriter(theResource, theResource, theEventWriter, resDef, theContainedResource);
->>>>>>> f76a875b
 
 		} else {
 
