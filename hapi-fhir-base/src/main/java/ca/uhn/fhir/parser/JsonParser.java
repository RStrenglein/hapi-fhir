package ca.uhn.fhir.parser;

/*
 * #%L
 * HAPI FHIR - Core Library
 * %%
 * Copyright (C) 2014 - 2015 University Health Network
 * %%
 * Licensed under the Apache License, Version 2.0 (the "License");
 * you may not use this file except in compliance with the License.
 * You may obtain a copy of the License at
 * 
 *      http://www.apache.org/licenses/LICENSE-2.0
 * 
 * Unless required by applicable law or agreed to in writing, software
 * distributed under the License is distributed on an "AS IS" BASIS,
 * WITHOUT WARRANTIES OR CONDITIONS OF ANY KIND, either express or implied.
 * See the License for the specific language governing permissions and
 * limitations under the License.
 * #L%
 */

import static org.apache.commons.lang3.StringUtils.defaultString;
import static org.apache.commons.lang3.StringUtils.isBlank;
import static org.apache.commons.lang3.StringUtils.isNotBlank;

import java.io.IOException;
import java.io.Reader;
import java.io.Writer;
import java.util.ArrayList;
import java.util.Collections;
import java.util.HashMap;
import java.util.HashSet;
import java.util.Iterator;
import java.util.List;
import java.util.Map;
import java.util.Map.Entry;
import java.util.Set;

import javax.json.Json;
import javax.json.JsonArray;
import javax.json.JsonNumber;
import javax.json.JsonObject;
import javax.json.JsonReader;
import javax.json.JsonString;
import javax.json.JsonValue;
import javax.json.JsonValue.ValueType;
import javax.json.stream.JsonGenerator;
import javax.json.stream.JsonGeneratorFactory;
import javax.json.stream.JsonParsingException;

import org.apache.commons.lang3.StringUtils;
import org.apache.commons.lang3.Validate;
import org.hl7.fhir.instance.model.IBase;
import org.hl7.fhir.instance.model.IBaseResource;
import org.hl7.fhir.instance.model.IPrimitiveType;
import org.hl7.fhir.instance.model.api.IAnyResource;
import org.hl7.fhir.instance.model.api.IBaseBinary;
import org.hl7.fhir.instance.model.api.IBaseBooleanDatatype;
import org.hl7.fhir.instance.model.api.IBaseDatatype;
import org.hl7.fhir.instance.model.api.IBaseDecimalDatatype;
import org.hl7.fhir.instance.model.api.IBaseExtension;
import org.hl7.fhir.instance.model.api.IBaseHasExtensions;
import org.hl7.fhir.instance.model.api.IBaseHasModifierExtensions;
import org.hl7.fhir.instance.model.api.IBaseIntegerDatatype;
import org.hl7.fhir.instance.model.api.IIdType;
import org.hl7.fhir.instance.model.api.IReference;

import ca.uhn.fhir.context.BaseRuntimeChildDefinition;
import ca.uhn.fhir.context.BaseRuntimeElementCompositeDefinition;
import ca.uhn.fhir.context.BaseRuntimeElementDefinition;
import ca.uhn.fhir.context.BaseRuntimeElementDefinition.ChildTypeEnum;
import ca.uhn.fhir.context.ConfigurationException;
import ca.uhn.fhir.context.FhirContext;
import ca.uhn.fhir.context.FhirVersionEnum;
import ca.uhn.fhir.context.RuntimeChildContainedResources;
import ca.uhn.fhir.context.RuntimeChildDeclaredExtensionDefinition;
import ca.uhn.fhir.context.RuntimeChildNarrativeDefinition;
import ca.uhn.fhir.context.RuntimeChildUndeclaredExtensionDefinition;
import ca.uhn.fhir.context.RuntimeResourceDefinition;
import ca.uhn.fhir.model.api.BaseBundle;
import ca.uhn.fhir.model.api.Bundle;
import ca.uhn.fhir.model.api.BundleEntry;
import ca.uhn.fhir.model.api.ExtensionDt;
import ca.uhn.fhir.model.api.IElement;
import ca.uhn.fhir.model.api.IIdentifiableElement;
import ca.uhn.fhir.model.api.IPrimitiveDatatype;
import ca.uhn.fhir.model.api.IResource;
import ca.uhn.fhir.model.api.ISupportsUndeclaredExtensions;
import ca.uhn.fhir.model.api.ResourceMetadataKeyEnum;
import ca.uhn.fhir.model.api.Tag;
import ca.uhn.fhir.model.api.TagList;
import ca.uhn.fhir.model.api.annotation.Child;
import ca.uhn.fhir.model.base.composite.BaseCodingDt;
import ca.uhn.fhir.model.base.composite.BaseContainedDt;
import ca.uhn.fhir.model.base.composite.BaseNarrativeDt;
import ca.uhn.fhir.model.base.composite.BaseResourceReferenceDt;
import ca.uhn.fhir.model.primitive.CodeDt;
import ca.uhn.fhir.model.primitive.DecimalDt;
import ca.uhn.fhir.model.primitive.IdDt;
import ca.uhn.fhir.model.primitive.InstantDt;
import ca.uhn.fhir.model.primitive.IntegerDt;
import ca.uhn.fhir.model.primitive.StringDt;
import ca.uhn.fhir.model.primitive.UriDt;
import ca.uhn.fhir.model.primitive.XhtmlDt;
import ca.uhn.fhir.narrative.INarrativeGenerator;
import ca.uhn.fhir.util.ElementUtil;
import ca.uhn.fhir.util.UrlUtil;

/**
<<<<<<< HEAD
 * This class is the FHIR JSON parser/encoder. Users should not interact with this class directly, but should use
 * {@link FhirContext#newJsonParser()} to get an instance.
=======
 * This class is the FHIR JSON parser/encoder. Users should not interact with this class directly, but should use {@link FhirContext#newJsonParser()} to get an instance.
>>>>>>> 91167733
 */
public class JsonParser extends BaseParser implements IParser {

	private static final Set<String> BUNDLE_TEXTNODE_CHILDREN_DSTU1;
	private static final Set<String> BUNDLE_TEXTNODE_CHILDREN_DSTU2;
	private static final org.slf4j.Logger ourLog = org.slf4j.LoggerFactory.getLogger(JsonParser.HeldExtension.class);

	static {
		HashSet<String> hashSetDstu1 = new HashSet<String>();
		hashSetDstu1.add("title");
		hashSetDstu1.add("id");
		hashSetDstu1.add("updated");
		hashSetDstu1.add("published");
		BUNDLE_TEXTNODE_CHILDREN_DSTU1 = Collections.unmodifiableSet(hashSetDstu1);

		HashSet<String> hashSetDstu2 = new HashSet<String>();
		hashSetDstu2.add("type");
		hashSetDstu2.add("base");
		hashSetDstu2.add("total");
		BUNDLE_TEXTNODE_CHILDREN_DSTU2 = Collections.unmodifiableSet(hashSetDstu2);
	}

	private FhirContext myContext;
	private boolean myPrettyPrint;

	/**
	 * Do not use this constructor, the recommended way to obtain a new instance of the JSON parser is to invoke
	 * {@link FhirContext#newJsonParser()}.
	 */
	public JsonParser(FhirContext theContext) {
		super(theContext);
		myContext = theContext;
	}

	private void addToHeldExtensions(int valueIdx, List<? extends IBaseExtension<?>> ext, ArrayList<ArrayList<HeldExtension>> list, boolean theIsModifier) {
		if (ext.size() > 0) {
			list.ensureCapacity(valueIdx);
			while (list.size() <= valueIdx) {
				list.add(null);
			}
			if (list.get(valueIdx) == null) {
				list.set(valueIdx, new ArrayList<JsonParser.HeldExtension>());
			}
			for (IBaseExtension<?> next : ext) {
				list.get(valueIdx).add(new HeldExtension(next, theIsModifier));
			}
		}
	}

	private void assertObjectOfType(JsonValue theResourceTypeObj, ValueType theValueType, String thePosition) {
		if (theResourceTypeObj == null) {
			throw new DataFormatException("Invalid JSON content detected, missing required element: '" + thePosition + "'");
		}

		if (theResourceTypeObj.getValueType() != theValueType) {
			throw new DataFormatException("Invalid content of element " + thePosition + ", expected " + theValueType);
		}
	}

	private JsonGenerator createJsonGenerator(Writer theWriter) {
		Map<String, Object> properties = new HashMap<String, Object>(1);
		if (myPrettyPrint) {
			properties.put(JsonGenerator.PRETTY_PRINTING, myPrettyPrint);
		}
		JsonGeneratorFactory jgf = Json.createGeneratorFactory(properties);
		JsonGenerator eventWriter = jgf.createGenerator(theWriter);
		return eventWriter;
	}

	@Override
	public void encodeBundleToWriter(Bundle theBundle, Writer theWriter) throws IOException {
		JsonGenerator eventWriter = createJsonGenerator(theWriter);
		if (myContext.getVersion().getVersion().isNewerThan(FhirVersionEnum.DSTU1)) {
			encodeBundleToWriterInDstu2Format(theBundle, eventWriter);
		} else {
			encodeBundleToWriterInDstu1Format(theBundle, eventWriter);
		}
		eventWriter.flush();
	}

	private void encodeBundleToWriterInDstu1Format(Bundle theBundle, JsonGenerator eventWriter) throws IOException {
		eventWriter.writeStartObject();

		eventWriter.write("resourceType", "Bundle");

		writeTagWithTextNode(eventWriter, "title", theBundle.getTitle());
		writeTagWithTextNode(eventWriter, "id", theBundle.getBundleId());
		writeOptionalTagWithTextNode(eventWriter, "updated", theBundle.getUpdated());

		boolean linkStarted = false;
		linkStarted = writeAtomLinkInDstu1Format(eventWriter, "self", theBundle.getLinkSelf(), linkStarted);
		linkStarted = writeAtomLinkInDstu1Format(eventWriter, "first", theBundle.getLinkFirst(), linkStarted);
		linkStarted = writeAtomLinkInDstu1Format(eventWriter, "previous", theBundle.getLinkPrevious(), linkStarted);
		linkStarted = writeAtomLinkInDstu1Format(eventWriter, "next", theBundle.getLinkNext(), linkStarted);
		linkStarted = writeAtomLinkInDstu1Format(eventWriter, "last", theBundle.getLinkLast(), linkStarted);
		linkStarted = writeAtomLinkInDstu1Format(eventWriter, "fhir-base", theBundle.getLinkBase(), linkStarted);
		if (linkStarted) {
			eventWriter.writeEnd();
		}

		writeCategories(eventWriter, theBundle.getCategories());

		writeOptionalTagWithTextNode(eventWriter, "totalResults", theBundle.getTotalResults());

		writeAuthor(theBundle, eventWriter);

		eventWriter.writeStartArray("entry");
		for (BundleEntry nextEntry : theBundle.getEntries()) {
			eventWriter.writeStartObject();

			boolean deleted = nextEntry.getDeletedAt() != null && nextEntry.getDeletedAt().isEmpty() == false;
			if (deleted) {
				writeTagWithTextNode(eventWriter, "deleted", nextEntry.getDeletedAt());
			}
			writeTagWithTextNode(eventWriter, "title", nextEntry.getTitle());
			writeTagWithTextNode(eventWriter, "id", nextEntry.getId());

			linkStarted = false;
			linkStarted = writeAtomLinkInDstu1Format(eventWriter, "self", nextEntry.getLinkSelf(), linkStarted);
			linkStarted = writeAtomLinkInDstu1Format(eventWriter, "alternate", nextEntry.getLinkAlternate(), linkStarted);
			linkStarted = writeAtomLinkInDstu1Format(eventWriter, "search", nextEntry.getLinkSearch(), linkStarted);
			if (linkStarted) {
				eventWriter.writeEnd();
			}

			writeOptionalTagWithTextNode(eventWriter, "updated", nextEntry.getUpdated());
			writeOptionalTagWithTextNode(eventWriter, "published", nextEntry.getPublished());

			writeCategories(eventWriter, nextEntry.getCategories());

			writeAuthor(nextEntry, eventWriter);

			IResource resource = nextEntry.getResource();
			if (resource != null && !resource.isEmpty() && !deleted) {
				RuntimeResourceDefinition resDef = myContext.getResourceDefinition(resource);
				encodeResourceToJsonStreamWriter(resDef, resource, eventWriter, "content", false);
			}

			if (nextEntry.getSummary().isEmpty() == false) {
				eventWriter.write("summary", nextEntry.getSummary().getValueAsString());
			}

			eventWriter.writeEnd(); // entry object
		}
		eventWriter.writeEnd(); // entry array

		eventWriter.writeEnd();
	}

	private void encodeBundleToWriterInDstu2Format(Bundle theBundle, JsonGenerator theEventWriter) throws IOException {
		theEventWriter.writeStartObject();

		theEventWriter.write("resourceType", "Bundle");

		writeOptionalTagWithTextNode(theEventWriter, "id", theBundle.getId().getIdPart());

		if (!ElementUtil.isEmpty(theBundle.getId().getVersionIdPart(), theBundle.getUpdated())) {
			theEventWriter.writeStartObject("meta");
			writeOptionalTagWithTextNode(theEventWriter, "versionId", theBundle.getId().getVersionIdPart());
			writeOptionalTagWithTextNode(theEventWriter, "lastUpdated", theBundle.getUpdated());
			theEventWriter.writeEnd();
		}

		writeOptionalTagWithTextNode(theEventWriter, "type", theBundle.getType());
		writeOptionalTagWithTextNode(theEventWriter, "base", theBundle.getLinkBase());
		writeOptionalTagWithNumberNode(theEventWriter, "total", theBundle.getTotalResults());

		boolean linkStarted = false;
		linkStarted = writeAtomLinkInDstu2Format(theEventWriter, "next", theBundle.getLinkNext(), linkStarted);
		linkStarted = writeAtomLinkInDstu2Format(theEventWriter, "self", theBundle.getLinkSelf(), linkStarted);
		linkStarted = writeAtomLinkInDstu2Format(theEventWriter, "first", theBundle.getLinkFirst(), linkStarted);
		linkStarted = writeAtomLinkInDstu2Format(theEventWriter, "previous", theBundle.getLinkPrevious(), linkStarted);
		linkStarted = writeAtomLinkInDstu2Format(theEventWriter, "last", theBundle.getLinkLast(), linkStarted);
		if (linkStarted) {
			theEventWriter.writeEnd();
		}

		theEventWriter.writeStartArray("entry");
		for (BundleEntry nextEntry : theBundle.getEntries()) {
			theEventWriter.writeStartObject();

			writeOptionalTagWithTextNode(theEventWriter, "base", determineResourceBaseUrl(theBundle.getLinkBase().getValue(), nextEntry));

			boolean deleted = nextEntry.getDeletedAt() != null && nextEntry.getDeletedAt().isEmpty() == false;
			IResource resource = nextEntry.getResource();
			if (resource != null && !resource.isEmpty() && !deleted) {
				RuntimeResourceDefinition resDef = myContext.getResourceDefinition(resource);
				encodeResourceToJsonStreamWriter(resDef, resource, theEventWriter, "resource", false);
			}

			if (nextEntry.getSearchMode().isEmpty() == false || nextEntry.getScore().isEmpty() == false) {
				theEventWriter.writeStartObject("search");
				writeOptionalTagWithTextNode(theEventWriter, "mode", nextEntry.getSearchMode().getValueAsString());
				writeOptionalTagWithDecimalNode(theEventWriter, "score", nextEntry.getScore());
				theEventWriter.writeEnd();
				// IResource nextResource = nextEntry.getResource();
			}

			if (nextEntry.getTransactionMethod().isEmpty() == false || nextEntry.getLinkSearch().isEmpty() == false) {
				theEventWriter.writeStartObject("transaction");
				writeOptionalTagWithTextNode(theEventWriter, "method", nextEntry.getTransactionMethod().getValue());
				writeOptionalTagWithTextNode(theEventWriter, "url", nextEntry.getLinkSearch().getValue());
				theEventWriter.writeEnd();
			}

			if (deleted) {
				theEventWriter.writeStartObject("deleted");
				if (nextEntry.getResource() != null) {
					theEventWriter.write("type", myContext.getResourceDefinition(nextEntry.getResource()).getName());
					writeOptionalTagWithTextNode(theEventWriter, "resourceId", nextEntry.getResource().getId().getIdPart());
					writeOptionalTagWithTextNode(theEventWriter, "versionId", nextEntry.getResource().getId().getVersionIdPart());
				}
				writeTagWithTextNode(theEventWriter, "instant", nextEntry.getDeletedAt());
				theEventWriter.writeEnd();
			}

			// linkStarted = false;
			// linkStarted = writeAtomLinkInDstu1Format(theEventWriter, "self", nextEntry.getLinkSelf(), linkStarted);
			// linkStarted = writeAtomLinkInDstu1Format(theEventWriter, "alternate", nextEntry.getLinkAlternate(),
			// linkStarted);
			// linkStarted = writeAtomLinkInDstu1Format(theEventWriter, "search", nextEntry.getLinkSearch(),
			// linkStarted);
			// if (linkStarted) {
			// theEventWriter.writeEnd();
			// }
			//
			// writeOptionalTagWithTextNode(theEventWriter, "updated", nextEntry.getUpdated());
			// writeOptionalTagWithTextNode(theEventWriter, "published", nextEntry.getPublished());
			//
			// writeCategories(theEventWriter, nextEntry.getCategories());
			//
			// writeAuthor(nextEntry, theEventWriter);

			if (nextEntry.getSummary().isEmpty() == false) {
				theEventWriter.write("summary", nextEntry.getSummary().getValueAsString());
			}

			theEventWriter.writeEnd(); // entry object
		}
		theEventWriter.writeEnd(); // entry array

		theEventWriter.writeEnd();
	}

<<<<<<< HEAD
	private void encodeChildElementToStreamWriter(RuntimeResourceDefinition theResDef, IBaseResource theResource, JsonGenerator theWriter, IBase theNextValue, BaseRuntimeElementDefinition<?> theChildDef, String theChildName, boolean theIsSubElementWithinResource) throws IOException {
=======
	private void encodeChildElementToStreamWriter(RuntimeResourceDefinition theResDef, IBaseResource theResource, JsonGenerator theWriter, IBase theNextValue,
			BaseRuntimeElementDefinition<?> theChildDef, String theChildName, boolean theContainedResource) throws IOException {
>>>>>>> 91167733

		switch (theChildDef.getChildType()) {
		case ID_DATATYPE: {
			IIdType value = (IIdType) theNextValue;
			String encodedValue = "id".equals(theChildName) ? value.getIdPart() : value.getValue();
			if (isBlank(encodedValue)) {
				break;
			}
			if (theChildName != null) {
				theWriter.write(theChildName, encodedValue);
			} else {
				theWriter.write(encodedValue);
			}
			break;
		}
		case PRIMITIVE_DATATYPE: {
			IPrimitiveType<?> value = (IPrimitiveType<?>) theNextValue;
			if (isBlank(value.getValueAsString())) {
				break;
			}

			if (value instanceof IBaseIntegerDatatype) {
				if (theChildName != null) {
					theWriter.write(theChildName, ((IBaseIntegerDatatype) value).getValue());
				} else {
					theWriter.write(((IBaseIntegerDatatype) value).getValue());
				}
			} else if (value instanceof IBaseDecimalDatatype) {
				if (theChildName != null) {
					theWriter.write(theChildName, ((IBaseDecimalDatatype) value).getValue());
				} else {
					theWriter.write(((IBaseDecimalDatatype) value).getValue());
				}
			} else if (value instanceof IBaseBooleanDatatype) {
				if (theChildName != null) {
					theWriter.write(theChildName, ((IBaseBooleanDatatype) value).getValue());
				} else {
					theWriter.write(((IBaseBooleanDatatype) value).getValue());
				}
			} else {
				String valueStr = value.getValueAsString();
				if (theChildName != null) {
					theWriter.write(theChildName, valueStr);
				} else {
					theWriter.write(valueStr);
				}
			}
			break;
		}
		case RESOURCE_BLOCK:
		case COMPOSITE_DATATYPE: {
			BaseRuntimeElementCompositeDefinition<?> childCompositeDef = (BaseRuntimeElementCompositeDefinition<?>) theChildDef;
			if (theChildName != null) {
				theWriter.writeStartObject(theChildName);
			} else {
				theWriter.writeStartObject();
			}
			if (theNextValue instanceof IBaseExtension) {
				theWriter.write("url", ((IBaseExtension<?>) theNextValue).getUrl());
			}
			encodeCompositeElementToStreamWriter(theResDef, theResource, theNextValue, theWriter, childCompositeDef, theContainedResource);
			theWriter.writeEnd();
			break;
		}
		case RESOURCE_REF: {
			IReference referenceDt = (IReference) theNextValue;
			if (theChildName != null) {
				theWriter.writeStartObject(theChildName);
			} else {
				theWriter.writeStartObject();
			}

			String reference = determineReferenceText(referenceDt);

			if (StringUtils.isNotBlank(reference)) {
				theWriter.write(XmlParser.RESREF_REFERENCE, reference);
			}
			if (referenceDt.getDisplayElement().isEmpty() == false) {
				theWriter.write(XmlParser.RESREF_DISPLAY, referenceDt.getDisplayElement().getValueAsString());
			}
			theWriter.writeEnd();
			break;
		}
		case CONTAINED_RESOURCE_LIST:
		case CONTAINED_RESOURCES: {
			/*
			 * Disabled per #103 ContainedDt value = (ContainedDt) theNextValue; for (IResource next :
			 * value.getContainedResources()) { if (getContainedResources().getResourceId(next) != null) { continue; }
			 * encodeResourceToJsonStreamWriter(theResDef, next, theWriter, null, true,
			 * fixContainedResourceId(next.getId().getValue())); }
			 */
			List<IBaseResource> containedResources = getContainedResources().getContainedResources();
			if (containedResources.size() > 0) {
				theWriter.writeStartArray(theChildName);

				for (IBaseResource next : containedResources) {
					IIdType resourceId = getContainedResources().getResourceId(next);
					encodeResourceToJsonStreamWriter(theResDef, next, theWriter, null, true, fixContainedResourceId(resourceId.getValue()));
				}

				theWriter.writeEnd();
			}
			break;
		}
		case PRIMITIVE_XHTML_HL7ORG:
		case PRIMITIVE_XHTML: {
			if (!getSuppressNarratives()) {
				IPrimitiveType<?> dt = (IPrimitiveType<?>) theNextValue;
				if (theChildName != null) {
					theWriter.write(theChildName, dt.getValueAsString());
				} else {
					theWriter.write(dt.getValueAsString());
				}
			} else {
				if (theChildName != null) {
					// do nothing
				} else {
					theWriter.writeNull();
				}
			}
			break;
		}
		case RESOURCE:
			IBaseResource resource = (IBaseResource) theNextValue;
			RuntimeResourceDefinition def = myContext.getResourceDefinition(resource);
			encodeResourceToJsonStreamWriter(def, resource, theWriter, theChildName, false);
			break;
		case UNDECL_EXT:
		default:
			throw new IllegalStateException("Should not have this state here: " + theChildDef.getChildType().name());
		}

	}

<<<<<<< HEAD
	private void encodeCompositeElementChildrenToStreamWriter(RuntimeResourceDefinition theResDef, IBaseResource theResource, IBase theNextValue, JsonGenerator theEventWriter, List<? extends BaseRuntimeChildDefinition> theChildren, boolean theIsSubElementWithinResource) throws IOException {
=======
	private void encodeCompositeElementChildrenToStreamWriter(RuntimeResourceDefinition theResDef, IBaseResource theResource, IBase theNextValue, JsonGenerator theEventWriter,
			List<? extends BaseRuntimeChildDefinition> theChildren, boolean theContainedResource) throws IOException {
>>>>>>> 91167733
		for (BaseRuntimeChildDefinition nextChild : theChildren) {
			if (nextChild.getElementName().equals("extension") || nextChild.getElementName().equals("modifierExtension")) {
				continue;
			}
<<<<<<< HEAD
			if (nextChild.getElementName().equals("id")) {
				continue;
			}
=======
>>>>>>> 91167733

			if (nextChild instanceof RuntimeChildNarrativeDefinition) {

				INarrativeGenerator gen = myContext.getNarrativeGenerator();
				if (gen != null) {
					BaseNarrativeDt<?> narr = ((IResource) theResource).getText();
					gen.generateNarrative(theResDef.getResourceProfile(), theResource, narr);
					if (narr != null) {
						RuntimeChildNarrativeDefinition child = (RuntimeChildNarrativeDefinition) nextChild;
						String childName = nextChild.getChildNameByDatatype(child.getDatatype());
						BaseRuntimeElementDefinition<?> type = child.getChildByName(childName);
						encodeChildElementToStreamWriter(theResDef, theResource, theEventWriter, narr, type, childName, theContainedResource);
						continue;
					}
				}
			} else if (nextChild instanceof RuntimeChildContainedResources) {
				if (theIsSubElementWithinResource == false) {
					String childName = nextChild.getValidChildNames().iterator().next();
					BaseRuntimeElementDefinition<?> child = nextChild.getChildByName(childName);
					encodeChildElementToStreamWriter(theResDef, theResource, theEventWriter, null, child, childName, theIsSubElementWithinResource);
				}
				continue;
			}
			
			List<? extends IBase> values = nextChild.getAccessor().getValues(theNextValue);
			if (values == null || values.isEmpty()) {
				continue;
			}

			String currentChildName = null;
			boolean inArray = false;

			ArrayList<ArrayList<HeldExtension>> extensions = new ArrayList<ArrayList<HeldExtension>>(0);
			ArrayList<ArrayList<HeldExtension>> modifierExtensions = new ArrayList<ArrayList<HeldExtension>>(0);

			int valueIdx = 0;
			for (IBase nextValue : values) {
				if (nextValue == null || nextValue.isEmpty()) {
					if (nextValue instanceof BaseContainedDt) {
						if (theContainedResource || getContainedResources().isEmpty()) {
							continue;
						}
					} else {
						continue;
					}
				}

				Class<? extends IBase> type = nextValue.getClass();
				String childName = nextChild.getChildNameByDatatype(type);
				BaseRuntimeElementDefinition<?> childDef = nextChild.getChildElementDefinitionByDatatype(type);
				if (childDef == null) {
					super.throwExceptionForUnknownChildType(nextChild, type);
				}
				boolean primitive = childDef.getChildType() == ChildTypeEnum.PRIMITIVE_DATATYPE;

<<<<<<< HEAD
				if ((childDef.getChildType() == ChildTypeEnum.CONTAINED_RESOURCES||childDef.getChildType()==ChildTypeEnum.CONTAINED_RESOURCE_LIST) && theIsSubElementWithinResource) {
=======
				if (childDef.getChildType() == ChildTypeEnum.CONTAINED_RESOURCES && theContainedResource) {
>>>>>>> 91167733
					continue;
				}

				if (nextChild instanceof RuntimeChildDeclaredExtensionDefinition) {
					// Don't encode extensions
					// RuntimeChildDeclaredExtensionDefinition extDef = (RuntimeChildDeclaredExtensionDefinition)
					// nextChild;
					// if (extDef.isModifier()) {
					// addToHeldExtensions(valueIdx, modifierExtensions, extDef, nextValue);
					// } else {
					// addToHeldExtensions(valueIdx, extensions, extDef, nextValue);
					// }
				} else {

					if (currentChildName == null || !currentChildName.equals(childName)) {
						if (inArray) {
							theEventWriter.writeEnd();
						}
						if (nextChild.getMax() > 1 || nextChild.getMax() == Child.MAX_UNLIMITED) {
							theEventWriter.writeStartArray(childName);
							inArray = true;
							encodeChildElementToStreamWriter(theResDef, theResource, theEventWriter, nextValue, childDef, null, theContainedResource);
						} else if (nextChild instanceof RuntimeChildNarrativeDefinition && theContainedResource) {
							// suppress narratives from contained resources
						} else {
							encodeChildElementToStreamWriter(theResDef, theResource, theEventWriter, nextValue, childDef, childName, theContainedResource);
						}
						currentChildName = childName;
					} else {
						encodeChildElementToStreamWriter(theResDef, theResource, theEventWriter, nextValue, childDef, null, theContainedResource);
					}

					if (primitive) {
						if (nextValue instanceof ISupportsUndeclaredExtensions) {
							List<ExtensionDt> ext = ((ISupportsUndeclaredExtensions) nextValue).getUndeclaredExtensions();
							addToHeldExtensions(valueIdx, ext, extensions, false);

							ext = ((ISupportsUndeclaredExtensions) nextValue).getUndeclaredModifierExtensions();
							addToHeldExtensions(valueIdx, ext, modifierExtensions, true);
						} else {
							if (nextValue instanceof IBaseHasExtensions) {
								IBaseHasExtensions element = (IBaseHasExtensions) nextValue;
								List<? extends IBaseExtension<?>> ext = element.getExtension();
								addToHeldExtensions(valueIdx, ext, extensions, false);
							}
							if (nextValue instanceof IBaseHasModifierExtensions) {
								IBaseHasModifierExtensions element = (IBaseHasModifierExtensions) nextValue;
								List<? extends IBaseExtension<?>> ext = element.getModifierExtension();
								addToHeldExtensions(valueIdx, ext, extensions, true);
							}
						}
					}

				}

				valueIdx++;
			}

			if (inArray) {
				theEventWriter.writeEnd();
			}

			if (extensions.size() > 0 || modifierExtensions.size() > 0) {
				if (inArray) {
					// If this is a repeatable field, the extensions go in an array too
					theEventWriter.writeStartArray('_' + currentChildName);
				} else {
					theEventWriter.writeStartObject('_' + currentChildName);
				}

				for (int i = 0; i < valueIdx; i++) {
					boolean haveContent = false;

					List<HeldExtension> heldExts = Collections.emptyList();
					List<HeldExtension> heldModExts = Collections.emptyList();
					if (extensions.size() > i && extensions.get(i) != null && extensions.get(i).isEmpty() == false) {
						haveContent = true;
						heldExts = extensions.get(i);
					}

					if (modifierExtensions.size() > i && modifierExtensions.get(i) != null && modifierExtensions.get(i).isEmpty() == false) {
						haveContent = true;
						heldModExts = modifierExtensions.get(i);
					}

					if (!haveContent) {
						theEventWriter.writeNull();
					} else {
						if (inArray) {
							theEventWriter.writeStartObject();
						}
						writeExtensionsAsDirectChild(theResource, theEventWriter, theResDef, heldExts, heldModExts, null);
						if (inArray) {
							theEventWriter.writeEnd();
						}
					}
				}

				theEventWriter.writeEnd();
			}
		}
	}

<<<<<<< HEAD
	private void encodeCompositeElementToStreamWriter(RuntimeResourceDefinition theResDef, IBaseResource theResource, IBase theNextValue, JsonGenerator theEventWriter, BaseRuntimeElementCompositeDefinition<?> resDef, boolean theIsSubElementWithinResource) throws IOException, DataFormatException {
=======
	private void encodeCompositeElementToStreamWriter(RuntimeResourceDefinition theResDef, IBaseResource theResource, IBase theNextValue, JsonGenerator theEventWriter,
			BaseRuntimeElementCompositeDefinition<?> resDef, boolean theContainedResource) throws IOException, DataFormatException {
>>>>>>> 91167733
		extractAndWriteExtensionsAsDirectChild(theNextValue, theEventWriter, resDef, theResDef, theResource, null);
		encodeCompositeElementChildrenToStreamWriter(theResDef, theResource, theNextValue, theEventWriter, resDef.getExtensions(), theContainedResource);
		encodeCompositeElementChildrenToStreamWriter(theResDef, theResource, theNextValue, theEventWriter, resDef.getChildren(), theContainedResource);
	}

<<<<<<< HEAD
	private void encodeResourceToJsonStreamWriter(RuntimeResourceDefinition theResDef, IBaseResource theResource, JsonGenerator theEventWriter, String theObjectNameOrNull, boolean theContainedResource) throws IOException {
=======
	private void encodeResourceToJsonStreamWriter(RuntimeResourceDefinition theResDef, IBaseResource theResource, JsonGenerator theEventWriter, String theObjectNameOrNull, boolean theContainedResource)
			throws IOException {
>>>>>>> 91167733
		String resourceId = null;
		if (theResource instanceof IResource) {
			IResource res = (IResource) theResource;
			if (StringUtils.isNotBlank(res.getId().getIdPart())) {
				if (theContainedResource) {
					resourceId = res.getId().getIdPart();
				} else if (myContext.getVersion().getVersion().isNewerThan(FhirVersionEnum.DSTU1)) {
					resourceId = res.getId().getIdPart();
				}
			}
		} else if (theResource instanceof IAnyResource) {
			IAnyResource res = (IAnyResource) theResource;
			if (StringUtils.isNotBlank(res.getId().getIdPart())) {
				resourceId = res.getId().getIdPart();
			}
		}

		encodeResourceToJsonStreamWriter(theResDef, theResource, theEventWriter, theObjectNameOrNull, theContainedResource, resourceId);
	}

	private void encodeResourceToJsonStreamWriter(RuntimeResourceDefinition theResDef, IBaseResource theResource, JsonGenerator theEventWriter, String theObjectNameOrNull, boolean theContainedResource, String theResourceId) throws IOException {
		if (!theContainedResource) {
			super.containResourcesForEncoding(theResource);
		}

		RuntimeResourceDefinition resDef = myContext.getResourceDefinition(theResource);

		if (theObjectNameOrNull == null) {
			theEventWriter.writeStartObject();
		} else {
			theEventWriter.writeStartObject(theObjectNameOrNull);
		}

		theEventWriter.write("resourceType", resDef.getName());
		if (theResourceId != null) {
			theEventWriter.write("id", theResourceId);
		}

		if (myContext.getVersion().getVersion().isNewerThan(FhirVersionEnum.DSTU1) && theResource instanceof IResource) {
			IResource resource = (IResource) theResource;
			// Object securityLabelRawObj =

			List<BaseCodingDt> securityLabels = extractMetadataListNotNull(resource, ResourceMetadataKeyEnum.SECURITY_LABELS);
			List<IdDt> profiles = extractMetadataListNotNull(resource, ResourceMetadataKeyEnum.PROFILES);
			TagList tags = ResourceMetadataKeyEnum.TAG_LIST.get(resource);
			InstantDt updated = (InstantDt) resource.getResourceMetadata().get(ResourceMetadataKeyEnum.UPDATED);
			IdDt resourceId = resource.getId();
			String versionIdPart = resourceId.getVersionIdPart();
			if (isBlank(versionIdPart)) {
				versionIdPart = ResourceMetadataKeyEnum.VERSION.get(resource);
			}

			if (ElementUtil.isEmpty(versionIdPart, updated, securityLabels, profiles) == false) {
				theEventWriter.writeStartObject("meta");
<<<<<<< HEAD
				writeOptionalTagWithTextNode(theEventWriter, "versionId", resource.getId().getVersionIdPart());
				writeOptionalTagWithTextNode(theEventWriter, "lastUpdated", ResourceMetadataKeyEnum.UPDATED.get(resource));
=======
				writeOptionalTagWithTextNode(theEventWriter, "versionId", versionIdPart);
				writeOptionalTagWithTextNode(theEventWriter, "lastUpdated", updated);
>>>>>>> 91167733

				if (profiles != null && profiles.isEmpty() == false) {
					theEventWriter.writeStartArray("profile");
					for (IdDt profile : profiles) {
						if (profile != null && isNotBlank(profile.getValue())) {
							theEventWriter.write(profile.getValue());
						}
					}
					theEventWriter.writeEnd();
				}

				if (securityLabels.isEmpty() == false) {
					theEventWriter.writeStartArray("security");
					for (BaseCodingDt securityLabel : securityLabels) {
						theEventWriter.writeStartObject();
						BaseRuntimeElementCompositeDefinition<?> def = (BaseRuntimeElementCompositeDefinition<?>) myContext.getElementDefinition(securityLabel.getClass());
						encodeCompositeElementChildrenToStreamWriter(resDef, resource, securityLabel, theEventWriter, def.getChildren(), theContainedResource);
						theEventWriter.writeEnd();
					}
					theEventWriter.writeEnd();
				}

				if (tags != null && tags.isEmpty() == false) {
					theEventWriter.writeStartArray("tag");
					for (Tag tag : tags) {
						theEventWriter.writeStartObject();
						writeOptionalTagWithTextNode(theEventWriter, "system", tag.getScheme());
						writeOptionalTagWithTextNode(theEventWriter, "code", tag.getTerm());
						writeOptionalTagWithTextNode(theEventWriter, "display", tag.getLabel());
						theEventWriter.writeEnd();
					}
					theEventWriter.writeEnd();
				}

				theEventWriter.writeEnd(); // end meta
			}
		}

		if (theResource instanceof IBaseBinary) {
			IBaseBinary bin = (IBaseBinary) theResource;
			theEventWriter.write("contentType", bin.getContentType());
			theEventWriter.write("content", bin.getContentAsBase64());
		} else {
			encodeCompositeElementToStreamWriter(theResDef, theResource, theResource, theEventWriter, resDef, theContainedResource);
		}

		theEventWriter.writeEnd();
	}

	@Override
	public void encodeResourceToWriter(IBaseResource theResource, Writer theWriter) throws IOException {
		Validate.notNull(theResource, "Resource can not be null");

		JsonGenerator eventWriter = createJsonGenerator(theWriter);

		RuntimeResourceDefinition resDef = myContext.getResourceDefinition(theResource);
		encodeResourceToJsonStreamWriter(resDef, theResource, eventWriter, null, false);
		eventWriter.flush();
	}

	@Override
	public void encodeTagListToWriter(TagList theTagList, Writer theWriter) throws IOException {
		JsonGenerator eventWriter = createJsonGenerator(theWriter);

		eventWriter.writeStartObject();

		eventWriter.write("resourceType", TagList.ELEMENT_NAME);

		eventWriter.writeStartArray(TagList.ATTR_CATEGORY);
		for (Tag next : theTagList) {
			eventWriter.writeStartObject();

			if (isNotBlank(next.getTerm())) {
				eventWriter.write(Tag.ATTR_TERM, next.getTerm());
			}
			if (isNotBlank(next.getLabel())) {
				eventWriter.write(Tag.ATTR_LABEL, next.getLabel());
			}
			if (isNotBlank(next.getScheme())) {
				eventWriter.write(Tag.ATTR_SCHEME, next.getScheme());
			}

			eventWriter.writeEnd();
		}
		eventWriter.writeEnd();

		eventWriter.writeEnd();
		eventWriter.flush();
	}

	/**
	 * This is useful only for the two cases where extensions are encoded as direct children (e.g. not in some object
	 * called _name): resource extensions, and extension extensions
	 */
	private void extractAndWriteExtensionsAsDirectChild(IBase theElement, JsonGenerator theEventWriter, BaseRuntimeElementDefinition<?> theElementDef, RuntimeResourceDefinition theResDef, IBaseResource theResource, String theParentExtensionUrl) throws IOException {
		List<HeldExtension> extensions = new ArrayList<HeldExtension>(0);
		List<HeldExtension> modifierExtensions = new ArrayList<HeldExtension>(0);

		// Undeclared extensions
		extractUndeclaredExtensions(theElement, extensions, modifierExtensions);

		// Declared extensions
		if (theElementDef != null) {
			extractDeclaredExtensions(theElement, theElementDef, extensions, modifierExtensions);
		}

		// Write the extensions
		writeExtensionsAsDirectChild(theResource, theEventWriter, theResDef, extensions, modifierExtensions, theParentExtensionUrl);
	}

	private void extractDeclaredExtensions(IBase theResource, BaseRuntimeElementDefinition<?> resDef, List<HeldExtension> extensions, List<HeldExtension> modifierExtensions) {
		for (RuntimeChildDeclaredExtensionDefinition nextDef : resDef.getExtensionsNonModifier()) {
			for (IBase nextValue : nextDef.getAccessor().getValues(theResource)) {
				if (nextValue != null) {
					if (nextValue == null || nextValue.isEmpty()) {
						continue;
					}
					extensions.add(new HeldExtension(nextDef, nextValue));
				}
			}
		}
		for (RuntimeChildDeclaredExtensionDefinition nextDef : resDef.getExtensionsModifier()) {
			for (IBase nextValue : nextDef.getAccessor().getValues(theResource)) {
				if (nextValue != null) {
					if (nextValue == null || nextValue.isEmpty()) {
						continue;
					}
					modifierExtensions.add(new HeldExtension(nextDef, nextValue));
				}
			}
		}
	}

	private void extractUndeclaredExtensions(IBase theElement, List<HeldExtension> extensions, List<HeldExtension> modifierExtensions) {
		if (theElement instanceof ISupportsUndeclaredExtensions) {
			ISupportsUndeclaredExtensions element = (ISupportsUndeclaredExtensions) theElement;
			List<ExtensionDt> ext = element.getUndeclaredExtensions();
			for (ExtensionDt next : ext) {
				if (next == null || next.isEmpty()) {
					continue;
				}
				extensions.add(new HeldExtension(next, false));
			}

			ext = element.getUndeclaredModifierExtensions();
			for (ExtensionDt next : ext) {
				if (next == null || next.isEmpty()) {
					continue;
				}
				modifierExtensions.add(new HeldExtension(next, true));
			}
		} else {
			if (theElement instanceof IBaseHasExtensions) {
				IBaseHasExtensions element = (IBaseHasExtensions) theElement;
				List<? extends IBaseExtension<?>> ext = element.getExtension();
				for (IBaseExtension<?> next : ext) {
					if (next == null || (ElementUtil.isEmpty(next.getValue()) && next.getExtension().isEmpty())) {
						continue;
					}
					extensions.add(new HeldExtension(next, false));
				}
			}
			if (theElement instanceof IBaseHasModifierExtensions) {
				IBaseHasModifierExtensions element = (IBaseHasModifierExtensions) theElement;
				List<? extends IBaseExtension<?>> ext = element.getModifierExtension();
				for (IBaseExtension<?> next : ext) {
					if (next == null || next.isEmpty()) {
						continue;
					}
					modifierExtensions.add(new HeldExtension(next, true));
				}
			}
		}
	}

	private void parseAlternates(JsonValue theAlternateVal, ParserState<?> theState, String theElementName) {
		if (theAlternateVal == null || theAlternateVal.getValueType() == ValueType.NULL) {
			return;
		}

		if (theAlternateVal instanceof JsonArray) {
			JsonArray array = (JsonArray) theAlternateVal;
			if (array.size() > 1) {
				throw new DataFormatException("Unexpected array of length " + array.size() + " (expected 0 or 1) for element: " + theElementName);
			}
			if (array.size() == 0) {
				return;
			}
			parseAlternates(array.getJsonObject(0), theState, theElementName);
			return;
		}

		JsonObject alternate = (JsonObject) theAlternateVal;
		for (Entry<String, JsonValue> nextEntry : alternate.entrySet()) {
			String nextKey = nextEntry.getKey();
			JsonValue nextVal = nextEntry.getValue();
			if ("extension".equals(nextKey)) {
				boolean isModifier = false;
				JsonArray array = (JsonArray) nextEntry.getValue();
				parseExtension(theState, array, isModifier);
			} else if ("modifierExtension".equals(nextKey)) {
				boolean isModifier = true;
				JsonArray array = (JsonArray) nextEntry.getValue();
				parseExtension(theState, array, isModifier);
			} else if ("id".equals(nextKey)) {
				switch (nextVal.getValueType()) {
				case STRING:
					theState.attributeValue("id", ((JsonString) nextVal).getString());
					break;
				case NULL:
					break;
				default:
					break;
				}
			}
		}
	}

	@Override
	public <T extends IBaseResource> Bundle parseBundle(Class<T> theResourceType, Reader theReader) {
		JsonReader reader;
		JsonObject object;

		try {
			reader = Json.createReader(theReader);
			object = reader.readObject();
		} catch (JsonParsingException e) {
			if (e.getMessage().startsWith("Unexpected char 39")) {
				throw new DataFormatException("Failed to parse JSON encoded FHIR content: " + e.getMessage() + " - This may indicate that single quotes are being used as JSON escapes where double quotes are required", e);
			}
			throw new DataFormatException("Failed to parse JSON encoded FHIR content: " + e.getMessage(), e);
		}
		JsonValue resourceTypeObj = object.get("resourceType");
		assertObjectOfType(resourceTypeObj, JsonValue.ValueType.STRING, "resourceType");
		String resourceType = ((JsonString) resourceTypeObj).getString();
		if (!"Bundle".equals(resourceType)) {
			throw new DataFormatException("Trying to parse bundle but found resourceType other than 'Bundle'. Found: '" + resourceType + "'");
		}

		ParserState<Bundle> state = ParserState.getPreAtomInstance(myContext, theResourceType, true);
		if (myContext.getVersion().getVersion().isNewerThan(FhirVersionEnum.DSTU1)) {
			state.enteringNewElement(null, "Bundle");
		} else {
			state.enteringNewElement(null, "feed");
		}

		parseBundleChildren(object, state);

		state.endingElement();

		Bundle retVal = state.getObject();

		return retVal;
	}

	private void parseBundleChildren(JsonObject theObject, ParserState<?> theState) {
		for (String nextName : theObject.keySet()) {
			if ("resourceType".equals(nextName)) {
				continue;
			} else if ("entry".equals(nextName)) {
				JsonArray entries = theObject.getJsonArray(nextName);
				for (JsonValue jsonValue : entries) {
					theState.enteringNewElement(null, "entry");
					parseBundleChildren((JsonObject) jsonValue, theState);
					theState.endingElement();
				}
				continue;
			} else if (myContext.getVersion().getVersion() == FhirVersionEnum.DSTU1) {
				if ("link".equals(nextName)) {
					JsonArray entries = theObject.getJsonArray(nextName);
					for (JsonValue jsonValue : entries) {
						theState.enteringNewElement(null, "link");
						JsonObject linkObj = (JsonObject) jsonValue;
						String rel = linkObj.getString("rel", null);
						String href = linkObj.getString("href", null);
						theState.attributeValue("rel", rel);
						theState.attributeValue("href", href);
						theState.endingElement();
					}
					continue;
				} else if (BUNDLE_TEXTNODE_CHILDREN_DSTU1.contains(nextName)) {
					theState.enteringNewElement(null, nextName);
					theState.string(theObject.getString(nextName, null));
					theState.endingElement();
					continue;
				}
			} else {
				if ("link".equals(nextName)) {
					JsonArray entries = theObject.getJsonArray(nextName);
					for (JsonValue jsonValue : entries) {
						theState.enteringNewElement(null, "link");
						JsonObject linkObj = (JsonObject) jsonValue;
						String rel = linkObj.getString("relation", null);
						String href = linkObj.getString("url", null);
						theState.enteringNewElement(null, "relation");
						theState.attributeValue("value", rel);
						theState.endingElement();
						theState.enteringNewElement(null, "url");
						theState.attributeValue("value", href);
						theState.endingElement();
						theState.endingElement();
					}
					continue;
				} else if (BUNDLE_TEXTNODE_CHILDREN_DSTU2.contains(nextName)) {
					theState.enteringNewElement(null, nextName);
					// String obj = theObject.getString(nextName, null);

					JsonValue obj = theObject.get(nextName);
					if (obj == null) {
						theState.attributeValue("value", null);
					} else if (obj instanceof JsonString) {
						theState.attributeValue("value", theObject.getString(nextName, null));
					} else if (obj instanceof JsonNumber) {
						theState.attributeValue("value", obj.toString());
					} else {
						throw new DataFormatException("Unexpected JSON object for entry '" + nextName + "'");
					}

					theState.endingElement();
					continue;
				}
			}

			JsonValue nextVal = theObject.get(nextName);
			parseChildren(theState, nextName, nextVal, null, null);

		}
	}

	private void parseChildren(JsonObject theObject, ParserState<?> theState) {
		String elementId = null;
		for (String nextName : theObject.keySet()) {
			if ("resourceType".equals(nextName)) {
				continue;
			} else if ("id".equals(nextName)) {
				if (theObject.isNull(nextName)) {
					continue;
				}
				elementId = theObject.getString(nextName);
				if (myContext.getVersion().getVersion() == FhirVersionEnum.DSTU1) {
					continue;
				}
			} else if ("_id".equals(nextName)) {
				if (theObject.isNull(nextName)) {
					continue;
				}
				// _id is incorrect, but some early examples in the FHIR spec used it
				elementId = theObject.getString(nextName);
				continue;
			} else if ("extension".equals(nextName)) {
				JsonArray array = theObject.getJsonArray(nextName);
				parseExtension(theState, array, false);
				continue;
			} else if ("modifierExtension".equals(nextName)) {
				JsonArray array = theObject.getJsonArray(nextName);
				parseExtension(theState, array, true);
				continue;
			} else if (nextName.charAt(0) == '_') {
				continue;
			}

			JsonValue nextVal = theObject.get(nextName);
			String alternateName = '_' + nextName;
			JsonValue alternateVal = theObject.get(alternateName);

			parseChildren(theState, nextName, nextVal, alternateVal, alternateName);

		}

		if (elementId != null) {
			IBase object = (IBase) theState.getObject();
			if (object instanceof IIdentifiableElement) {
				((IIdentifiableElement) object).setElementSpecificId(elementId);
			} else if (object instanceof IBaseResource) {
				((IBaseResource) object).getId().setValue(elementId);
			}
		}
	}

	private void parseChildren(ParserState<?> theState, String theName, JsonValue theJsonVal, JsonValue theAlternateVal, String theAlternateName) {
		switch (theJsonVal.getValueType()) {
		case ARRAY: {
			JsonArray nextArray = (JsonArray) theJsonVal;
			JsonArray nextAlternateArray = (JsonArray) theAlternateVal;
			for (int i = 0; i < nextArray.size(); i++) {
				JsonValue nextObject = nextArray.get(i);
				JsonValue nextAlternate = null;
				if (nextAlternateArray != null) {
					nextAlternate = nextAlternateArray.get(i);
				}
				parseChildren(theState, theName, nextObject, nextAlternate, theAlternateName);
			}
			break;
		}
		case OBJECT: {
			theState.enteringNewElement(null, theName);
			parseAlternates(theAlternateVal, theState, theAlternateName);
			JsonObject nextObject = (JsonObject) theJsonVal;
			boolean preResource = false;
			if (theState.isPreResource()) {
				String resType = nextObject.getString("resourceType");
				if (isBlank(resType)) {
					throw new DataFormatException("Missing 'resourceType' from resource");
				}
				theState.enteringNewElement(null, resType);
				preResource = true;
			}
			parseChildren(nextObject, theState);
			if (preResource) {
				theState.endingElement();
			}
			theState.endingElement();
			break;
		}
		case STRING: {
			JsonString nextValStr = (JsonString) theJsonVal;
			theState.enteringNewElement(null, theName);
			theState.attributeValue("value", nextValStr.getString());
			parseAlternates(theAlternateVal, theState, theAlternateName);
			theState.endingElement();
			break;
		}
		case NUMBER:
		case FALSE:
		case TRUE:
			theState.enteringNewElement(null, theName);
			theState.attributeValue("value", theJsonVal.toString());
			parseAlternates(theAlternateVal, theState, theAlternateName);
			theState.endingElement();
			break;
		case NULL:
			break;
		}
	}

	private void parseExtension(ParserState<?> theState, JsonArray theValues, boolean theIsModifier) {
		for (int i = 0; i < theValues.size(); i++) {
			JsonObject nextExtObj = theValues.getJsonObject(i);
			String url = nextExtObj.getString("url");
			theState.enteringNewElementExtension(null, url, theIsModifier);
			for (Iterator<String> iter = nextExtObj.keySet().iterator(); iter.hasNext();) {
				String next = iter.next();
				if ("url".equals(next)) {
					continue;
				} else if ("extension".equals(next)) {
					JsonArray jsonVal = (JsonArray) nextExtObj.get(next);
					parseExtension(theState, jsonVal, false);
				} else if ("modifierExtension".equals(next)) {
					JsonArray jsonVal = (JsonArray) nextExtObj.get(next);
					parseExtension(theState, jsonVal, true);
				} else {
					JsonValue jsonVal = nextExtObj.get(next);
					parseChildren(theState, next, jsonVal, null, null);
				}
			}
			theState.endingElement();
		}
	}

<<<<<<< HEAD
	private void parseExtensionInDstu2Style(boolean theModifier, ParserState<?> theState, String theParentExtensionUrl, String theExtensionUrl, JsonArray theValues) {
		String extUrl = UrlUtil.constructAbsoluteUrl(theParentExtensionUrl, theExtensionUrl);
		theState.enteringNewElementExtension(null, extUrl, theModifier);

		for (int extIdx = 0; extIdx < theValues.size(); extIdx++) {
			JsonObject nextExt = theValues.getJsonObject(extIdx);
			for (String nextKey : nextExt.keySet()) {
				// if (nextKey.startsWith("value") && nextKey.length() > 5 &&
				// myContext.getRuntimeChildUndeclaredExtensionDefinition().getChildByName(nextKey) != null) {
				JsonValue jsonVal = nextExt.get(nextKey);
				if (jsonVal.getValueType() == ValueType.ARRAY) {
					/*
					 * Extension children which are arrays are sub-extensions. Any other value type should be treated as
					 * a value.
					 */
					JsonArray arrayValue = (JsonArray) jsonVal;
					parseExtensionInDstu2Style(theModifier, theState, extUrl, nextKey, arrayValue);
				} else {
					parseChildren(theState, nextKey, jsonVal, null, null);
				}
			}
		}

		theState.endingElement();
	}
=======
	// private void parseExtensionInDstu2Style(boolean theModifier, ParserState<?> theState, String theParentExtensionUrl, String theExtensionUrl, JsonArray theValues) {
	// String extUrl = UrlUtil.constructAbsoluteUrl(theParentExtensionUrl, theExtensionUrl);
	// theState.enteringNewElementExtension(null, extUrl, theModifier);
	//
	// for (int extIdx = 0; extIdx < theValues.size(); extIdx++) {
	// JsonObject nextExt = theValues.getJsonObject(extIdx);
	// for (String nextKey : nextExt.keySet()) {
	// // if (nextKey.startsWith("value") && nextKey.length() > 5 &&
	// // myContext.getRuntimeChildUndeclaredExtensionDefinition().getChildByName(nextKey) != null) {
	// JsonValue jsonVal = nextExt.get(nextKey);
	// if (jsonVal.getValueType() == ValueType.ARRAY) {
	// /*
	// * Extension children which are arrays are sub-extensions. Any other value type should be treated as a value.
	// */
	// JsonArray arrayValue = (JsonArray) jsonVal;
	// parseExtensionInDstu2Style(theModifier, theState, extUrl, nextKey, arrayValue);
	// } else {
	// parseChildren(theState, nextKey, jsonVal, null, null);
	// }
	// }
	// }
	//
	// theState.endingElement();
	// }
>>>>>>> 91167733

	@Override
	public <T extends IBaseResource> T doParseResource(Class<T> theResourceType, Reader theReader) {
		try {
			JsonReader reader = Json.createReader(theReader);
			JsonObject object = reader.readObject();
	
			JsonValue resourceTypeObj = object.get("resourceType");
			assertObjectOfType(resourceTypeObj, JsonValue.ValueType.STRING, "resourceType");
			String resourceType = ((JsonString) resourceTypeObj).getString();
	
			RuntimeResourceDefinition def;
			if (theResourceType != null) {
				def = myContext.getResourceDefinition(theResourceType);
			} else {
				def = myContext.getResourceDefinition(resourceType);
			}
	
			ParserState<? extends IBaseResource> state = ParserState.getPreResourceInstance(def.getImplementingClass(), myContext, true);
			state.enteringNewElement(null, def.getName());
	
			parseChildren(object, state);
	
			state.endingElement();
	
			@SuppressWarnings("unchecked")
			T retVal = (T) state.getObject();
	
			return retVal;
		} catch (JsonParsingException e) {
			throw new DataFormatException("Failed to parse JSON: " + e.getMessage(), e);
		}
	}

	@Override
	public TagList parseTagList(Reader theReader) {
		JsonReader reader = Json.createReader(theReader);
		JsonObject object = reader.readObject();

		JsonValue resourceTypeObj = object.get("resourceType");
		assertObjectOfType(resourceTypeObj, JsonValue.ValueType.STRING, "resourceType");
		String resourceType = ((JsonString) resourceTypeObj).getString();

		ParserState<TagList> state = ParserState.getPreTagListInstance(myContext, true);
		state.enteringNewElement(null, resourceType);

		parseChildren(object, state);

		state.endingElement();

		return state.getObject();
	}

	@Override
	public IParser setPrettyPrint(boolean thePrettyPrint) {
		myPrettyPrint = thePrettyPrint;
		return this;
	}

	private boolean writeAtomLinkInDstu1Format(JsonGenerator theEventWriter, String theRel, StringDt theLink, boolean theStarted) {
		boolean retVal = theStarted;
		if (isNotBlank(theLink.getValue())) {
			if (theStarted == false) {
				theEventWriter.writeStartArray("link");
				retVal = true;
			}

			theEventWriter.writeStartObject();
			theEventWriter.write("rel", theRel);
			theEventWriter.write("href", theLink.getValue());
			theEventWriter.writeEnd();
		}
		return retVal;
	}

	private boolean writeAtomLinkInDstu2Format(JsonGenerator theEventWriter, String theRel, StringDt theLink, boolean theStarted) {
		boolean retVal = theStarted;
		if (isNotBlank(theLink.getValue())) {
			if (theStarted == false) {
				theEventWriter.writeStartArray("link");
				retVal = true;
			}

			theEventWriter.writeStartObject();
			theEventWriter.write("relation", theRel);
			theEventWriter.write("url", theLink.getValue());
			theEventWriter.writeEnd();
		}
		return retVal;
	}

	private void writeAuthor(BaseBundle theBundle, JsonGenerator eventWriter) {
		if (StringUtils.isNotBlank(theBundle.getAuthorName().getValue())) {
			eventWriter.writeStartArray("author");
			eventWriter.writeStartObject();
			writeTagWithTextNode(eventWriter, "name", theBundle.getAuthorName());
			writeOptionalTagWithTextNode(eventWriter, "uri", theBundle.getAuthorUri());
			eventWriter.writeEnd();
			eventWriter.writeEnd();
		}
	}

	private void writeCategories(JsonGenerator eventWriter, TagList categories) {
		if (categories != null && categories.size() > 0) {
			eventWriter.writeStartArray("category");
			for (Tag next : categories) {
				eventWriter.writeStartObject();
				eventWriter.write("term", defaultString(next.getTerm()));
				eventWriter.write("label", defaultString(next.getLabel()));
				eventWriter.write("scheme", defaultString(next.getScheme()));
				eventWriter.writeEnd();
			}
			eventWriter.writeEnd();
		}
	}

	private void writeExtensionsAsDirectChild(IBaseResource theResource, JsonGenerator theEventWriter, RuntimeResourceDefinition resDef, List<HeldExtension> extensions, List<HeldExtension> modifierExtensions, String theParentExtensionUrl) throws IOException {
		if (extensions.isEmpty() == false) {
			theEventWriter.writeStartArray("extension");
			for (HeldExtension next : extensions) {
				next.write(resDef, theResource, theEventWriter);
			}
			theEventWriter.writeEnd();
		}
		if (modifierExtensions.isEmpty() == false) {
			theEventWriter.writeStartArray("modifierExtension");
			for (HeldExtension next : modifierExtensions) {
				next.write(resDef, theResource, theEventWriter);
			}
			theEventWriter.writeEnd();
		}
	}

	private void writeOptionalTagWithNumberNode(JsonGenerator theEventWriter, String theElementName, IntegerDt theValue) {
		if (theValue != null && theValue.isEmpty() == false) {
			theEventWriter.write(theElementName, theValue.getValue().intValue());
		}
	}

	private void writeOptionalTagWithDecimalNode(JsonGenerator theEventWriter, String theElementName, DecimalDt theValue) {
		if (theValue != null && theValue.isEmpty() == false) {
			theEventWriter.write(theElementName, theValue.getValue());
		}
	}

	private void writeOptionalTagWithTextNode(JsonGenerator theEventWriter, String theElementName, IPrimitiveDatatype<?> thePrimitive) {
		if (thePrimitive == null) {
			return;
		}
		String str = thePrimitive.getValueAsString();
		writeOptionalTagWithTextNode(theEventWriter, theElementName, str);
	}

	private void writeOptionalTagWithTextNode(JsonGenerator theEventWriter, String theElementName, String theValue) {
		if (StringUtils.isNotBlank(theValue)) {
			theEventWriter.write(theElementName, theValue);
		}
	}

	private void writeTagWithTextNode(JsonGenerator theEventWriter, String theElementName, IPrimitiveDatatype<?> theIdDt) {
		if (theIdDt != null && !theIdDt.isEmpty()) {
			theEventWriter.write(theElementName, theIdDt.getValueAsString());
		} else {
			theEventWriter.writeNull(theElementName);
		}
	}

	private void writeTagWithTextNode(JsonGenerator theEventWriter, String theElementName, StringDt theStringDt) {
		if (StringUtils.isNotBlank(theStringDt.getValue())) {
			theEventWriter.write(theElementName, theStringDt.getValue());
		}
		// else {
		// theEventWriter.writeNull(theElementName);
		// }
	}

	private class HeldExtension implements Comparable<HeldExtension> {

		private RuntimeChildDeclaredExtensionDefinition myDef;
		private IBaseExtension<?> myUndeclaredExtension;
		private IBase myValue;
		private boolean myModifier;

		public HeldExtension(IBaseExtension<?> theUndeclaredExtension, boolean theModifier) {
			assert theUndeclaredExtension != null;
			myUndeclaredExtension = theUndeclaredExtension;
			myModifier = theModifier;
		}

		public HeldExtension(RuntimeChildDeclaredExtensionDefinition theDef, IBase theValue) {
			assert theDef != null;
			assert theValue != null;
			myDef = theDef;
			myValue = theValue;
		}

		public void write(RuntimeResourceDefinition theResDef, IBaseResource theResource, JsonGenerator theEventWriter) throws IOException {
			if (myUndeclaredExtension != null) {
				writeUndeclaredExtInDstu1Format(theResDef, theResource, theEventWriter, myUndeclaredExtension);
			} else {
				theEventWriter.writeStartObject();
				theEventWriter.write("url", myDef.getExtensionUrl());

				BaseRuntimeElementDefinition<?> def = myDef.getChildElementDefinitionByDatatype(myValue.getClass());
				if (def.getChildType() == ChildTypeEnum.RESOURCE_BLOCK) {
					extractAndWriteExtensionsAsDirectChild(myValue, theEventWriter, def, theResDef, theResource, myDef.getExtensionUrl());
				} else {
					String childName = myDef.getChildNameByDatatype(myValue.getClass());
					encodeChildElementToStreamWriter(theResDef, theResource, theEventWriter, myValue, def, childName, false);
				}

				theEventWriter.writeEnd();
			}
		}

		private void writeUndeclaredExtInDstu1Format(RuntimeResourceDefinition theResDef, IBaseResource theResource, JsonGenerator theEventWriter, IBaseExtension<?> ext) throws IOException {
			IBaseDatatype value = ext.getValue();
			String extensionUrl = ext.getUrl();

			theEventWriter.writeStartObject();
			theEventWriter.write("url", extensionUrl);

			boolean noValue = value == null || value.isEmpty();
			if (noValue && ext.getExtension().isEmpty()) {
				ourLog.debug("Extension with URL[{}] has no value", extensionUrl);
			} else if (noValue) {

				if (myModifier) {
					theEventWriter.writeStartArray("modifierExtension");
				} else {
					theEventWriter.writeStartArray("extension");
				}

				for (Object next : ext.getExtension()) {
					writeUndeclaredExtInDstu1Format(theResDef, theResource, theEventWriter, (IBaseExtension<?>) next);
				}
				theEventWriter.writeEnd();
			} else {
				RuntimeChildUndeclaredExtensionDefinition extDef = myContext.getRuntimeChildUndeclaredExtensionDefinition();
				String childName = extDef.getChildNameByDatatype(value.getClass());
				if (childName == null) {
					childName = "value" + myContext.getElementDefinition(value.getClass()).getName();
				}
				BaseRuntimeElementDefinition<?> childDef = myContext.getElementDefinition(value.getClass());
				if (childDef == null) {
					throw new ConfigurationException("Unable to encode extension, unregognized child element type: " + value.getClass().getCanonicalName());
				}
				encodeChildElementToStreamWriter(theResDef, theResource, theEventWriter, value, childDef, childName, true);
			}

			// theEventWriter.name(myUndeclaredExtension.get);

			theEventWriter.writeEnd();
		}

		@Override
		public int compareTo(HeldExtension theArg0) {
			String url1 = myDef != null ? myDef.getExtensionUrl() : myUndeclaredExtension.getUrl();
			String url2 = theArg0.myDef != null ? theArg0.myDef.getExtensionUrl() : theArg0.myUndeclaredExtension.getUrl();
			url1 = defaultString(url1);
			url2 = defaultString(url2);
			return url1.compareTo(url2);
		}

	}
}<|MERGE_RESOLUTION|>--- conflicted
+++ resolved
@@ -108,12 +108,7 @@
 import ca.uhn.fhir.util.UrlUtil;
 
 /**
-<<<<<<< HEAD
- * This class is the FHIR JSON parser/encoder. Users should not interact with this class directly, but should use
- * {@link FhirContext#newJsonParser()} to get an instance.
-=======
  * This class is the FHIR JSON parser/encoder. Users should not interact with this class directly, but should use {@link FhirContext#newJsonParser()} to get an instance.
->>>>>>> 91167733
  */
 public class JsonParser extends BaseParser implements IParser {
 
@@ -358,12 +353,8 @@
 		theEventWriter.writeEnd();
 	}
 
-<<<<<<< HEAD
-	private void encodeChildElementToStreamWriter(RuntimeResourceDefinition theResDef, IBaseResource theResource, JsonGenerator theWriter, IBase theNextValue, BaseRuntimeElementDefinition<?> theChildDef, String theChildName, boolean theIsSubElementWithinResource) throws IOException {
-=======
 	private void encodeChildElementToStreamWriter(RuntimeResourceDefinition theResDef, IBaseResource theResource, JsonGenerator theWriter, IBase theNextValue,
 			BaseRuntimeElementDefinition<?> theChildDef, String theChildName, boolean theContainedResource) throws IOException {
->>>>>>> 91167733
 
 		switch (theChildDef.getChildType()) {
 		case ID_DATATYPE: {
@@ -498,22 +489,15 @@
 
 	}
 
-<<<<<<< HEAD
-	private void encodeCompositeElementChildrenToStreamWriter(RuntimeResourceDefinition theResDef, IBaseResource theResource, IBase theNextValue, JsonGenerator theEventWriter, List<? extends BaseRuntimeChildDefinition> theChildren, boolean theIsSubElementWithinResource) throws IOException {
-=======
 	private void encodeCompositeElementChildrenToStreamWriter(RuntimeResourceDefinition theResDef, IBaseResource theResource, IBase theNextValue, JsonGenerator theEventWriter,
 			List<? extends BaseRuntimeChildDefinition> theChildren, boolean theContainedResource) throws IOException {
->>>>>>> 91167733
 		for (BaseRuntimeChildDefinition nextChild : theChildren) {
 			if (nextChild.getElementName().equals("extension") || nextChild.getElementName().equals("modifierExtension")) {
 				continue;
 			}
-<<<<<<< HEAD
 			if (nextChild.getElementName().equals("id")) {
 				continue;
 			}
-=======
->>>>>>> 91167733
 
 			if (nextChild instanceof RuntimeChildNarrativeDefinition) {
 
@@ -530,10 +514,10 @@
 					}
 				}
 			} else if (nextChild instanceof RuntimeChildContainedResources) {
-				if (theIsSubElementWithinResource == false) {
+				if (theContainedResource == false) {
 					String childName = nextChild.getValidChildNames().iterator().next();
 					BaseRuntimeElementDefinition<?> child = nextChild.getChildByName(childName);
-					encodeChildElementToStreamWriter(theResDef, theResource, theEventWriter, null, child, childName, theIsSubElementWithinResource);
+					encodeChildElementToStreamWriter(theResDef, theResource, theEventWriter, null, child, childName, theContainedResource);
 				}
 				continue;
 			}
@@ -569,11 +553,7 @@
 				}
 				boolean primitive = childDef.getChildType() == ChildTypeEnum.PRIMITIVE_DATATYPE;
 
-<<<<<<< HEAD
-				if ((childDef.getChildType() == ChildTypeEnum.CONTAINED_RESOURCES||childDef.getChildType()==ChildTypeEnum.CONTAINED_RESOURCE_LIST) && theIsSubElementWithinResource) {
-=======
-				if (childDef.getChildType() == ChildTypeEnum.CONTAINED_RESOURCES && theContainedResource) {
->>>>>>> 91167733
+				if ((childDef.getChildType() == ChildTypeEnum.CONTAINED_RESOURCES||childDef.getChildType()==ChildTypeEnum.CONTAINED_RESOURCE_LIST) && theContainedResource) {
 					continue;
 				}
 
@@ -677,23 +657,15 @@
 		}
 	}
 
-<<<<<<< HEAD
-	private void encodeCompositeElementToStreamWriter(RuntimeResourceDefinition theResDef, IBaseResource theResource, IBase theNextValue, JsonGenerator theEventWriter, BaseRuntimeElementCompositeDefinition<?> resDef, boolean theIsSubElementWithinResource) throws IOException, DataFormatException {
-=======
 	private void encodeCompositeElementToStreamWriter(RuntimeResourceDefinition theResDef, IBaseResource theResource, IBase theNextValue, JsonGenerator theEventWriter,
 			BaseRuntimeElementCompositeDefinition<?> resDef, boolean theContainedResource) throws IOException, DataFormatException {
->>>>>>> 91167733
 		extractAndWriteExtensionsAsDirectChild(theNextValue, theEventWriter, resDef, theResDef, theResource, null);
 		encodeCompositeElementChildrenToStreamWriter(theResDef, theResource, theNextValue, theEventWriter, resDef.getExtensions(), theContainedResource);
 		encodeCompositeElementChildrenToStreamWriter(theResDef, theResource, theNextValue, theEventWriter, resDef.getChildren(), theContainedResource);
 	}
 
-<<<<<<< HEAD
-	private void encodeResourceToJsonStreamWriter(RuntimeResourceDefinition theResDef, IBaseResource theResource, JsonGenerator theEventWriter, String theObjectNameOrNull, boolean theContainedResource) throws IOException {
-=======
 	private void encodeResourceToJsonStreamWriter(RuntimeResourceDefinition theResDef, IBaseResource theResource, JsonGenerator theEventWriter, String theObjectNameOrNull, boolean theContainedResource)
 			throws IOException {
->>>>>>> 91167733
 		String resourceId = null;
 		if (theResource instanceof IResource) {
 			IResource res = (IResource) theResource;
@@ -748,13 +720,8 @@
 
 			if (ElementUtil.isEmpty(versionIdPart, updated, securityLabels, profiles) == false) {
 				theEventWriter.writeStartObject("meta");
-<<<<<<< HEAD
-				writeOptionalTagWithTextNode(theEventWriter, "versionId", resource.getId().getVersionIdPart());
-				writeOptionalTagWithTextNode(theEventWriter, "lastUpdated", ResourceMetadataKeyEnum.UPDATED.get(resource));
-=======
 				writeOptionalTagWithTextNode(theEventWriter, "versionId", versionIdPart);
 				writeOptionalTagWithTextNode(theEventWriter, "lastUpdated", updated);
->>>>>>> 91167733
 
 				if (profiles != null && profiles.isEmpty() == false) {
 					theEventWriter.writeStartArray("profile");
@@ -1214,33 +1181,6 @@
 		}
 	}
 
-<<<<<<< HEAD
-	private void parseExtensionInDstu2Style(boolean theModifier, ParserState<?> theState, String theParentExtensionUrl, String theExtensionUrl, JsonArray theValues) {
-		String extUrl = UrlUtil.constructAbsoluteUrl(theParentExtensionUrl, theExtensionUrl);
-		theState.enteringNewElementExtension(null, extUrl, theModifier);
-
-		for (int extIdx = 0; extIdx < theValues.size(); extIdx++) {
-			JsonObject nextExt = theValues.getJsonObject(extIdx);
-			for (String nextKey : nextExt.keySet()) {
-				// if (nextKey.startsWith("value") && nextKey.length() > 5 &&
-				// myContext.getRuntimeChildUndeclaredExtensionDefinition().getChildByName(nextKey) != null) {
-				JsonValue jsonVal = nextExt.get(nextKey);
-				if (jsonVal.getValueType() == ValueType.ARRAY) {
-					/*
-					 * Extension children which are arrays are sub-extensions. Any other value type should be treated as
-					 * a value.
-					 */
-					JsonArray arrayValue = (JsonArray) jsonVal;
-					parseExtensionInDstu2Style(theModifier, theState, extUrl, nextKey, arrayValue);
-				} else {
-					parseChildren(theState, nextKey, jsonVal, null, null);
-				}
-			}
-		}
-
-		theState.endingElement();
-	}
-=======
 	// private void parseExtensionInDstu2Style(boolean theModifier, ParserState<?> theState, String theParentExtensionUrl, String theExtensionUrl, JsonArray theValues) {
 	// String extUrl = UrlUtil.constructAbsoluteUrl(theParentExtensionUrl, theExtensionUrl);
 	// theState.enteringNewElementExtension(null, extUrl, theModifier);
@@ -1265,7 +1205,6 @@
 	//
 	// theState.endingElement();
 	// }
->>>>>>> 91167733
 
 	@Override
 	public <T extends IBaseResource> T doParseResource(Class<T> theResourceType, Reader theReader) {
