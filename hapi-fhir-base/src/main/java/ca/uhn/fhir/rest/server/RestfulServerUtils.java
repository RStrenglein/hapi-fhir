--- conflicted
+++ resolved
@@ -416,12 +416,7 @@
 	}
 
 	public static Integer extractCountParameter(RequestDetails theRequest) {
-<<<<<<< HEAD
-		String paramName = Constants.PARAM_COUNT;
-		return tryToExtractNamedParameter(theRequest, paramName);
-=======
 		return RestfulServerUtils.tryToExtractNamedParameter(theRequest, Constants.PARAM_COUNT);
->>>>>>> 94f30911
 	}
 
 	public static IParser getNewParser(FhirContext theContext, RequestDetails theRequestDetails) {
@@ -550,15 +545,9 @@
 		return prettyPrint;
 	}
 
-<<<<<<< HEAD
-	public static void streamResponseAsBundle(RestfulServer theServer, HttpServletResponse theHttpResponse, Bundle bundle, String theServerBase, Set<SummaryEnum> theSummaryMode, boolean theRespondGzip,
-			boolean theRequestIsBrowser, RequestDetails theRequestDetails) throws IOException {
-		assert !theServerBase.endsWith("/");
-=======
 	public static Object streamResponseAsBundle(IRestfulServerDefaults theServer, Bundle bundle, Set<SummaryEnum> theSummaryMode,
 			boolean theRequestIsBrowser, boolean respondGzip, RequestDetails theRequestDetails)
 					throws IOException {
->>>>>>> 94f30911
 
 		int status = 200;
 
@@ -693,7 +682,6 @@
 
 	}
 
-<<<<<<< HEAD
 	// static Integer tryToExtractNamedParameter(HttpServletRequest theRequest, String name) {
 	// String countString = theRequest.getParameter(name);
 	// Integer count = null;
@@ -706,20 +694,6 @@
 	// }
 	// return count;
 	// }
-=======
-	public static Integer tryToExtractNamedParameter(RequestDetails theRequest, String name) {
-		String[] countString = theRequest.getParameters().get(name);
-		Integer count = null;
-		if (countString != null && countString.length > 0 && isNotBlank(countString[0])) {
-			try {
-				count = Integer.parseInt(countString[0]);
-			} catch (NumberFormatException e) {
-				ourLog.debug("Failed to parse _count value '{}': {}", countString, e);
-			}
-		}
-		return count;
-	}
->>>>>>> 94f30911
 
 	public static void validateResourceListNotNull(List<? extends IBaseResource> theResourceList) {
 		if (theResourceList == null) {
