package ca.uhn.fhir.rest.gclient;

/*
 * #%L
 * HAPI FHIR - Core Library
 * %%
 * Copyright (C) 2014 - 2015 University Health Network
 * %%
 * Licensed under the Apache License, Version 2.0 (the "License");
 * you may not use this file except in compliance with the License.
 * You may obtain a copy of the License at
 * 
 *      http://www.apache.org/licenses/LICENSE-2.0
 * 
 * Unless required by applicable law or agreed to in writing, software
 * distributed under the License is distributed on an "AS IS" BASIS,
 * WITHOUT WARRANTIES OR CONDITIONS OF ANY KIND, either express or implied.
 * See the License for the specific language governing permissions and
 * limitations under the License.
 * #L%
 */

<<<<<<< HEAD
import org.hl7.fhir.instance.model.IBaseResource;
=======
import org.hl7.fhir.instance.model.api.IBaseResource;
>>>>>>> 3a5d2e89

public interface IUpdate {

	IUpdateTyped resource(IBaseResource theResource);

	IUpdateTyped resource(String theResourceBody);

}<|MERGE_RESOLUTION|>--- conflicted
+++ resolved
@@ -20,11 +20,7 @@
  * #L%
  */
 
-<<<<<<< HEAD
-import org.hl7.fhir.instance.model.IBaseResource;
-=======
 import org.hl7.fhir.instance.model.api.IBaseResource;
->>>>>>> 3a5d2e89
 
 public interface IUpdate {
 
