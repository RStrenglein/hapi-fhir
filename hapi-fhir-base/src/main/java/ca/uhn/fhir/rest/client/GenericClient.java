package ca.uhn.fhir.rest.client;

/*
 * #%L
 * HAPI FHIR - Core Library
 * %%
 * Copyright (C) 2014 - 2016 University Health Network
 * %%
 * Licensed under the Apache License, Version 2.0 (the "License");
 * you may not use this file except in compliance with the License.
 * You may obtain a copy of the License at
 * 
 *      http://www.apache.org/licenses/LICENSE-2.0
 * 
 * Unless required by applicable law or agreed to in writing, software
 * distributed under the License is distributed on an "AS IS" BASIS,
 * WITHOUT WARRANTIES OR CONDITIONS OF ANY KIND, either express or implied.
 * See the License for the specific language governing permissions and
 * limitations under the License.
 * #L%
 */
import static org.apache.commons.lang3.StringUtils.isBlank;
import static org.apache.commons.lang3.StringUtils.isNotBlank;

import java.io.IOException;
import java.io.Reader;
import java.util.ArrayList;
import java.util.Arrays;
import java.util.Date;
import java.util.HashMap;
import java.util.HashSet;
import java.util.LinkedHashMap;
import java.util.List;
import java.util.Map;
import java.util.Map.Entry;
import java.util.Set;

import org.apache.commons.io.IOUtils;
import org.apache.commons.lang3.StringUtils;
import org.apache.commons.lang3.Validate;
import org.hl7.fhir.instance.model.api.IBase;
import org.hl7.fhir.instance.model.api.IBaseBundle;
import org.hl7.fhir.instance.model.api.IBaseConformance;
import org.hl7.fhir.instance.model.api.IBaseDatatype;
import org.hl7.fhir.instance.model.api.IBaseMetaType;
import org.hl7.fhir.instance.model.api.IBaseOperationOutcome;
import org.hl7.fhir.instance.model.api.IBaseParameters;
import org.hl7.fhir.instance.model.api.IBaseResource;
import org.hl7.fhir.instance.model.api.IIdType;
import org.hl7.fhir.instance.model.api.IPrimitiveType;

import ca.uhn.fhir.context.BaseRuntimeChildDefinition;
import ca.uhn.fhir.context.BaseRuntimeElementCompositeDefinition;
import ca.uhn.fhir.context.BaseRuntimeElementDefinition;
import ca.uhn.fhir.context.FhirContext;
import ca.uhn.fhir.context.FhirVersionEnum;
import ca.uhn.fhir.context.IRuntimeDatatypeDefinition;
import ca.uhn.fhir.context.RuntimeResourceDefinition;
import ca.uhn.fhir.model.api.Bundle;
import ca.uhn.fhir.model.api.IQueryParameterType;
import ca.uhn.fhir.model.api.Include;
import ca.uhn.fhir.model.api.TagList;
import ca.uhn.fhir.model.base.resource.BaseConformance;
import ca.uhn.fhir.model.base.resource.BaseOperationOutcome;
import ca.uhn.fhir.model.primitive.DateTimeDt;
import ca.uhn.fhir.model.primitive.IdDt;
import ca.uhn.fhir.model.primitive.InstantDt;
import ca.uhn.fhir.model.primitive.UriDt;
import ca.uhn.fhir.parser.DataFormatException;
import ca.uhn.fhir.parser.IParser;
import ca.uhn.fhir.rest.api.MethodOutcome;
import ca.uhn.fhir.rest.api.PatchTypeEnum;
import ca.uhn.fhir.rest.api.PreferReturnEnum;
import ca.uhn.fhir.rest.api.SortOrderEnum;
import ca.uhn.fhir.rest.api.SortSpec;
import ca.uhn.fhir.rest.api.SummaryEnum;
import ca.uhn.fhir.rest.client.api.IHttpClient;
import ca.uhn.fhir.rest.client.api.IHttpRequest;
import ca.uhn.fhir.rest.client.exceptions.NonFhirResponseException;
import ca.uhn.fhir.rest.client.interceptor.LoggingInterceptor;
import ca.uhn.fhir.rest.gclient.IClientExecutable;
import ca.uhn.fhir.rest.gclient.ICreate;
import ca.uhn.fhir.rest.gclient.ICreateTyped;
import ca.uhn.fhir.rest.gclient.ICreateWithQuery;
import ca.uhn.fhir.rest.gclient.ICreateWithQueryTyped;
import ca.uhn.fhir.rest.gclient.ICriterion;
import ca.uhn.fhir.rest.gclient.ICriterionInternal;
import ca.uhn.fhir.rest.gclient.IDelete;
import ca.uhn.fhir.rest.gclient.IDeleteTyped;
import ca.uhn.fhir.rest.gclient.IDeleteWithQuery;
import ca.uhn.fhir.rest.gclient.IDeleteWithQueryTyped;
import ca.uhn.fhir.rest.gclient.IFetchConformanceTyped;
import ca.uhn.fhir.rest.gclient.IFetchConformanceUntyped;
import ca.uhn.fhir.rest.gclient.IGetPage;
import ca.uhn.fhir.rest.gclient.IGetPageTyped;
import ca.uhn.fhir.rest.gclient.IGetPageUntyped;
import ca.uhn.fhir.rest.gclient.IGetTags;
import ca.uhn.fhir.rest.gclient.IHistory;
import ca.uhn.fhir.rest.gclient.IHistoryTyped;
import ca.uhn.fhir.rest.gclient.IHistoryUntyped;
import ca.uhn.fhir.rest.gclient.IMeta;
import ca.uhn.fhir.rest.gclient.IMetaAddOrDeleteSourced;
import ca.uhn.fhir.rest.gclient.IMetaAddOrDeleteUnsourced;
import ca.uhn.fhir.rest.gclient.IMetaGetUnsourced;
import ca.uhn.fhir.rest.gclient.IOperation;
import ca.uhn.fhir.rest.gclient.IOperationUnnamed;
import ca.uhn.fhir.rest.gclient.IOperationUntyped;
import ca.uhn.fhir.rest.gclient.IOperationUntypedWithInput;
import ca.uhn.fhir.rest.gclient.IOperationUntypedWithInputAndPartialOutput;
import ca.uhn.fhir.rest.gclient.IParam;
import ca.uhn.fhir.rest.gclient.IPatch;
import ca.uhn.fhir.rest.gclient.IPatchExecutable;
import ca.uhn.fhir.rest.gclient.IPatchTyped;
import ca.uhn.fhir.rest.gclient.IPatchWithQuery;
import ca.uhn.fhir.rest.gclient.IPatchWithQueryTyped;
import ca.uhn.fhir.rest.gclient.IQuery;
import ca.uhn.fhir.rest.gclient.IRead;
import ca.uhn.fhir.rest.gclient.IReadExecutable;
import ca.uhn.fhir.rest.gclient.IReadIfNoneMatch;
import ca.uhn.fhir.rest.gclient.IReadTyped;
import ca.uhn.fhir.rest.gclient.ISort;
import ca.uhn.fhir.rest.gclient.ITransaction;
import ca.uhn.fhir.rest.gclient.ITransactionTyped;
import ca.uhn.fhir.rest.gclient.IUntypedQuery;
import ca.uhn.fhir.rest.gclient.IUpdate;
import ca.uhn.fhir.rest.gclient.IUpdateExecutable;
import ca.uhn.fhir.rest.gclient.IUpdateTyped;
import ca.uhn.fhir.rest.gclient.IUpdateWithQuery;
import ca.uhn.fhir.rest.gclient.IUpdateWithQueryTyped;
import ca.uhn.fhir.rest.gclient.IValidate;
import ca.uhn.fhir.rest.gclient.IValidateUntyped;
import ca.uhn.fhir.rest.method.DeleteMethodBinding;
import ca.uhn.fhir.rest.method.HistoryMethodBinding;
import ca.uhn.fhir.rest.method.HttpDeleteClientInvocation;
import ca.uhn.fhir.rest.method.HttpGetClientInvocation;
import ca.uhn.fhir.rest.method.HttpSimpleGetClientInvocation;
import ca.uhn.fhir.rest.method.IClientResponseHandler;
import ca.uhn.fhir.rest.method.MethodUtil;
import ca.uhn.fhir.rest.method.OperationMethodBinding;
import ca.uhn.fhir.rest.method.ReadMethodBinding;
import ca.uhn.fhir.rest.method.SearchMethodBinding;
import ca.uhn.fhir.rest.method.SearchStyleEnum;
import ca.uhn.fhir.rest.method.SortParameter;
import ca.uhn.fhir.rest.method.TransactionMethodBinding;
import ca.uhn.fhir.rest.method.ValidateMethodBindingDstu1;
import ca.uhn.fhir.rest.method.ValidateMethodBindingDstu2Plus;
import ca.uhn.fhir.rest.param.DateParam;
import ca.uhn.fhir.rest.param.DateRangeParam;
import ca.uhn.fhir.rest.param.TokenParam;
import ca.uhn.fhir.rest.server.Constants;
import ca.uhn.fhir.rest.server.EncodingEnum;
import ca.uhn.fhir.rest.server.IVersionSpecificBundleFactory;
import ca.uhn.fhir.rest.server.exceptions.BaseServerResponseException;
import ca.uhn.fhir.rest.server.exceptions.InvalidRequestException;
import ca.uhn.fhir.rest.server.exceptions.NotModifiedException;
import ca.uhn.fhir.util.ICallable;
import ca.uhn.fhir.util.ParametersUtil;
import ca.uhn.fhir.util.UrlUtil;

/**
 * @author James Agnew
 * @author Doug Martin (Regenstrief Center for Biomedical Informatics)
 */
public class GenericClient extends BaseClient implements IGenericClient {

	private static final String I18N_CANNOT_DETEMINE_RESOURCE_TYPE = "ca.uhn.fhir.rest.client.GenericClient.cannotDetermineResourceTypeFromUri";
	private static final String I18N_INCOMPLETE_URI_FOR_READ = "ca.uhn.fhir.rest.client.GenericClient.incompleteUriForRead";
	private static final String I18N_NO_VERSION_ID_FOR_VREAD = "ca.uhn.fhir.rest.client.GenericClient.noVersionIdForVread";
	private static final org.slf4j.Logger ourLog = org.slf4j.LoggerFactory.getLogger(GenericClient.class);
	private FhirContext myContext;
	private IHttpRequest myLastRequest;
	private boolean myLogRequestAndResponse;

	/**
	 * For now, this is a part of the internal API of HAPI - Use with caution as this method may change!
	 */
	public GenericClient(FhirContext theContext, IHttpClient theHttpClient, String theServerBase, RestfulClientFactory theFactory) {
		super(theHttpClient, theServerBase, theFactory);
		myContext = theContext;
	}

	@Override
	public IBaseConformance conformance() {
		if (myContext.getVersion().getVersion().isRi()) {
			throw new IllegalArgumentException("Must call fetchConformance() instead of conformance() for RI/STU3+ structures");
		}

		HttpGetClientInvocation invocation = MethodUtil.createConformanceInvocation(getFhirContext());
		if (isKeepResponses()) {
			myLastRequest = invocation.asHttpRequest(getServerBase(), createExtraParams(), getEncoding(), isPrettyPrint());
		}

		@SuppressWarnings("unchecked")
		Class<BaseConformance> conformance = (Class<BaseConformance>) myContext.getResourceDefinition("Conformance").getImplementingClass();

		ResourceResponseHandler<? extends BaseConformance> binding = new ResourceResponseHandler<BaseConformance>(conformance);
		IBaseConformance resp = invokeClient(myContext, binding, invocation, myLogRequestAndResponse);
		return resp;
	}

	@Override
	public ICreate create() {
		return new CreateInternal();
	}

	@Override
	public MethodOutcome create(IBaseResource theResource) {
		BaseHttpClientInvocation invocation = MethodUtil.createCreateInvocation(theResource, myContext);
		if (isKeepResponses()) {
			myLastRequest = invocation.asHttpRequest(getServerBase(), createExtraParams(), getEncoding(), isPrettyPrint());
		}

		RuntimeResourceDefinition def = myContext.getResourceDefinition(theResource);
		final String resourceName = def.getName();

		OutcomeResponseHandler binding = new OutcomeResponseHandler(resourceName);

		MethodOutcome resp = invokeClient(myContext, binding, invocation, myLogRequestAndResponse);
		return resp;

	}

	@Override
	public IDelete delete() {
		return new DeleteInternal();
	}

	@Override
	public MethodOutcome delete(final Class<? extends IBaseResource> theType, IdDt theId) {
		HttpDeleteClientInvocation invocation = DeleteMethodBinding.createDeleteInvocation(getFhirContext(), theId.withResourceType(toResourceName(theType)));
		if (isKeepResponses()) {
			myLastRequest = invocation.asHttpRequest(getServerBase(), createExtraParams(), getEncoding(), isPrettyPrint());
		}

		final String resourceName = myContext.getResourceDefinition(theType).getName();
		OutcomeResponseHandler binding = new OutcomeResponseHandler(resourceName);
		MethodOutcome resp = invokeClient(myContext, binding, invocation, myLogRequestAndResponse);
		return resp;
	}

	@Override
	public MethodOutcome delete(Class<? extends IBaseResource> theType, String theId) {
		return delete(theType, new IdDt(theId));
	}

	private <T extends IBaseResource> T doReadOrVRead(final Class<T> theType, IIdType theId, boolean theVRead, ICallable<T> theNotModifiedHandler, String theIfVersionMatches, Boolean thePrettyPrint, SummaryEnum theSummary, EncodingEnum theEncoding, Set<String> theSubsetElements) {
		String resName = toResourceName(theType);
		IIdType id = theId;
		if (!id.hasBaseUrl()) {
			id = new IdDt(resName, id.getIdPart(), id.getVersionIdPart());
		}

		HttpGetClientInvocation invocation;
		if (id.hasBaseUrl()) {
			if (theVRead) {
				invocation = ReadMethodBinding.createAbsoluteVReadInvocation(getFhirContext(), id);
			} else {
				invocation = ReadMethodBinding.createAbsoluteReadInvocation(getFhirContext(), id);
			}
		} else {
			if (theVRead) {
				invocation = ReadMethodBinding.createVReadInvocation(getFhirContext(), id, resName);
			} else {
				invocation = ReadMethodBinding.createReadInvocation(getFhirContext(), id, resName);
			}
		}
		if (isKeepResponses()) {
			myLastRequest = invocation.asHttpRequest(getServerBase(), createExtraParams(), getEncoding(), isPrettyPrint());
		}

		if (theIfVersionMatches != null) {
			invocation.addHeader(Constants.HEADER_IF_NONE_MATCH, '"' + theIfVersionMatches + '"');
		}

		boolean allowHtmlResponse = (theSummary == SummaryEnum.TEXT) || (theSummary == null && getSummary() == SummaryEnum.TEXT);
		ResourceResponseHandler<T> binding = new ResourceResponseHandler<T>(theType, (Class<? extends IBaseResource>) null, id, allowHtmlResponse);

		if (theNotModifiedHandler == null) {
			return invokeClient(myContext, binding, invocation, theEncoding, thePrettyPrint, myLogRequestAndResponse, theSummary, theSubsetElements);
		} else {
			try {
				return invokeClient(myContext, binding, invocation, theEncoding, thePrettyPrint, myLogRequestAndResponse, theSummary, theSubsetElements);
			} catch (NotModifiedException e) {
				return theNotModifiedHandler.call();
			}
		}

	}

	@Override
	public IFetchConformanceUntyped fetchConformance() {
		return new FetchConformanceInternal();
	}

	// public IResource read(UriDt url) {
	// return read(inferResourceClass(url), url);
	// }
	//
	// @SuppressWarnings("unchecked")
	// public <T extends IResource> T read(final Class<T> theType, UriDt url) {
	// return (T) invoke(theType, url, new ResourceResponseHandler<T>(theType));
	// }
	//
	// public Bundle search(UriDt url) {
	// return search(inferResourceClass(url), url);
	// }

	@Override
	public void forceConformanceCheck() {
		super.forceConformanceCheck();
	}

	@Override
	public FhirContext getFhirContext() {
		return myContext;
	}

	public IHttpRequest getLastRequest() {
		return myLastRequest;
	}

	protected String getPreferredId(IBaseResource theResource, String theId) {
		if (isNotBlank(theId)) {
			return theId;
		}
		return theResource.getIdElement().getIdPart();
	}

	@Override
	public IGetTags getTags() {
		return new GetTagsInternal();
	}

	@Override
	public IHistory history() {
		return new HistoryInternal();
	}

	@Override
	public <T extends IBaseResource> Bundle history(final Class<T> theType, IdDt theIdDt, DateTimeDt theSince, Integer theLimit) {
		String resourceName = theType != null ? toResourceName(theType) : null;
		String id = theIdDt != null && theIdDt.isEmpty() == false ? theIdDt.getValue() : null;
		HttpGetClientInvocation invocation = HistoryMethodBinding.createHistoryInvocation(myContext, resourceName, id, theSince, theLimit);
		if (isKeepResponses()) {
			myLastRequest = invocation.asHttpRequest(getServerBase(), createExtraParams(), getEncoding(), isPrettyPrint());
		}

		BundleResponseHandler binding = new BundleResponseHandler(theType);
		Bundle resp = invokeClient(myContext, binding, invocation, myLogRequestAndResponse);
		return resp;

	}

	@Override
	public <T extends IBaseResource> Bundle history(Class<T> theType, String theId, DateTimeDt theSince, Integer theLimit) {
		return history(theType, new IdDt(theId), theSince, theLimit);
	}

	private Class<? extends IBaseResource> inferResourceClass(UriDt theUrl) {
		String urlString = theUrl.getValueAsString();
		int i = urlString.indexOf('?');

		if (i >= 0) {
			urlString = urlString.substring(0, i);
		}

		i = urlString.indexOf("://");

		if (i >= 0) {
			urlString = urlString.substring(i + 3);
		}

		String[] pcs = urlString.split("\\/");

		for (i = pcs.length - 1; i >= 0; i--) {
			String s = pcs[i].trim();

			if (!s.isEmpty()) {
				RuntimeResourceDefinition def = myContext.getResourceDefinition(s);
				if (def != null) {
					return def.getImplementingClass();
				}
			}
		}

		throw new IllegalArgumentException(myContext.getLocalizer().getMessage(I18N_CANNOT_DETEMINE_RESOURCE_TYPE, theUrl.getValueAsString()));

	}

	// @Override
	// public <T extends IBaseResource> T read(final Class<T> theType, IdDt theId) {
	// return doReadOrVRead(theType, theId, false, null, null);
	// }

	/**
	 * @deprecated Use {@link LoggingInterceptor} as a client interceptor registered to your
	 * client instead, as this provides much more fine-grained control over what is logged. This
	 * method will be removed at some point (deprecated in HAPI 1.6 - 2016-06-16) 
	 */
	@Deprecated
	public boolean isLogRequestAndResponse() {
		return myLogRequestAndResponse;
	}

	@Override
	public IGetPage loadPage() {
		return new LoadPageInternal();
	}

	@Override
	public IMeta meta() {
		if (myContext.getVersion().getVersion().equals(FhirVersionEnum.DSTU1)) {
			throw new IllegalStateException("Can not call $meta operations on a DSTU1 client");
		}
		return new MetaInternal();
	}

	@Override
	public IOperation operation() {
		if (myContext.getVersion().getVersion().isNewerThan(FhirVersionEnum.DSTU1) == false) {
			throw new IllegalStateException("Operations are only supported in FHIR DSTU2 and later. This client was created using a context configured for " + myContext.getVersion().getVersion().name());
		}
		return new OperationInternal();
	}

	@Override
	public IRead read() {
		return new ReadInternal();
	}

	@Override
	public <T extends IBaseResource> T read(Class<T> theType, String theId) {
		return read(theType, new IdDt(theId));
	}

	@Override
	public <T extends IBaseResource> T read(final Class<T> theType, UriDt theUrl) {
		IdDt id = theUrl instanceof IdDt ? ((IdDt) theUrl) : new IdDt(theUrl);
		return doReadOrVRead(theType, id, false, null, null, false, null, null, null);
	}

	@Override
	public IBaseResource read(UriDt theUrl) {
		IdDt id = new IdDt(theUrl);
		String resourceType = id.getResourceType();
		if (isBlank(resourceType)) {
			throw new IllegalArgumentException(myContext.getLocalizer().getMessage(I18N_INCOMPLETE_URI_FOR_READ, theUrl.getValueAsString()));
		}
		RuntimeResourceDefinition def = myContext.getResourceDefinition(resourceType);
		if (def == null) {
			throw new IllegalArgumentException(myContext.getLocalizer().getMessage(I18N_CANNOT_DETEMINE_RESOURCE_TYPE, theUrl.getValueAsString()));
		}
		return read(def.getImplementingClass(), id);
	}

	@Override
	public IUntypedQuery search() {
		return new SearchInternal();
	}

	@Override
	public <T extends IBaseResource> Bundle search(final Class<T> theType, Map<String, List<IQueryParameterType>> theParams) {
		LinkedHashMap<String, List<String>> params = new LinkedHashMap<String, List<String>>();
		for (Entry<String, List<IQueryParameterType>> nextEntry : theParams.entrySet()) {
			ArrayList<String> valueList = new ArrayList<String>();
			String qualifier = null;
			for (IQueryParameterType nextValue : nextEntry.getValue()) {
				valueList.add(nextValue.getValueAsQueryToken(myContext));
				qualifier = nextValue.getQueryParameterQualifier();
			}
			qualifier = StringUtils.defaultString(qualifier);
			params.put(nextEntry.getKey() + qualifier, valueList);
		}

		BaseHttpClientInvocation invocation = SearchMethodBinding.createSearchInvocation(myContext, toResourceName(theType), params, null, null, null);
		if (isKeepResponses()) {
			myLastRequest = invocation.asHttpRequest(getServerBase(), createExtraParams(), getEncoding(), isPrettyPrint());
		}

		BundleResponseHandler binding = new BundleResponseHandler(theType);
		Bundle resp = invokeClient(myContext, binding, invocation, myLogRequestAndResponse);
		return resp;
	}

	@Override
	public <T extends IBaseResource> Bundle search(final Class<T> theType, UriDt theUrl) {
		BaseHttpClientInvocation invocation = new HttpGetClientInvocation(getFhirContext(), theUrl.getValueAsString());
		return invokeClient(myContext, new BundleResponseHandler(theType), invocation);
	}

	@Override
	public Bundle search(UriDt theUrl) {
		return search(inferResourceClass(theUrl), theUrl);
	}

	/**
	 * For now, this is a part of the internal API of HAPI - Use with caution as this method may change!
	 */
	public void setLastRequest(IHttpRequest theLastRequest) {
		myLastRequest = theLastRequest;
	}

	@Override
	public void setLogRequestAndResponse(boolean theLogRequestAndResponse) {
		myLogRequestAndResponse = theLogRequestAndResponse;
	}

	private String toResourceName(Class<? extends IBaseResource> theType) {
		return myContext.getResourceDefinition(theType).getName();
	}

	@Override
	public ITransaction transaction() {
		return new TransactionInternal();
	}

	@Override
	public List<IBaseResource> transaction(List<IBaseResource> theResources) {
		BaseHttpClientInvocation invocation = TransactionMethodBinding.createTransactionInvocation(theResources, myContext);
		if (isKeepResponses()) {
			myLastRequest = invocation.asHttpRequest(getServerBase(), createExtraParams(), getEncoding(), isPrettyPrint());
		}

		Bundle resp = invokeClient(myContext, new BundleResponseHandler(null), invocation, myLogRequestAndResponse);

		return new ArrayList<IBaseResource>(resp.toListOfResources());
	}
	

	@Override
	public IPatch patch() {
		return new PatchInternal();
	}

	@Override
	public MethodOutcome patch(IdDt theIdDt, IBaseResource theResource) {
		BaseHttpClientInvocation invocation = MethodUtil.createUpdateInvocation(theResource, null, theIdDt, myContext);
		if (isKeepResponses()) {
			myLastRequest = invocation.asHttpRequest(getServerBase(), createExtraParams(), getEncoding(), isPrettyPrint());
		}

		RuntimeResourceDefinition def = myContext.getResourceDefinition(theResource);
		final String resourceName = def.getName();

		OutcomeResponseHandler binding = new OutcomeResponseHandler(resourceName);
		MethodOutcome resp = invokeClient(myContext, binding, invocation, myLogRequestAndResponse);
		return resp;
	}

	@Override
	public MethodOutcome patch(String theId, IBaseResource theResource) {
		return update(new IdDt(theId), theResource);
	}

	@Override
	public IUpdate update() {
		return new UpdateInternal();
	}

	@Override
	public MethodOutcome update(IdDt theIdDt, IBaseResource theResource) {
		BaseHttpClientInvocation invocation = MethodUtil.createUpdateInvocation(theResource, null, theIdDt, myContext);
		if (isKeepResponses()) {
			myLastRequest = invocation.asHttpRequest(getServerBase(), createExtraParams(), getEncoding(), isPrettyPrint());
		}

		RuntimeResourceDefinition def = myContext.getResourceDefinition(theResource);
		final String resourceName = def.getName();

		OutcomeResponseHandler binding = new OutcomeResponseHandler(resourceName);
		MethodOutcome resp = invokeClient(myContext, binding, invocation, myLogRequestAndResponse);
		return resp;
	}

	@Override
	public MethodOutcome update(String theId, IBaseResource theResource) {
		return update(new IdDt(theId), theResource);
	}

	@Override
	public IValidate validate() {
		return new ValidateInternal();
	}

	@Override
	public MethodOutcome validate(IBaseResource theResource) {
		BaseHttpClientInvocation invocation;
		if (myContext.getVersion().getVersion().equals(FhirVersionEnum.DSTU1)) {
			invocation = ValidateMethodBindingDstu1.createValidateInvocation(theResource, null, myContext);
		} else {
			invocation = ValidateMethodBindingDstu2Plus.createValidateInvocation(myContext, theResource);
		}

		if (isKeepResponses()) {
			myLastRequest = invocation.asHttpRequest(getServerBase(), createExtraParams(), getEncoding(), isPrettyPrint());
		}

		RuntimeResourceDefinition def = myContext.getResourceDefinition(theResource);
		final String resourceName = def.getName();

		OutcomeResponseHandler binding = new OutcomeResponseHandler(resourceName);
		MethodOutcome resp = invokeClient(myContext, binding, invocation, myLogRequestAndResponse);
		return resp;
	}

	@Override
	public <T extends IBaseResource> T vread(final Class<T> theType, IdDt theId) {
		if (theId.hasVersionIdPart() == false) {
			throw new IllegalArgumentException(myContext.getLocalizer().getMessage(I18N_NO_VERSION_ID_FOR_VREAD, theId.getValue()));
		}
		return doReadOrVRead(theType, theId, true, null, null, false, null, null, null);
	}

	/* also deprecated in interface */
	@Deprecated
	@Override
	public <T extends IBaseResource> T vread(final Class<T> theType, IdDt theId, IdDt theVersionId) {
		return vread(theType, theId.withVersion(theVersionId.getIdPart()));
	}

	@Override
	public <T extends IBaseResource> T vread(Class<T> theType, String theId, String theVersionId) {
		IdDt resId = new IdDt(toResourceName(theType), theId, theVersionId);
		return vread(theType, resId);
	}

	private static void addParam(Map<String, List<String>> params, String parameterName, String parameterValue) {
		if (!params.containsKey(parameterName)) {
			params.put(parameterName, new ArrayList<String>());
		}
		params.get(parameterName).add(parameterValue);
	}

	private static void addPreferHeader(PreferReturnEnum thePrefer, BaseHttpClientInvocation theInvocation) {
		if (thePrefer != null) {
			theInvocation.addHeader(Constants.HEADER_PREFER, Constants.HEADER_PREFER_RETURN + '=' + thePrefer.getHeaderValue());
		}
	}

	private static String validateAndEscapeConditionalUrl(String theSearchUrl) {
		Validate.notBlank(theSearchUrl, "Conditional URL can not be blank/null");
		StringBuilder b = new StringBuilder();
		boolean haveHadQuestionMark = false;
		for (int i = 0; i < theSearchUrl.length(); i++) {
			char nextChar = theSearchUrl.charAt(i);
			if (!haveHadQuestionMark) {
				if (nextChar == '?') {
					haveHadQuestionMark = true;
				} else if (!Character.isLetter(nextChar)) {
					throw new IllegalArgumentException("Conditional URL must be in the format \"[ResourceType]?[Params]\" and must not have a base URL - Found: " + theSearchUrl);
				}
				b.append(nextChar);
			} else {
				switch (nextChar) {
				case '|':
				case '?':
				case '$':
				case ':':
					b.append(UrlUtil.escape(Character.toString(nextChar)));
					break;
				default:
					b.append(nextChar);
					break;
				}
			}
		}
		return b.toString();
	}

	private abstract class BaseClientExecutable<T extends IClientExecutable<?, ?>, Y> implements IClientExecutable<T, Y> {

		protected EncodingEnum myParamEncoding;

		private List<Class<? extends IBaseResource>> myPreferResponseTypes;

		protected Boolean myPrettyPrint;

		private boolean myQueryLogRequestAndResponse;

		private HashSet<String> mySubsetElements;

		protected SummaryEnum mySummaryMode;

		@SuppressWarnings("unchecked")
		@Override
		public T andLogRequestAndResponse(boolean theLogRequestAndResponse) {
			myQueryLogRequestAndResponse = theLogRequestAndResponse;
			return (T) this;
		}

		@SuppressWarnings("unchecked")
		@Override
		public T elementsSubset(String... theElements) {
			if (theElements != null && theElements.length > 0) {
				mySubsetElements = new HashSet<String>(Arrays.asList(theElements));
			} else {
				mySubsetElements = null;
			}
			return (T) this;
		}

		@SuppressWarnings("unchecked")
		@Override
		public T encodedJson() {
			myParamEncoding = EncodingEnum.JSON;
			return (T) this;
		}

		@SuppressWarnings("unchecked")
		@Override
		public T encodedXml() {
			myParamEncoding = EncodingEnum.XML;
			return (T) this;
		}

		protected EncodingEnum getParamEncoding() {
			return myParamEncoding;
		}

		public List<Class<? extends IBaseResource>> getPreferResponseTypes() {
			return myPreferResponseTypes;
		}

		public List<Class<? extends IBaseResource>> getPreferResponseTypes(Class<? extends IBaseResource> theDefault) {
			if (myPreferResponseTypes != null) {
				return myPreferResponseTypes;
			} else {
				return toTypeList(theDefault);
			}
		}

		protected HashSet<String> getSubsetElements() {
			return mySubsetElements;
		}

		protected <Z> Z invoke(Map<String, List<String>> theParams, IClientResponseHandler<Z> theHandler, BaseHttpClientInvocation theInvocation) {
			// if (myParamEncoding != null) {
			// theParams.put(Constants.PARAM_FORMAT, Collections.singletonList(myParamEncoding.getFormatContentType()));
			// }
			//
			// if (myPrettyPrint != null) {
			// theParams.put(Constants.PARAM_PRETTY, Collections.singletonList(myPrettyPrint.toString()));
			// }

			if (isKeepResponses()) {
				myLastRequest = theInvocation.asHttpRequest(getServerBase(), theParams, getEncoding(), myPrettyPrint);
			}

			Z resp = invokeClient(myContext, theHandler, theInvocation, myParamEncoding, myPrettyPrint, myQueryLogRequestAndResponse || myLogRequestAndResponse, mySummaryMode, mySubsetElements);
			return resp;
		}

		protected IBaseResource parseResourceBody(String theResourceBody) {
			EncodingEnum encoding = MethodUtil.detectEncodingNoDefault(theResourceBody);
			if (encoding == null) {
				throw new IllegalArgumentException(myContext.getLocalizer().getMessage(GenericClient.class, "cantDetermineRequestType"));
			}
			return encoding.newParser(myContext).parseResource(theResourceBody);
		}

		@SuppressWarnings("unchecked")
		@Override
		public T preferResponseType(Class<? extends IBaseResource> theClass) {
			myPreferResponseTypes = null;
			if (theClass != null) {
				myPreferResponseTypes = new ArrayList<Class<? extends IBaseResource>>();
				myPreferResponseTypes.add(theClass);
			}
			return (T) this;
		}

		@SuppressWarnings("unchecked")
		@Override
		public T preferResponseTypes(List<Class<? extends IBaseResource>> theClass) {
			myPreferResponseTypes = theClass;
			return (T) this;
		}

		@SuppressWarnings("unchecked")
		@Override
		public T prettyPrint() {
			myPrettyPrint = true;
			return (T) this;
		}

		@SuppressWarnings("unchecked")
		@Override
		public T summaryMode(SummaryEnum theSummary) {
			mySummaryMode = theSummary;
			return ((T) this);
		}

	}

	private final class BundleResponseHandler implements IClientResponseHandler<Bundle> {

		private Class<? extends IBaseResource> myType;

		public BundleResponseHandler(Class<? extends IBaseResource> theType) {
			myType = theType;
		}

		@Override
		public Bundle invokeClient(String theResponseMimeType, Reader theResponseReader, int theResponseStatusCode, Map<String, List<String>> theHeaders) throws BaseServerResponseException {
			EncodingEnum respType = EncodingEnum.forContentType(theResponseMimeType);
			if (respType == null) {
				throw NonFhirResponseException.newInstance(theResponseStatusCode, theResponseMimeType, theResponseReader);
			}
			IParser parser = respType.newParser(myContext);
			return parser.parseBundle(myType, theResponseReader);
		}
	}

	private class CreateInternal extends BaseClientExecutable<ICreateTyped, MethodOutcome> implements ICreate, ICreateTyped, ICreateWithQuery, ICreateWithQueryTyped {

		private CriterionList myCriterionList;
		private String myId;
		private PreferReturnEnum myPrefer;
		private IBaseResource myResource;
		private String myResourceBody;
		private String mySearchUrl;

		@Override
		public ICreateWithQueryTyped and(ICriterion<?> theCriterion) {
			myCriterionList.add((ICriterionInternal) theCriterion);
			return this;
		}

		@Override
		public ICreateWithQuery conditional() {
			myCriterionList = new CriterionList();
			return this;
		}

		@Override
		public ICreateTyped conditionalByUrl(String theSearchUrl) {
			mySearchUrl = validateAndEscapeConditionalUrl(theSearchUrl);
			return this;
		}

		@Override
		public MethodOutcome execute() {
			if (myResource == null) {
				myResource = parseResourceBody(myResourceBody);
			}
			myId = getPreferredId(myResource, myId);

			// If an explicit encoding is chosen, we will re-serialize to ensure the right encoding
			if (getParamEncoding() != null) {
				myResourceBody = null;
			}

			BaseHttpClientInvocation invocation;
			if (mySearchUrl != null) {
				invocation = MethodUtil.createCreateInvocation(myResource, myResourceBody, myId, myContext, mySearchUrl);
			} else if (myCriterionList != null) {
				invocation = MethodUtil.createCreateInvocation(myResource, myResourceBody, myId, myContext, myCriterionList.toParamList());
			} else {
				invocation = MethodUtil.createCreateInvocation(myResource, myResourceBody, myId, myContext);
			}

			addPreferHeader(myPrefer, invocation);

			RuntimeResourceDefinition def = myContext.getResourceDefinition(myResource);
			final String resourceName = def.getName();

			OutcomeResponseHandler binding = new OutcomeResponseHandler(resourceName, myPrefer);

			Map<String, List<String>> params = new HashMap<String, List<String>>();
			return invoke(params, binding, invocation);

		}

		@Override
		public ICreateTyped prefer(PreferReturnEnum theReturn) {
			myPrefer = theReturn;
			return this;
		}

		@Override
		public ICreateTyped resource(IBaseResource theResource) {
			Validate.notNull(theResource, "Resource can not be null");
			myResource = theResource;
			return this;
		}

		@Override
		public ICreateTyped resource(String theResourceBody) {
			Validate.notBlank(theResourceBody, "Body can not be null or blank");
			myResourceBody = theResourceBody;
			return this;
		}

		@Override
		public ICreateWithQueryTyped where(ICriterion<?> theCriterion) {
			myCriterionList.add((ICriterionInternal) theCriterion);
			return this;
		}

		@Override
		public CreateInternal withId(IdDt theId) {
			myId = theId.getIdPart();
			return this;
		}

		@Override
		public CreateInternal withId(String theId) {
			myId = theId;
			return this;
		}

	}

	private class CriterionList extends ArrayList<ICriterionInternal> {

		private static final long serialVersionUID = 1L;

		public void populateParamList(Map<String, List<String>> theParams) {
			for (ICriterionInternal next : this) {
				String parameterName = next.getParameterName();
				String parameterValue = next.getParameterValue(myContext);
				if (isNotBlank(parameterValue)) {
					addParam(theParams, parameterName, parameterValue);
				}
			}
		}

		public Map<String, List<String>> toParamList() {
			LinkedHashMap<String, List<String>> retVal = new LinkedHashMap<String, List<String>>();
			populateParamList(retVal);
			return retVal;
		}

	}

	private class DeleteInternal extends BaseClientExecutable<IDeleteTyped, IBaseOperationOutcome> implements IDelete, IDeleteTyped, IDeleteWithQuery, IDeleteWithQueryTyped {

		private CriterionList myCriterionList;
		private IIdType myId;
		private String myResourceType;
		private String mySearchUrl;

		@Override
		public IDeleteWithQueryTyped and(ICriterion<?> theCriterion) {
			myCriterionList.add((ICriterionInternal) theCriterion);
			return this;
		}

		@Override
		public IBaseOperationOutcome execute() {
			HttpDeleteClientInvocation invocation;
			if (myId != null) {
				invocation = DeleteMethodBinding.createDeleteInvocation(getFhirContext(), myId);
			} else if (myCriterionList != null) {
				Map<String, List<String>> params = myCriterionList.toParamList();
				invocation = DeleteMethodBinding.createDeleteInvocation(getFhirContext(), myResourceType, params);
			} else {
				invocation = DeleteMethodBinding.createDeleteInvocation(getFhirContext(), mySearchUrl);
			}
			OperationOutcomeResponseHandler binding = new OperationOutcomeResponseHandler();
			Map<String, List<String>> params = new HashMap<String, List<String>>();
			return invoke(params, binding, invocation);
		}

		@Override
		public IDeleteTyped resource(IBaseResource theResource) {
			Validate.notNull(theResource, "theResource can not be null");
			IIdType id = theResource.getIdElement();
			Validate.notNull(id, "theResource.getIdElement() can not be null");
			if (id.hasResourceType() == false || id.hasIdPart() == false) {
				throw new IllegalArgumentException("theResource.getId() must contain a resource type and logical ID at a minimum (e.g. Patient/1234), found: " + id.getValue());
			}
			myId = id;
			return this;
		}

		@Override
		public IDeleteTyped resourceById(IIdType theId) {
			Validate.notNull(theId, "theId can not be null");
			if (theId.hasResourceType() == false || theId.hasIdPart() == false) {
				throw new IllegalArgumentException("theId must contain a resource type and logical ID at a minimum (e.g. Patient/1234)found: " + theId.getValue());
			}
			myId = theId;
			return this;
		}

		@Override
		public IDeleteTyped resourceById(String theResourceType, String theLogicalId) {
			Validate.notBlank(theResourceType, "theResourceType can not be blank/null");
			if (myContext.getResourceDefinition(theResourceType) == null) {
				throw new IllegalArgumentException("Unknown resource type");
			}
			Validate.notBlank(theLogicalId, "theLogicalId can not be blank/null");
			if (theLogicalId.contains("/")) {
				throw new IllegalArgumentException("LogicalId can not contain '/' (should only be the logical ID portion, not a qualified ID)");
			}
			myId = new IdDt(theResourceType, theLogicalId);
			return this;
		}

		@Override
		public IDeleteWithQuery resourceConditionalByType(Class<? extends IBaseResource> theResourceType) {
			Validate.notNull(theResourceType, "theResourceType can not be null");
			myCriterionList = new CriterionList();
			myResourceType = myContext.getResourceDefinition(theResourceType).getName();
			return this;
		}

		@Override
		public IDeleteWithQuery resourceConditionalByType(String theResourceType) {
			Validate.notBlank(theResourceType, "theResourceType can not be blank/null");
			if (myContext.getResourceDefinition(theResourceType) == null) {
				throw new IllegalArgumentException("Unknown resource type: " + theResourceType);
			}
			myResourceType = theResourceType;
			myCriterionList = new CriterionList();
			return this;
		}

		@Override
		public IDeleteTyped resourceConditionalByUrl(String theSearchUrl) {
			mySearchUrl = validateAndEscapeConditionalUrl(theSearchUrl);
			return this;
		}

		@Override
		public IDeleteWithQueryTyped where(ICriterion<?> theCriterion) {
			myCriterionList.add((ICriterionInternal) theCriterion);
			return this;
		}
	}

	@SuppressWarnings({ "rawtypes", "unchecked" })
	private class FetchConformanceInternal extends BaseClientExecutable implements IFetchConformanceUntyped, IFetchConformanceTyped {
		private RuntimeResourceDefinition myType;

		@Override
		public Object execute() {
			ResourceResponseHandler binding = new ResourceResponseHandler(myType.getImplementingClass());
			HttpGetClientInvocation invocation = MethodUtil.createConformanceInvocation(getFhirContext());
			return super.invoke(null, binding, invocation);
		}

		@Override
		public <T extends IBaseConformance> IFetchConformanceTyped<T> ofType(Class<T> theResourceType) {
			Validate.notNull(theResourceType, "theResourceType must not be null");
			myType = myContext.getResourceDefinition(theResourceType);
			if (myType == null) {
				throw new IllegalArgumentException(myContext.getLocalizer().getMessage(I18N_CANNOT_DETEMINE_RESOURCE_TYPE, theResourceType));
			}
			return this;
		}

	}

	@SuppressWarnings({ "unchecked", "rawtypes" })
	private class GetPageInternal extends BaseClientExecutable<IGetPageTyped<Object>, Object> implements IGetPageTyped<Object> {

		private Class<? extends IBaseBundle> myBundleType;
		private String myUrl;

		public GetPageInternal(String theUrl) {
			myUrl = theUrl;
		}

		public GetPageInternal(String theUrl, Class<? extends IBaseBundle> theBundleType) {
			myUrl = theUrl;
			myBundleType = theBundleType;
		}

		@Override
		public Object execute() {
			IClientResponseHandler binding;
			if (myBundleType == null) {
				binding = new BundleResponseHandler(null);
			} else {
				binding = new ResourceResponseHandler(myBundleType, getPreferResponseTypes());
			}
			HttpSimpleGetClientInvocation invocation = new HttpSimpleGetClientInvocation(myContext, myUrl);

			Map<String, List<String>> params = null;
			return invoke(params, binding, invocation);
		}

	}

	private class GetTagsInternal extends BaseClientExecutable<IGetTags, TagList> implements IGetTags {

		private String myId;
		private String myResourceName;
		private String myVersionId;

		@Override
		public TagList execute() {

			Map<String, List<String>> params = new LinkedHashMap<String, List<String>>();
			Map<String, List<String>> initial = createExtraParams();
			if (initial != null) {
				params.putAll(initial);
			}

			TagListResponseHandler binding = new TagListResponseHandler();
			List<String> urlFragments = new ArrayList<String>();
			if (isNotBlank(myResourceName)) {
				urlFragments.add(myResourceName);
				if (isNotBlank(myId)) {
					urlFragments.add(myId);
					if (isNotBlank(myVersionId)) {
						urlFragments.add(Constants.PARAM_HISTORY);
						urlFragments.add(myVersionId);
					}
				}
			}
			urlFragments.add(Constants.PARAM_TAGS);

			HttpGetClientInvocation invocation = new HttpGetClientInvocation(myContext, params, urlFragments);

			return invoke(params, binding, invocation);

		}

		@Override
		public IGetTags forResource(Class<? extends IBaseResource> theClass) {
			setResourceClass(theClass);
			return this;
		}

		@Override
		public IGetTags forResource(Class<? extends IBaseResource> theClass, String theId) {
			setResourceClass(theClass);
			myId = theId;
			return this;
		}

		@Override
		public IGetTags forResource(Class<? extends IBaseResource> theClass, String theId, String theVersionId) {
			setResourceClass(theClass);
			myId = theId;
			myVersionId = theVersionId;
			return this;
		}

		private void setResourceClass(Class<? extends IBaseResource> theClass) {
			if (theClass != null) {
				myResourceName = myContext.getResourceDefinition(theClass).getName();
			} else {
				myResourceName = null;
			}
		}

	}

	@SuppressWarnings("rawtypes")
	private class HistoryInternal extends BaseClientExecutable implements IHistory, IHistoryUntyped, IHistoryTyped {

		private Integer myCount;
		private IIdType myId;
		private Class<? extends IBaseBundle> myReturnType;
		private IPrimitiveType mySince;
		private Class<? extends IBaseResource> myType;

		@SuppressWarnings("unchecked")
		@Override
		public IHistoryTyped andReturnBundle(Class theType) {
			myReturnType = theType;
			return this;
		}

		@SuppressWarnings("unchecked")
		@Override
		public IHistoryTyped andReturnDstu1Bundle() {
			return this;
		}

		@Override
		public IHistoryTyped count(Integer theCount) {
			myCount = theCount;
			return this;
		}

		@SuppressWarnings("unchecked")
		@Override
		public Object execute() {
			String resourceName;
			String id;
			if (myType != null) {
				resourceName = myContext.getResourceDefinition(myType).getName();
				id = null;
			} else if (myId != null) {
				resourceName = myId.getResourceType();
				id = myId.getIdPart();
			} else {
				resourceName = null;
				id = null;
			}

			HttpGetClientInvocation invocation = HistoryMethodBinding.createHistoryInvocation(myContext, resourceName, id, mySince, myCount);

			IClientResponseHandler handler;
			if (myReturnType != null) {
				handler = new ResourceResponseHandler(myReturnType, getPreferResponseTypes(myType));
			} else {
				handler = new BundleResponseHandler(null);
			}

			return invoke(null, handler, invocation);
		}

		@Override
		public IHistoryUntyped onInstance(IIdType theId) {
			if (theId.hasResourceType() == false) {
				throw new IllegalArgumentException("Resource ID does not have a resource type: " + theId.getValue());
			}
			myId = theId;
			return this;
		}

		@Override
		public IHistoryUntyped onServer() {
			return this;
		}

		@Override
		public IHistoryUntyped onType(Class<? extends IBaseResource> theResourceType) {
			myType = theResourceType;
			return this;
		}

		@Override
		public IHistoryTyped since(Date theCutoff) {
			if (theCutoff != null) {
				mySince = new InstantDt(theCutoff);
			} else {
				mySince = null;
			}
			return this;
		}

		@Override
		public IHistoryTyped since(IPrimitiveType theCutoff) {
			mySince = theCutoff;
			return this;
		}

	}

	@SuppressWarnings({ "unchecked", "rawtypes" })
	private final class LoadPageInternal implements IGetPage, IGetPageUntyped {

		private static final String PREV = "prev";
		private static final String PREVIOUS = "previous";
		private String myPageUrl;

		@Override
		public <T extends IBaseBundle> IGetPageTyped andReturnBundle(Class<T> theBundleType) {
			Validate.notNull(theBundleType, "theBundleType must not be null");
			return new GetPageInternal(myPageUrl, theBundleType);
		}

		@Override
		public IGetPageTyped andReturnDstu1Bundle() {
			return new GetPageInternal(myPageUrl);
		}

		@Override
		public IGetPageUntyped byUrl(String thePageUrl) {
			if (isBlank(thePageUrl)) {
				throw new IllegalArgumentException("thePagingUrl must not be blank or null");
			}
			myPageUrl = thePageUrl;
			return this;
		}

		@Override
		public IGetPageTyped next(Bundle theBundle) {
			return new GetPageInternal(theBundle.getLinkNext().getValue());
		}

		@Override
		public <T extends IBaseBundle> IGetPageTyped<T> next(T theBundle) {
			return nextOrPrevious("next", theBundle);
		}

		private <T extends IBaseBundle> IGetPageTyped<T> nextOrPrevious(String theWantRel, T theBundle) {
			RuntimeResourceDefinition def = myContext.getResourceDefinition(theBundle);
			List<IBase> links = def.getChildByName("link").getAccessor().getValues(theBundle);
			if (links == null || links.isEmpty()) {
				throw new IllegalArgumentException(myContext.getLocalizer().getMessage(GenericClient.class, "noPagingLinkFoundInBundle", theWantRel));
			}
			for (IBase nextLink : links) {
				BaseRuntimeElementCompositeDefinition linkDef = (BaseRuntimeElementCompositeDefinition) myContext.getElementDefinition(nextLink.getClass());
				List<IBase> rel = linkDef.getChildByName("relation").getAccessor().getValues(nextLink);
				if (rel == null || rel.isEmpty()) {
					continue;
				}
				String relation = ((IPrimitiveType<?>) rel.get(0)).getValueAsString();
				if (theWantRel.equals(relation) || (theWantRel == PREVIOUS && PREV.equals(relation))) {
					List<IBase> urls = linkDef.getChildByName("url").getAccessor().getValues(nextLink);
					if (urls == null || urls.isEmpty()) {
						continue;
					}
					String url = ((IPrimitiveType<?>) urls.get(0)).getValueAsString();
					if (isBlank(url)) {
						continue;
					}
					return (IGetPageTyped<T>) byUrl(url).andReturnBundle(theBundle.getClass());
				}
			}
			throw new IllegalArgumentException(myContext.getLocalizer().getMessage(GenericClient.class, "noPagingLinkFoundInBundle", theWantRel));
		}

		@Override
		public IGetPageTyped previous(Bundle theBundle) {
			return new GetPageInternal(theBundle.getLinkPrevious().getValue());
		}

		@Override
		public <T extends IBaseBundle> IGetPageTyped<T> previous(T theBundle) {
			return nextOrPrevious(PREVIOUS, theBundle);
		}

		@Override
		public IGetPageTyped url(String thePageUrl) {
			return new GetPageInternal(thePageUrl);
		}

	}

	@SuppressWarnings("rawtypes")
	private class MetaInternal extends BaseClientExecutable implements IMeta, IMetaAddOrDeleteUnsourced, IMetaGetUnsourced, IMetaAddOrDeleteSourced {

		private IIdType myId;
		private IBaseMetaType myMeta;
		private Class<? extends IBaseMetaType> myMetaType;
		private String myOnType;
		private MetaOperation myOperation;

		@Override
		public IMetaAddOrDeleteUnsourced add() {
			myOperation = MetaOperation.ADD;
			return this;
		}

		@Override
		public IMetaAddOrDeleteUnsourced delete() {
			myOperation = MetaOperation.DELETE;
			return this;
		}

		@SuppressWarnings("unchecked")
		@Override
		public Object execute() {

			BaseHttpClientInvocation invocation = null;

			IBaseParameters parameters = ParametersUtil.newInstance(myContext);
			switch (myOperation) {
			case ADD:
				ParametersUtil.addParameterToParameters(myContext, parameters, myMeta, "meta");
				invocation = OperationMethodBinding.createOperationInvocation(myContext, myId.getResourceType(), myId.getIdPart(), "$meta-add", parameters, false);
				break;
			case DELETE:
				ParametersUtil.addParameterToParameters(myContext, parameters, myMeta, "meta");
				invocation = OperationMethodBinding.createOperationInvocation(myContext, myId.getResourceType(), myId.getIdPart(), "$meta-delete", parameters, false);
				break;
			case GET:
				if (myId != null) {
					invocation = OperationMethodBinding.createOperationInvocation(myContext, myOnType, myId.getIdPart(), "$meta", parameters, true);
				} else if (myOnType != null) {
					invocation = OperationMethodBinding.createOperationInvocation(myContext, myOnType, null, "$meta", parameters, true);
				} else {
					invocation = OperationMethodBinding.createOperationInvocation(myContext, null, null, "$meta", parameters, true);
				}
				break;
			}

			// Should not happen
			if (invocation == null) {
				throw new IllegalStateException();
			}

			IClientResponseHandler handler;
			handler = new MetaParametersResponseHandler(myMetaType);
			return invoke(null, handler, invocation);
		}

		@Override
		public IClientExecutable fromResource(IIdType theId) {
			setIdInternal(theId);
			return this;
		}

		@Override
		public IClientExecutable fromServer() {
			return this;
		}

		@Override
		public IClientExecutable fromType(String theResourceName) {
			Validate.notBlank(theResourceName, "theResourceName must not be blank");
			myOnType = theResourceName;
			return this;
		}

		@SuppressWarnings("unchecked")
		@Override
		public <T extends IBaseMetaType> IMetaGetUnsourced<T> get(Class<T> theType) {
			myMetaType = theType;
			myOperation = MetaOperation.GET;
			return this;
		}

		@SuppressWarnings("unchecked")
		@Override
		public <T extends IBaseMetaType> IClientExecutable<IClientExecutable<?, ?>, T> meta(T theMeta) {
			Validate.notNull(theMeta, "theMeta must not be null");
			myMeta = theMeta;
			myMetaType = myMeta.getClass();
			return this;
		}

		@Override
		public IMetaAddOrDeleteSourced onResource(IIdType theId) {
			setIdInternal(theId);
			return this;
		}

		private void setIdInternal(IIdType theId) {
			Validate.notBlank(theId.getResourceType(), "theId must contain a resource type");
			Validate.notBlank(theId.getIdPart(), "theId must contain an ID part");
			myOnType = theId.getResourceType();
			myId = theId;
		}

	}

	private enum MetaOperation {
		ADD, DELETE, GET
	}

	private final class MetaParametersResponseHandler<T extends IBaseMetaType> implements IClientResponseHandler<T> {

		private Class<T> myType;

		public MetaParametersResponseHandler(Class<T> theMetaType) {
			myType = theMetaType;
		}

		@SuppressWarnings("unchecked")
		@Override
		public T invokeClient(String theResponseMimeType, Reader theResponseReader, int theResponseStatusCode, Map<String, List<String>> theHeaders) throws BaseServerResponseException {
			EncodingEnum respType = EncodingEnum.forContentType(theResponseMimeType);
			if (respType == null) {
				throw NonFhirResponseException.newInstance(theResponseStatusCode, theResponseMimeType, theResponseReader);
			}
			IParser parser = respType.newParser(myContext);
			RuntimeResourceDefinition type = myContext.getResourceDefinition("Parameters");
			IBaseResource retVal = parser.parseResource(type.getImplementingClass(), theResponseReader);

			BaseRuntimeChildDefinition paramChild = type.getChildByName("parameter");
			BaseRuntimeElementCompositeDefinition<?> paramChildElem = (BaseRuntimeElementCompositeDefinition<?>) paramChild.getChildByName("parameter");
			List<IBase> parameter = paramChild.getAccessor().getValues(retVal);
			if (parameter == null || parameter.isEmpty()) {
				return (T) myContext.getElementDefinition(myType).newInstance();
			}
			IBase param = parameter.get(0);

			List<IBase> meta = paramChildElem.getChildByName("value[x]").getAccessor().getValues(param);
			if (meta.isEmpty()) {
				return (T) myContext.getElementDefinition(myType).newInstance();
			}
			return (T) meta.get(0);

		}
	}

	@SuppressWarnings("rawtypes")
	private class OperationInternal extends BaseClientExecutable implements IOperation, IOperationUnnamed, IOperationUntyped, IOperationUntypedWithInput, IOperationUntypedWithInputAndPartialOutput {

		private IIdType myId;
		private String myOperationName;
		private IBaseParameters myParameters;
		private RuntimeResourceDefinition myParametersDef;
		private Class<? extends IBaseResource> myType;
		private boolean myUseHttpGet;

		@SuppressWarnings("unchecked")
		private void addParam(String theName, IBase theValue) {
			BaseRuntimeChildDefinition parameterChild = myParametersDef.getChildByName("parameter");
			BaseRuntimeElementCompositeDefinition<?> parameterElem = (BaseRuntimeElementCompositeDefinition<?>) parameterChild.getChildByName("parameter");

			IBase parameter = parameterElem.newInstance();
			parameterChild.getMutator().addValue(myParameters, parameter);

			IPrimitiveType<String> name = (IPrimitiveType<String>) myContext.getElementDefinition("string").newInstance();
			name.setValue(theName);
			parameterElem.getChildByName("name").getMutator().setValue(parameter, name);

			if (theValue instanceof IBaseDatatype) {
				BaseRuntimeElementDefinition<?> datatypeDef = myContext.getElementDefinition(theValue.getClass());
				if (datatypeDef instanceof IRuntimeDatatypeDefinition) {
					Class<? extends IBaseDatatype> profileOf = ((IRuntimeDatatypeDefinition) datatypeDef).getProfileOf();
					if (profileOf != null) {
						datatypeDef = myContext.getElementDefinition(profileOf);
					}
				}
				String childElementName = "value" + StringUtils.capitalize(datatypeDef.getName());
				BaseRuntimeChildDefinition childByName = parameterElem.getChildByName(childElementName);
				childByName.getMutator().setValue(parameter, theValue);
			} else if (theValue instanceof IBaseResource) {
				parameterElem.getChildByName("resource").getMutator().setValue(parameter, theValue);
			} else {
				throw new IllegalArgumentException("Don't know how to handle parameter of type " + theValue.getClass());
			}
		}

		private void addParam(String theName, IQueryParameterType theValue) {
			IPrimitiveType<?> stringType = ParametersUtil.createString(myContext, theValue.getValueAsQueryToken(myContext));
			addParam(theName, stringType);
		}

		@Override
		public IOperationUntypedWithInputAndPartialOutput andParameter(String theName, IBase theValue) {
			Validate.notEmpty(theName, "theName must not be null");
			Validate.notNull(theValue, "theValue must not be null");
			addParam(theName, theValue);
			return this;
		}

		@Override
		public IOperationUntypedWithInputAndPartialOutput andSearchParameter(String theName, IQueryParameterType theValue) {
			addParam(theName, theValue);

			return this;
		}

		@SuppressWarnings("unchecked")
		@Override
		public Object execute() {
			String resourceName;
			String id;
			if (myType != null) {
				resourceName = myContext.getResourceDefinition(myType).getName();
				id = null;
			} else if (myId != null) {
				resourceName = myId.getResourceType();
				id = myId.getIdPart();
			} else {
				resourceName = null;
				id = null;
			}

			BaseHttpClientInvocation invocation = OperationMethodBinding.createOperationInvocation(myContext, resourceName, id, myOperationName, myParameters, myUseHttpGet);

			ResourceResponseHandler handler = new ResourceResponseHandler();
			handler.setPreferResponseTypes(getPreferResponseTypes(myType));

			Object retVal = invoke(null, handler, invocation);
			if (myContext.getResourceDefinition((IBaseResource) retVal).getName().equals("Parameters")) {
				return retVal;
			} else {
				RuntimeResourceDefinition def = myContext.getResourceDefinition("Parameters");
				IBaseResource parameters = def.newInstance();

				BaseRuntimeChildDefinition paramChild = def.getChildByName("parameter");
				BaseRuntimeElementCompositeDefinition<?> paramChildElem = (BaseRuntimeElementCompositeDefinition<?>) paramChild.getChildByName("parameter");
				IBase parameter = paramChildElem.newInstance();
				paramChild.getMutator().addValue(parameters, parameter);

				BaseRuntimeChildDefinition resourceElem = paramChildElem.getChildByName("resource");
				resourceElem.getMutator().addValue(parameter, (IBase) retVal);

				return parameters;
			}
		}

		@Override
		public IOperationUntyped named(String theName) {
			Validate.notBlank(theName, "theName can not be null");
			myOperationName = theName;
			return this;
		}

		@Override
		public IOperationUnnamed onInstance(IIdType theId) {
			myId = theId;
			return this;
		}

		@Override
		public IOperationUnnamed onServer() {
			return this;
		}

		@Override
		public IOperationUnnamed onType(Class<? extends IBaseResource> theResourceType) {
			myType = theResourceType;
			return this;
		}

		@Override
		public IOperationUntypedWithInput useHttpGet() {
			myUseHttpGet = true;
			return this;
		}

		@SuppressWarnings("unchecked")
		@Override
		public <T extends IBaseParameters> IOperationUntypedWithInput<T> withNoParameters(Class<T> theOutputParameterType) {
			Validate.notNull(theOutputParameterType, "theOutputParameterType may not be null");
			RuntimeResourceDefinition def = myContext.getResourceDefinition(theOutputParameterType);
			if (def == null) {
				throw new IllegalArgumentException("theOutputParameterType must refer to a HAPI FHIR Resource type: " + theOutputParameterType.getName());
			}
			if (!"Parameters".equals(def.getName())) {
				throw new IllegalArgumentException("theOutputParameterType must refer to a HAPI FHIR Resource type for a resource named " + "Parameters" + " - " + theOutputParameterType.getName() + " is a resource named: " + def.getName());
			}
			myParameters = (IBaseParameters) def.newInstance();
			return this;
		}

		@SuppressWarnings("unchecked")
		@Override
		public <T extends IBaseParameters> IOperationUntypedWithInputAndPartialOutput<T> withParameter(Class<T> theParameterType, String theName, IBase theValue) {
			Validate.notNull(theParameterType, "theParameterType must not be null");
			Validate.notEmpty(theName, "theName must not be null");
			Validate.notNull(theValue, "theValue must not be null");

			myParametersDef = myContext.getResourceDefinition(theParameterType);
			myParameters = (IBaseParameters) myParametersDef.newInstance();

			addParam(theName, theValue);

			return this;
		}

		@SuppressWarnings({ "unchecked" })
		@Override
		public IOperationUntypedWithInput withParameters(IBaseParameters theParameters) {
			Validate.notNull(theParameters, "theParameters can not be null");
			myParameters = theParameters;
			return this;
		}

		@SuppressWarnings("unchecked")
		@Override
		public <T extends IBaseParameters> IOperationUntypedWithInputAndPartialOutput<T> withSearchParameter(Class<T> theParameterType, String theName, IQueryParameterType theValue) {
			Validate.notNull(theParameterType, "theParameterType must not be null");
			Validate.notEmpty(theName, "theName must not be null");
			Validate.notNull(theValue, "theValue must not be null");

			myParametersDef = myContext.getResourceDefinition(theParameterType);
			myParameters = (IBaseParameters) myParametersDef.newInstance();

			addParam(theName, theValue);

			return this;
		}

	}

	private final class OperationOutcomeResponseHandler implements IClientResponseHandler<IBaseOperationOutcome> {

		@Override
		public IBaseOperationOutcome invokeClient(String theResponseMimeType, Reader theResponseReader, int theResponseStatusCode, Map<String, List<String>> theHeaders) throws BaseServerResponseException {
			EncodingEnum respType = EncodingEnum.forContentType(theResponseMimeType);
			if (respType == null) {
				return null;
			}
			IParser parser = respType.newParser(myContext);
			IBaseOperationOutcome retVal;
			try {
				// TODO: handle if something else than OO comes back
				retVal = (IBaseOperationOutcome) parser.parseResource(theResponseReader);
			} catch (DataFormatException e) {
				ourLog.warn("Failed to parse OperationOutcome response", e);
				return null;
			}
			MethodUtil.parseClientRequestResourceHeaders(null, theHeaders, retVal);

			return retVal;
		}
	}

	private final class OutcomeResponseHandler implements IClientResponseHandler<MethodOutcome> {
		private PreferReturnEnum myPrefer;
		private final String myResourceName;

		private OutcomeResponseHandler(String theResourceName) {
			myResourceName = theResourceName;
		}

		private OutcomeResponseHandler(String theResourceName, PreferReturnEnum thePrefer) {
			this(theResourceName);
			myPrefer = thePrefer;
		}

		@Override
		public MethodOutcome invokeClient(String theResponseMimeType, Reader theResponseReader, int theResponseStatusCode, Map<String, List<String>> theHeaders) throws BaseServerResponseException {
			MethodOutcome response = MethodUtil.process2xxResponse(myContext, theResponseStatusCode, theResponseMimeType, theResponseReader, theHeaders);
			if (theResponseStatusCode == Constants.STATUS_HTTP_201_CREATED) {
				response.setCreated(true);
			}

			if (myPrefer == PreferReturnEnum.REPRESENTATION) {
				if (response.getResource() == null) {
					if (response.getId() != null && isNotBlank(response.getId().getValue()) && response.getId().hasBaseUrl()) {
						ourLog.info("Server did not return resource for Prefer-representation, going to fetch: {}", response.getId().getValue());
						IBaseResource resource = read().resource(response.getId().getResourceType()).withUrl(response.getId()).execute();
						response.setResource(resource);
					}
				}
			}

			return response;
		}
	}

	@SuppressWarnings({ "rawtypes", "unchecked" })
	private class ReadInternal extends BaseClientExecutable implements IRead, IReadTyped, IReadExecutable {
		private IIdType myId;
		private String myIfVersionMatches;
		private ICallable myNotModifiedHandler;
		private RuntimeResourceDefinition myType;

		@Override
		public Object execute() {// AAA
			if (myId.hasVersionIdPart()) {
				return doReadOrVRead(myType.getImplementingClass(), myId, true, myNotModifiedHandler, myIfVersionMatches, myPrettyPrint, mySummaryMode, myParamEncoding, getSubsetElements());
			} else {
				return doReadOrVRead(myType.getImplementingClass(), myId, false, myNotModifiedHandler, myIfVersionMatches, myPrettyPrint, mySummaryMode, myParamEncoding, getSubsetElements());
			}
		}

		@Override
		public IReadIfNoneMatch ifVersionMatches(String theVersion) {
			myIfVersionMatches = theVersion;
			return new IReadIfNoneMatch() {

				@Override
				public IReadExecutable returnNull() {
					myNotModifiedHandler = new ICallable() {
						@Override
						public Object call() {
							return null;
						}
					};
					return ReadInternal.this;
				}

				@Override
				public IReadExecutable returnResource(final IBaseResource theInstance) {
					myNotModifiedHandler = new ICallable() {
						@Override
						public Object call() {
							return theInstance;
						}
					};
					return ReadInternal.this;
				}

				@Override
				public IReadExecutable throwNotModifiedException() {
					myNotModifiedHandler = null;
					return ReadInternal.this;
				}
			};
		}

		private void processUrl() {
			String resourceType = myId.getResourceType();
			if (isBlank(resourceType)) {
				throw new IllegalArgumentException(myContext.getLocalizer().getMessage(I18N_INCOMPLETE_URI_FOR_READ, myId));
			}
			myType = myContext.getResourceDefinition(resourceType);
			if (myType == null) {
				throw new IllegalArgumentException(myContext.getLocalizer().getMessage(I18N_CANNOT_DETEMINE_RESOURCE_TYPE, myId));
			}
		}

		@Override
		public <T extends IBaseResource> IReadTyped<T> resource(Class<T> theResourceType) {
			Validate.notNull(theResourceType, "theResourceType must not be null");
			myType = myContext.getResourceDefinition(theResourceType);
			if (myType == null) {
				throw new IllegalArgumentException(myContext.getLocalizer().getMessage(I18N_CANNOT_DETEMINE_RESOURCE_TYPE, theResourceType));
			}
			return this;
		}

		@Override
		public IReadTyped<IBaseResource> resource(String theResourceAsText) {
			Validate.notBlank(theResourceAsText, "You must supply a value for theResourceAsText");
			myType = myContext.getResourceDefinition(theResourceAsText);
			if (myType == null) {
				throw new IllegalArgumentException(myContext.getLocalizer().getMessage(I18N_CANNOT_DETEMINE_RESOURCE_TYPE, theResourceAsText));
			}
			return this;
		}

		@Override
		public IReadExecutable withId(IIdType theId) {
			Validate.notNull(theId, "The ID can not be null");
			Validate.notBlank(theId.getIdPart(), "The ID can not be blank");
			myId = theId.toUnqualified();
			return this;
		}

		@Override
		public IReadExecutable withId(Long theId) {
			Validate.notNull(theId, "The ID can not be null");
			myId = new IdDt(myType.getName(), theId);
			return this;
		}

		@Override
		public IReadExecutable withId(String theId) {
			Validate.notBlank(theId, "The ID can not be blank");
			if (theId.indexOf('/') == -1) {
				myId = new IdDt(myType.getName(), theId);
			} else {
				myId = new IdDt(theId);
			}
			return this;
		}

		@Override
		public IReadExecutable withIdAndVersion(String theId, String theVersion) {
			Validate.notBlank(theId, "The ID can not be blank");
			myId = new IdDt(myType.getName(), theId, theVersion);
			return this;
		}

		@Override
		public IReadExecutable withUrl(IIdType theUrl) {
			Validate.notNull(theUrl, "theUrl can not be null");
			myId = theUrl;
			processUrl();
			return this;
		}

		@Override
		public IReadExecutable withUrl(String theUrl) {
			myId = new IdDt(theUrl);
			processUrl();
			return this;
		}

	}

	private final class ResourceListResponseHandler implements IClientResponseHandler<List<IBaseResource>> {

		private Class<? extends IBaseResource> myType;

		public ResourceListResponseHandler(Class<? extends IBaseResource> theType) {
			myType = theType;
		}

		@SuppressWarnings("unchecked")
		@Override
		public List<IBaseResource> invokeClient(String theResponseMimeType, Reader theResponseReader, int theResponseStatusCode, Map<String, List<String>> theHeaders) throws BaseServerResponseException {
			if (myContext.getVersion().getVersion().isNewerThan(FhirVersionEnum.DSTU1)) {
				Class<? extends IBaseResource> bundleType = myContext.getResourceDefinition("Bundle").getImplementingClass();
				ResourceResponseHandler<IBaseResource> handler = new ResourceResponseHandler<IBaseResource>((Class<IBaseResource>) bundleType);
				IBaseResource response = handler.invokeClient(theResponseMimeType, theResponseReader, theResponseStatusCode, theHeaders);
				IVersionSpecificBundleFactory bundleFactory = myContext.newBundleFactory();
				bundleFactory.initializeWithBundleResource(response);
				return bundleFactory.toListOfResources();
			} else {
				return new ArrayList<IBaseResource>(new BundleResponseHandler(myType).invokeClient(theResponseMimeType, theResponseReader, theResponseStatusCode, theHeaders).toListOfResources());
			}
		}
	}

	@SuppressWarnings({ "rawtypes", "unchecked" })
	private class SearchInternal extends BaseClientExecutable<IQuery<Object>, Object> implements IQuery<Object>, IUntypedQuery {

		private String myCompartmentName;
		private CriterionList myCriterion = new CriterionList();
		private List<Include> myInclude = new ArrayList<Include>();
		private DateRangeParam myLastUpdated;
		private Integer myParamLimit;
		private List<String> myProfile = new ArrayList<String>();
		private String myResourceId;
		private String myResourceName;
		private Class<? extends IBaseResource> myResourceType;
		private Class<? extends IBaseBundle> myReturnBundleType;
		private List<Include> myRevInclude = new ArrayList<Include>();
		private SearchStyleEnum mySearchStyle;
		private String mySearchUrl;
		private List<TokenParam> mySecurity = new ArrayList<TokenParam>();
		private List<SortInternal> mySort = new ArrayList<SortInternal>();
		private List<TokenParam> myTags = new ArrayList<TokenParam>();

		public SearchInternal() {
			myResourceType = null;
			myResourceName = null;
			mySearchUrl = null;
		}

		@Override
		public IQuery and(ICriterion<?> theCriterion) {
			myCriterion.add((ICriterionInternal) theCriterion);
			return this;
		}

		@Override
		public IQuery byUrl(String theSearchUrl) {
			Validate.notBlank(theSearchUrl, "theSearchUrl must not be blank/null");

			if (theSearchUrl.startsWith("http://") || theSearchUrl.startsWith("https://")) {
				mySearchUrl = theSearchUrl;
				int qIndex = mySearchUrl.indexOf('?');
				if (qIndex != -1) {
					mySearchUrl = mySearchUrl.substring(0, qIndex) + validateAndEscapeConditionalUrl(mySearchUrl.substring(qIndex));
				}
			} else {
				String searchUrl = theSearchUrl;
				if (searchUrl.startsWith("/")) {
					searchUrl = searchUrl.substring(1);
				}
				if (!searchUrl.matches("[a-zA-Z]+($|\\?.*)")) {
					throw new IllegalArgumentException("Search URL must be either a complete URL starting with http: or https:, or a relative FHIR URL in the form [ResourceType]?[Params]");
				}
				int qIndex = searchUrl.indexOf('?');
				if (qIndex == -1) {
					mySearchUrl = getUrlBase() + '/' + searchUrl;
				} else {
					mySearchUrl = getUrlBase() + '/' + validateAndEscapeConditionalUrl(searchUrl);
				}
			}
			return this;
		}

		@Override
		public IQuery count(int theLimitTo) {
			if (theLimitTo > 0) {
				myParamLimit = theLimitTo;
			} else {
				myParamLimit = null;
			}
			return this;
		}

		@Override
		public IBase execute() {

			Map<String, List<String>> params = new LinkedHashMap<String, List<String>>();
			// Map<String, List<String>> initial = createExtraParams();
			// if (initial != null) {
			// params.putAll(initial);
			// }

			myCriterion.populateParamList(params);

			for (TokenParam next : myTags) {
				addParam(params, Constants.PARAM_TAG, next.getValueAsQueryToken(myContext));
			}

			for (TokenParam next : mySecurity) {
				addParam(params, Constants.PARAM_SECURITY, next.getValueAsQueryToken(myContext));
			}

			for (String next : myProfile) {
				addParam(params, Constants.PARAM_PROFILE, next);
			}

			for (Include next : myInclude) {
				if (next.isRecurse()) {
					addParam(params, Constants.PARAM_INCLUDE_RECURSE, next.getValue());
				} else {
					addParam(params, Constants.PARAM_INCLUDE, next.getValue());
				}
			}

			for (Include next : myRevInclude) {
				addParam(params, Constants.PARAM_REVINCLUDE, next.getValue());
			}

			if (myContext.getVersion().getVersion().isNewerThan(FhirVersionEnum.DSTU2)) {
				SortSpec rootSs = null;
				SortSpec lastSs = null;
				for (SortInternal next : mySort) {
					SortSpec nextSortSpec = new SortSpec();
					nextSortSpec.setParamName(next.getParamValue());
					nextSortSpec.setOrder(next.getDirection());
					if (rootSs == null) {
						rootSs = nextSortSpec;
					} else {
						lastSs.setChain(nextSortSpec);
					}
					lastSs = nextSortSpec;
				}
				if (rootSs != null) {
					addParam(params, Constants.PARAM_SORT, SortParameter.createSortStringDstu3(rootSs));
				}
			} else {
				for (SortInternal next : mySort) {
					addParam(params, next.getParamName(), next.getParamValue());
				}
			}

			if (myParamLimit != null) {
				addParam(params, Constants.PARAM_COUNT, Integer.toString(myParamLimit));
			}

			if (myLastUpdated != null) {
				for (DateParam next : myLastUpdated.getValuesAsQueryTokens()) {
					addParam(params, Constants.PARAM_LASTUPDATED, next.getValueAsQueryToken(myContext));
				}
			}

			if (myReturnBundleType == null && myContext.getVersion().getVersion().isRi()) {
				throw new IllegalArgumentException("When using the client with HL7.org structures, you must specify " + "the bundle return type for the client by adding \".returnBundle(org.hl7.fhir.instance.model.Bundle.class)\" to your search method call before the \".execute()\" method");
			}

			IClientResponseHandler<? extends IBase> binding;
			if (myReturnBundleType != null) {
				binding = new ResourceResponseHandler(myReturnBundleType, getPreferResponseTypes(myResourceType));
			} else {
				binding = new BundleResponseHandler(myResourceType);
			}

			IdDt resourceId = myResourceId != null ? new IdDt(myResourceId) : null;

			BaseHttpClientInvocation invocation;
			if (mySearchUrl != null) {
				invocation = SearchMethodBinding.createSearchInvocation(myContext, mySearchUrl, params);
			} else {
				invocation = SearchMethodBinding.createSearchInvocation(myContext, myResourceName, params, resourceId, myCompartmentName, mySearchStyle);
			}

			return invoke(params, binding, invocation);

		}

		@Override
		public IQuery forAllResources() {
			return this;
		}

		@Override
		public IQuery forResource(Class<? extends IBaseResource> theResourceType) {
			setType(theResourceType);
			return this;
		}

		@Override
		public IQuery forResource(String theResourceName) {
			setType(theResourceName);
			return this;
		}

		@Override
		public IQuery include(Include theInclude) {
			myInclude.add(theInclude);
			return this;
		}

		@Override
		public IQuery lastUpdated(DateRangeParam theLastUpdated) {
			myLastUpdated = theLastUpdated;
			return this;
		}

		@Override
		public IQuery limitTo(int theLimitTo) {
			return count(theLimitTo);
		}

		@Override
		public IQuery returnBundle(Class theClass) {
			if (theClass == null) {
				throw new NullPointerException("theClass must not be null");
			}
			myReturnBundleType = theClass;
			return this;
		}

		@Override
		public IQuery revInclude(Include theInclude) {
			myRevInclude.add(theInclude);
			return this;
		}

		private void setType(Class<? extends IBaseResource> theResourceType) {
			myResourceType = theResourceType;
			RuntimeResourceDefinition definition = myContext.getResourceDefinition(theResourceType);
			myResourceName = definition.getName();
		}

		private void setType(String theResourceName) {
			myResourceType = myContext.getResourceDefinition(theResourceName).getImplementingClass();
			myResourceName = theResourceName;
		}

		@Override
		public ISort sort() {
			SortInternal retVal = new SortInternal(this);
			mySort.add(retVal);
			return retVal;
		}

		@Override
		public IQuery usingStyle(SearchStyleEnum theStyle) {
			mySearchStyle = theStyle;
			return this;
		}

		@Override
		public IQuery where(ICriterion<?> theCriterion) {
			myCriterion.add((ICriterionInternal) theCriterion);
			return this;
		}

		@Override
		public IQuery withIdAndCompartment(String theResourceId, String theCompartmentName) {
			myResourceId = theResourceId;
			myCompartmentName = theCompartmentName;
			return this;
		}

		@Override
		public IQuery<Object> withProfile(String theProfileUri) {
			Validate.notBlank(theProfileUri, "theProfileUri must not be null or empty");
			myProfile.add(theProfileUri);
			return this;
		}

		@Override
		public IQuery<Object> withSecurity(String theSystem, String theCode) {
			Validate.notBlank(theCode, "theCode must not be null or empty");
			mySecurity.add(new TokenParam(theSystem, theCode));
			return this;
		}

		@Override
		public IQuery<Object> withTag(String theSystem, String theCode) {
			Validate.notBlank(theCode, "theCode must not be null or empty");
			myTags.add(new TokenParam(theSystem, theCode));
			return this;
		}

	}

	@SuppressWarnings("rawtypes")
	private static class SortInternal implements ISort {

		private SearchInternal myFor;
		private String myParamName;
		private String myParamValue;
		private SortOrderEnum myDirection;

		public SortInternal(SearchInternal theFor) {
			myFor = theFor;
		}

		@Override
		public IQuery ascending(IParam theParam) {
			myParamName = Constants.PARAM_SORT_ASC;
			myDirection = SortOrderEnum.ASC;
			myParamValue = theParam.getParamName();
			return myFor;
		}

		@Override
		public IQuery ascending(String theParam) {
			myParamName = Constants.PARAM_SORT_ASC;
			myDirection = SortOrderEnum.ASC;
			myParamValue = theParam;
			return myFor;
		}

		@Override
		public IQuery defaultOrder(IParam theParam) {
			myParamName = Constants.PARAM_SORT;
			myDirection = null;
			myParamValue = theParam.getParamName();
			return myFor;
		}

		@Override
		public IQuery descending(IParam theParam) {
			myParamName = Constants.PARAM_SORT_DESC;
			myDirection = SortOrderEnum.DESC;
			myParamValue = theParam.getParamName();
			return myFor;
		}

		@Override
		public IQuery descending(String theParam) {
			myParamName = Constants.PARAM_SORT_DESC;
			myDirection = SortOrderEnum.DESC;
			myParamValue = theParam;
			return myFor;
		}

		public SortOrderEnum getDirection() {
			return myDirection;
		}

		public String getParamName() {
			return myParamName;
		}

		public String getParamValue() {
			return myParamValue;
		}

	}

	private final class StringResponseHandler implements IClientResponseHandler<String> {

		@Override
		public String invokeClient(String theResponseMimeType, Reader theResponseReader, int theResponseStatusCode, Map<String, List<String>> theHeaders) throws IOException, BaseServerResponseException {
			return IOUtils.toString(theResponseReader);
		}
	}

	private final class TagListResponseHandler implements IClientResponseHandler<TagList> {

		@Override
		public TagList invokeClient(String theResponseMimeType, Reader theResponseReader, int theResponseStatusCode, Map<String, List<String>> theHeaders) throws BaseServerResponseException {
			EncodingEnum respType = EncodingEnum.forContentType(theResponseMimeType);
			if (respType == null) {
				throw NonFhirResponseException.newInstance(theResponseStatusCode, theResponseMimeType, theResponseReader);
			}
			IParser parser = respType.newParser(myContext);
			return parser.parseTagList(theResponseReader);
		}
	}

	private final class TransactionExecutable<T> extends BaseClientExecutable<ITransactionTyped<T>, T> implements ITransactionTyped<T> {

		private IBaseBundle myBaseBundle;
		private Bundle myBundle;
		private String myRawBundle;
		private EncodingEnum myRawBundleEncoding;
		private List<? extends IBaseResource> myResources;

		public TransactionExecutable(Bundle theResources) {
			myBundle = theResources;
		}

		public TransactionExecutable(IBaseBundle theBundle) {
			myBaseBundle = theBundle;
		}

		public TransactionExecutable(List<? extends IBaseResource> theResources) {
			myResources = theResources;
		}

		public TransactionExecutable(String theBundle) {
			myRawBundle = theBundle;
			myRawBundleEncoding = MethodUtil.detectEncodingNoDefault(myRawBundle);
			if (myRawBundleEncoding == null) {
				throw new IllegalArgumentException(myContext.getLocalizer().getMessage(GenericClient.class, "cantDetermineRequestType"));
			}
		}

		@SuppressWarnings({ "unchecked", "rawtypes" })
		@Override
		public T execute() {
			Map<String, List<String>> params = new HashMap<String, List<String>>();
			if (myResources != null) {
				ResourceListResponseHandler binding = new ResourceListResponseHandler(null);
				BaseHttpClientInvocation invocation = TransactionMethodBinding.createTransactionInvocation(myResources, myContext);
				return (T) invoke(params, binding, invocation);
			} else if (myBaseBundle != null) {
				ResourceResponseHandler binding = new ResourceResponseHandler(myBaseBundle.getClass(), getPreferResponseTypes());
				BaseHttpClientInvocation invocation = TransactionMethodBinding.createTransactionInvocation(myBaseBundle, myContext);
				return (T) invoke(params, binding, invocation);
			} else if (myRawBundle != null) {
				StringResponseHandler binding = new StringResponseHandler();
				/*
				 * If the user has explicitly requested a given encoding, we may need to re-encode the raw string
				 */
				if (getParamEncoding() != null) {
					if (MethodUtil.detectEncodingNoDefault(myRawBundle) != getParamEncoding()) {
						IBaseResource parsed = parseResourceBody(myRawBundle);
						myRawBundle = getParamEncoding().newParser(getFhirContext()).encodeResourceToString(parsed);
					}
				}
				BaseHttpClientInvocation invocation = TransactionMethodBinding.createTransactionInvocation(myRawBundle, myContext);
				return (T) invoke(params, binding, invocation);
			} else {
				BundleResponseHandler binding = new BundleResponseHandler(null);
				BaseHttpClientInvocation invocation = TransactionMethodBinding.createTransactionInvocation(myBundle, myContext);
				return (T) invoke(params, binding, invocation);
			}
		}

	}

	private final class TransactionInternal implements ITransaction {

		@Override
		public ITransactionTyped<Bundle> withBundle(Bundle theBundle) {
			Validate.notNull(theBundle, "theBundle must not be null");
			return new TransactionExecutable<Bundle>(theBundle);
		}

		@Override
		public ITransactionTyped<String> withBundle(String theBundle) {
			Validate.notBlank(theBundle, "theBundle must not be null");
			return new TransactionExecutable<String>(theBundle);
		}

		@Override
		public <T extends IBaseBundle> ITransactionTyped<T> withBundle(T theBundle) {
			Validate.notNull(theBundle, "theBundle must not be null");
			return new TransactionExecutable<T>(theBundle);
		}

		@Override
		public ITransactionTyped<List<IBaseResource>> withResources(List<? extends IBaseResource> theResources) {
			Validate.notNull(theResources, "theResources must not be null");
			return new TransactionExecutable<List<IBaseResource>>(theResources);
		}

	}
	
	private class PatchInternal extends BaseClientExecutable<IPatchExecutable, MethodOutcome> implements IPatch, IPatchTyped, IPatchExecutable, IPatchWithQuery, IPatchWithQueryTyped {

		private CriterionList myCriterionList;
		private IIdType myId;
		private PreferReturnEnum myPrefer;
		private IBaseResource myResource;
		private String myResourceBody;
		private String mySearchUrl;
		private PatchTypeEnum myPatchType;
		private String myPatchBody;

		@Override
		public IPatchWithQueryTyped and(ICriterion<?> theCriterion) {
			myCriterionList.add((ICriterionInternal) theCriterion);
			return this;
		}

		@Override
		public IPatchWithQuery conditional() {
			myCriterionList = new CriterionList();
			return this;
		}

		@Override
		public IPatchTyped conditionalByUrl(String theSearchUrl) {
			mySearchUrl = validateAndEscapeConditionalUrl(theSearchUrl);
			return this;
		}

		@Override
		public MethodOutcome execute() {
			if (myResource == null) {
				myResource = parseResourceBody(myResourceBody);
			}

			// If an explicit encoding is chosen, we will re-serialize to ensure the right encoding
			if (getParamEncoding() != null) {
				myResourceBody = null;
			}
			
			if (myPatchType == null) {
				throw new InvalidRequestException("No patch type supplied, cannot invoke server");
			}
			if (myPatchBody == null) {
				throw new InvalidRequestException("No patch body supplied, cannot invoke server");
			}

<<<<<<< HEAD
			BaseHttpClientInvocation invocation;
			if (mySearchUrl != null) {
				invocation = null;//MethodUtil.createPatchInvocation(myContext, myResource, myResourceBody, mySearchUrl);
			} else if (myCriterionList != null) {
				invocation = null;//MethodUtil.createPatchInvocation(myContext, myResource, myResourceBody, myCriterionList.toParamList());
			} else {
				if (myId == null) {
					myId = myResource.getIdElement();
				}
=======
			
			if (myId == null) {
				myId = myResource.getIdElement();
			}
>>>>>>> 58185d19

			if (myId == null || myId.hasIdPart() == false) {
				throw new InvalidRequestException("No ID supplied for resource to update, can not invoke server");
			}
			BaseHttpClientInvocation invocation = MethodUtil.createPatchInvocation(myContext, myId, myPatchType, myPatchBody);

			addPreferHeader(myPrefer, invocation);

			RuntimeResourceDefinition def = myContext.getResourceDefinition(myResource);
			final String resourceName = def.getName();

			OutcomeResponseHandler binding = new OutcomeResponseHandler(resourceName, myPrefer);

			Map<String, List<String>> params = new HashMap<String, List<String>>();
			return invoke(params, binding, invocation);

		}

		@Override
		public IPatchExecutable prefer(PreferReturnEnum theReturn) {
			myPrefer = theReturn;
			return this;
		}

		@Override
		public IPatchTyped resource(IBaseResource theResource) {
			Validate.notNull(theResource, "Resource can not be null");
			myResource = theResource;
			return this;
		}

		@Override
		public IPatchTyped resource(String theResourceBody) {
			Validate.notBlank(theResourceBody, "Body can not be null or blank");
			myResourceBody = theResourceBody;
			return this;
		}

		@Override
		public IPatchWithQueryTyped where(ICriterion<?> theCriterion) {
			myCriterionList.add((ICriterionInternal) theCriterion);
			return this;
		}

		@Override
		public IPatchExecutable withId(IIdType theId) {
			if (theId == null) {
				throw new NullPointerException("theId can not be null");
			}
			if (theId.hasIdPart() == false) {
				throw new NullPointerException("theId must not be blank and must contain an ID, found: " + theId.getValue());
			}
			myId = theId;
			return this;
		}

		@Override
		public IPatchExecutable withId(String theId) {
			if (theId == null) {
				throw new NullPointerException("theId can not be null");
			}
			if (isBlank(theId)) {
				throw new NullPointerException("theId must not be blank and must contain an ID, found: " + theId);
			}
			myId = new IdDt(theId);
			return this;
		}

		@Override
		public IPatchTyped patchType(PatchTypeEnum patchType) {
			myPatchType = patchType;
			return this;
		}

		@Override
		public IPatchTyped patchBody(String patchBody) {
			myPatchBody = patchBody;
			return this;
		}

	}

	private class UpdateInternal extends BaseClientExecutable<IUpdateExecutable, MethodOutcome> implements IUpdate, IUpdateTyped, IUpdateExecutable, IUpdateWithQuery, IUpdateWithQueryTyped {

		private CriterionList myCriterionList;
		private IIdType myId;
		private PreferReturnEnum myPrefer;
		private IBaseResource myResource;
		private String myResourceBody;
		private String mySearchUrl;

		@Override
		public IUpdateWithQueryTyped and(ICriterion<?> theCriterion) {
			myCriterionList.add((ICriterionInternal) theCriterion);
			return this;
		}

		@Override
		public IUpdateWithQuery conditional() {
			myCriterionList = new CriterionList();
			return this;
		}

		@Override
		public IUpdateTyped conditionalByUrl(String theSearchUrl) {
			mySearchUrl = validateAndEscapeConditionalUrl(theSearchUrl);
			return this;
		}

		@Override
		public MethodOutcome execute() {
			if (myResource == null) {
				myResource = parseResourceBody(myResourceBody);
			}

			// If an explicit encoding is chosen, we will re-serialize to ensure the right encoding
			if (getParamEncoding() != null) {
				myResourceBody = null;
			}

			BaseHttpClientInvocation invocation;
			if (mySearchUrl != null) {
				invocation = MethodUtil.createUpdateInvocation(myContext, myResource, myResourceBody, mySearchUrl);
			} else if (myCriterionList != null) {
				invocation = MethodUtil.createUpdateInvocation(myContext, myResource, myResourceBody, myCriterionList.toParamList());
			} else {
				if (myId == null) {
					myId = myResource.getIdElement();
				}

				if (myId == null || myId.hasIdPart() == false) {
					throw new InvalidRequestException("No ID supplied for resource to update, can not invoke server");
				}
				invocation = MethodUtil.createUpdateInvocation(myResource, myResourceBody, myId, myContext);
			}

			addPreferHeader(myPrefer, invocation);

			RuntimeResourceDefinition def = myContext.getResourceDefinition(myResource);
			final String resourceName = def.getName();

			OutcomeResponseHandler binding = new OutcomeResponseHandler(resourceName, myPrefer);

			Map<String, List<String>> params = new HashMap<String, List<String>>();
			return invoke(params, binding, invocation);

		}

		@Override
		public IUpdateExecutable prefer(PreferReturnEnum theReturn) {
			myPrefer = theReturn;
			return this;
		}

		@Override
		public IUpdateTyped resource(IBaseResource theResource) {
			Validate.notNull(theResource, "Resource can not be null");
			myResource = theResource;
			return this;
		}

		@Override
		public IUpdateTyped resource(String theResourceBody) {
			Validate.notBlank(theResourceBody, "Body can not be null or blank");
			myResourceBody = theResourceBody;
			return this;
		}

		@Override
		public IUpdateWithQueryTyped where(ICriterion<?> theCriterion) {
			myCriterionList.add((ICriterionInternal) theCriterion);
			return this;
		}

		@Override
		public IUpdateExecutable withId(IIdType theId) {
			if (theId == null) {
				throw new NullPointerException("theId can not be null");
			}
			if (theId.hasIdPart() == false) {
				throw new NullPointerException("theId must not be blank and must contain an ID, found: " + theId.getValue());
			}
			myId = theId;
			return this;
		}

		@Override
		public IUpdateExecutable withId(String theId) {
			if (theId == null) {
				throw new NullPointerException("theId can not be null");
			}
			if (isBlank(theId)) {
				throw new NullPointerException("theId must not be blank and must contain an ID, found: " + theId);
			}
			myId = new IdDt(theId);
			return this;
		}

	}

	private class ValidateInternal extends BaseClientExecutable<IValidateUntyped, MethodOutcome> implements IValidate, IValidateUntyped {
		private IBaseResource myResource;

		@Override
		public MethodOutcome execute() {
			BaseHttpClientInvocation invocation = ValidateMethodBindingDstu2Plus.createValidateInvocation(myContext, myResource);
			ResourceResponseHandler<BaseOperationOutcome> handler = new ResourceResponseHandler<BaseOperationOutcome>(null, null);
			IBaseOperationOutcome outcome = invoke(null, handler, invocation);
			MethodOutcome retVal = new MethodOutcome();
			retVal.setOperationOutcome(outcome);
			return retVal;
		}

		@Override
		public IValidateUntyped resource(IBaseResource theResource) {
			Validate.notNull(theResource, "theResource must not be null");
			myResource = theResource;
			return this;
		}

		@Override
		public IValidateUntyped resource(String theResourceRaw) {
			Validate.notBlank(theResourceRaw, "theResourceRaw must not be null or blank");
			myResource = parseResourceBody(theResourceRaw);

			EncodingEnum enc = MethodUtil.detectEncodingNoDefault(theResourceRaw);
			if (enc == null) {
				throw new IllegalArgumentException(myContext.getLocalizer().getMessage(GenericClient.class, "cantDetermineRequestType"));
			}
			switch (enc) {
			case XML:
				encodedXml();
				break;
			case JSON:
				encodedJson();
				break;
			}
			return this;
		}

	}

}<|MERGE_RESOLUTION|>--- conflicted
+++ resolved
@@ -2367,22 +2367,10 @@
 				throw new InvalidRequestException("No patch body supplied, cannot invoke server");
 			}
 
-<<<<<<< HEAD
-			BaseHttpClientInvocation invocation;
-			if (mySearchUrl != null) {
-				invocation = null;//MethodUtil.createPatchInvocation(myContext, myResource, myResourceBody, mySearchUrl);
-			} else if (myCriterionList != null) {
-				invocation = null;//MethodUtil.createPatchInvocation(myContext, myResource, myResourceBody, myCriterionList.toParamList());
-			} else {
-				if (myId == null) {
-					myId = myResource.getIdElement();
-				}
-=======
 			
 			if (myId == null) {
 				myId = myResource.getIdElement();
 			}
->>>>>>> 58185d19
 
 			if (myId == null || myId.hasIdPart() == false) {
 				throw new InvalidRequestException("No ID supplied for resource to update, can not invoke server");
