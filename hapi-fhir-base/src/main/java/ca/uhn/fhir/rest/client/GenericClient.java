package ca.uhn.fhir.rest.client;

/*
 * #%L
 * HAPI FHIR - Core Library
 * %%
 * Copyright (C) 2014 - 2015 University Health Network
 * %%
 * Licensed under the Apache License, Version 2.0 (the "License");
 * you may not use this file except in compliance with the License.
 * You may obtain a copy of the License at
 * 
 *      http://www.apache.org/licenses/LICENSE-2.0
 * 
 * Unless required by applicable law or agreed to in writing, software
 * distributed under the License is distributed on an "AS IS" BASIS,
 * WITHOUT WARRANTIES OR CONDITIONS OF ANY KIND, either express or implied.
 * See the License for the specific language governing permissions and
 * limitations under the License.
 * #L%
 */

import static org.apache.commons.lang3.StringUtils.isBlank;
import static org.apache.commons.lang3.StringUtils.isNotBlank;

import java.io.IOException;
import java.io.Reader;
import java.util.ArrayList;
import java.util.Date;
import java.util.HashMap;
import java.util.LinkedHashMap;
import java.util.List;
import java.util.Map;
import java.util.Map.Entry;

import org.apache.commons.io.IOUtils;
import org.apache.commons.lang3.StringUtils;
import org.apache.commons.lang3.Validate;
import org.apache.http.client.HttpClient;
import org.apache.http.client.methods.HttpRequestBase;
import org.hl7.fhir.instance.model.IBase;
import org.hl7.fhir.instance.model.IBaseResource;
import org.hl7.fhir.instance.model.api.IBaseBundle;
import org.hl7.fhir.instance.model.api.IBaseConformance;
import org.hl7.fhir.instance.model.api.IBaseParameters;
import org.hl7.fhir.instance.model.api.IIdType;

import ca.uhn.fhir.context.BaseRuntimeChildDefinition;
import ca.uhn.fhir.context.BaseRuntimeElementCompositeDefinition;
import ca.uhn.fhir.context.FhirContext;
import ca.uhn.fhir.context.FhirVersionEnum;
import ca.uhn.fhir.context.RuntimeResourceDefinition;
import ca.uhn.fhir.model.api.Bundle;
import ca.uhn.fhir.model.api.IQueryParameterType;
import ca.uhn.fhir.model.api.IResource;
import ca.uhn.fhir.model.api.Include;
import ca.uhn.fhir.model.api.TagList;
import ca.uhn.fhir.model.base.resource.BaseConformance;
import ca.uhn.fhir.model.base.resource.BaseOperationOutcome;
import ca.uhn.fhir.model.primitive.DateTimeDt;
import ca.uhn.fhir.model.primitive.IdDt;
import ca.uhn.fhir.model.primitive.InstantDt;
import ca.uhn.fhir.model.primitive.UriDt;
import ca.uhn.fhir.parser.DataFormatException;
import ca.uhn.fhir.parser.IParser;
import ca.uhn.fhir.rest.api.MethodOutcome;
import ca.uhn.fhir.rest.client.exceptions.NonFhirResponseException;
import ca.uhn.fhir.rest.gclient.IClientExecutable;
import ca.uhn.fhir.rest.gclient.ICreate;
import ca.uhn.fhir.rest.gclient.ICreateTyped;
import ca.uhn.fhir.rest.gclient.ICreateWithQuery;
import ca.uhn.fhir.rest.gclient.ICreateWithQueryTyped;
import ca.uhn.fhir.rest.gclient.ICriterion;
import ca.uhn.fhir.rest.gclient.ICriterionInternal;
import ca.uhn.fhir.rest.gclient.IDelete;
import ca.uhn.fhir.rest.gclient.IDeleteTyped;
import ca.uhn.fhir.rest.gclient.IDeleteWithQuery;
import ca.uhn.fhir.rest.gclient.IDeleteWithQueryTyped;
import ca.uhn.fhir.rest.gclient.IFetchConformanceTyped;
import ca.uhn.fhir.rest.gclient.IFetchConformanceUntyped;
import ca.uhn.fhir.rest.gclient.IGetPage;
import ca.uhn.fhir.rest.gclient.IGetPageTyped;
import ca.uhn.fhir.rest.gclient.IGetTags;
import ca.uhn.fhir.rest.gclient.IHistory;
import ca.uhn.fhir.rest.gclient.IHistoryTyped;
import ca.uhn.fhir.rest.gclient.IHistoryUntyped;
import ca.uhn.fhir.rest.gclient.IOperation;
import ca.uhn.fhir.rest.gclient.IOperationUnnamed;
import ca.uhn.fhir.rest.gclient.IOperationUntyped;
import ca.uhn.fhir.rest.gclient.IOperationUntypedWithInput;
import ca.uhn.fhir.rest.gclient.IParam;
import ca.uhn.fhir.rest.gclient.IQuery;
import ca.uhn.fhir.rest.gclient.IRead;
import ca.uhn.fhir.rest.gclient.IReadExecutable;
import ca.uhn.fhir.rest.gclient.IReadIfNoneMatch;
import ca.uhn.fhir.rest.gclient.IReadTyped;
import ca.uhn.fhir.rest.gclient.ISort;
import ca.uhn.fhir.rest.gclient.ITransaction;
import ca.uhn.fhir.rest.gclient.ITransactionTyped;
import ca.uhn.fhir.rest.gclient.IUntypedQuery;
import ca.uhn.fhir.rest.gclient.IUpdate;
import ca.uhn.fhir.rest.gclient.IUpdateExecutable;
import ca.uhn.fhir.rest.gclient.IUpdateTyped;
import ca.uhn.fhir.rest.gclient.IUpdateWithQuery;
import ca.uhn.fhir.rest.gclient.IUpdateWithQueryTyped;
import ca.uhn.fhir.rest.method.DeleteMethodBinding;
import ca.uhn.fhir.rest.method.HistoryMethodBinding;
import ca.uhn.fhir.rest.method.HttpDeleteClientInvocation;
import ca.uhn.fhir.rest.method.HttpGetClientInvocation;
import ca.uhn.fhir.rest.method.HttpSimpleGetClientInvocation;
import ca.uhn.fhir.rest.method.IClientResponseHandler;
import ca.uhn.fhir.rest.method.MethodUtil;
import ca.uhn.fhir.rest.method.OperationMethodBinding;
import ca.uhn.fhir.rest.method.ReadMethodBinding;
import ca.uhn.fhir.rest.method.SearchMethodBinding;
import ca.uhn.fhir.rest.method.SearchStyleEnum;
import ca.uhn.fhir.rest.method.TransactionMethodBinding;
import ca.uhn.fhir.rest.method.ValidateMethodBinding;
import ca.uhn.fhir.rest.server.Constants;
import ca.uhn.fhir.rest.server.EncodingEnum;
import ca.uhn.fhir.rest.server.IVersionSpecificBundleFactory;
import ca.uhn.fhir.rest.server.exceptions.BaseServerResponseException;
import ca.uhn.fhir.rest.server.exceptions.InvalidRequestException;
import ca.uhn.fhir.rest.server.exceptions.NotModifiedException;
import ca.uhn.fhir.util.ICallable;

/**
 * @author James Agnew
 * @author Doug Martin (Regenstrief Center for Biomedical Informatics)
 */
public class GenericClient extends BaseClient implements IGenericClient {

	private static final String I18N_CANNOT_DETEMINE_RESOURCE_TYPE = "ca.uhn.fhir.rest.client.GenericClient.cannotDetermineResourceTypeFromUri";
	private static final String I18N_INCOMPLETE_URI_FOR_READ = "ca.uhn.fhir.rest.client.GenericClient.incompleteUriForRead";
	private static final String I18N_NO_VERSION_ID_FOR_VREAD = "ca.uhn.fhir.rest.client.GenericClient.noVersionIdForVread";
	private static final org.slf4j.Logger ourLog = org.slf4j.LoggerFactory.getLogger(GenericClient.class);
	private FhirContext myContext;
	private HttpRequestBase myLastRequest;
	private boolean myLogRequestAndResponse;

	/**
	 * For now, this is a part of the internal API of HAPI - Use with caution as this method may change!
	 */
	public GenericClient(FhirContext theContext, HttpClient theHttpClient, String theServerBase, RestfulClientFactory theFactory) {
		super(theHttpClient, theServerBase, theFactory);
		myContext = theContext;
	}
<<<<<<< HEAD
=======

>>>>>>> f8dee1f4
	
	@Override
	public BaseConformance conformance() {
		if (myContext.getVersion().getVersion().equals(FhirVersionEnum.DSTU2_HL7ORG)) {
			throw new IllegalArgumentException("Must call conformance(" + IBaseConformance.class.getSimpleName() + ") for HL7.org structures");
		}
		
		HttpGetClientInvocation invocation = MethodUtil.createConformanceInvocation();
		if (isKeepResponses()) {
			myLastRequest = invocation.asHttpRequest(getServerBase(), createExtraParams(), getEncoding());
		}

		@SuppressWarnings("unchecked")
		Class<BaseConformance> conformance = (Class<BaseConformance>) myContext.getResourceDefinition("Conformance").getImplementingClass();

		ResourceResponseHandler<? extends BaseConformance> binding = new ResourceResponseHandler<BaseConformance>(conformance, null);
		BaseConformance resp = invokeClient(myContext, binding, invocation, myLogRequestAndResponse);
		return resp;
	}

	@Override
	public void forceConformanceCheck() {
		super.forceConformanceCheck();
	}

	@Override
	public ICreate create() {
		return new CreateInternal();
	}

	@Override
	public FhirContext getFhirContext() {
		return myContext;
	}

	@Override
	public MethodOutcome create(IResource theResource) {
		BaseHttpClientInvocation invocation = MethodUtil.createCreateInvocation(theResource, myContext);
		if (isKeepResponses()) {
			myLastRequest = invocation.asHttpRequest(getServerBase(), createExtraParams(), getEncoding());
		}

		RuntimeResourceDefinition def = myContext.getResourceDefinition(theResource);
		final String resourceName = def.getName();

		OutcomeResponseHandler binding = new OutcomeResponseHandler(resourceName);

		MethodOutcome resp = invokeClient(myContext, binding, invocation, myLogRequestAndResponse);
		return resp;

	}

	@Override
	public IDelete delete() {
		return new DeleteInternal();
	}

	@Override
	public MethodOutcome delete(final Class<? extends IResource> theType, IdDt theId) {
		HttpDeleteClientInvocation invocation = DeleteMethodBinding.createDeleteInvocation(theId.withResourceType(toResourceName(theType)));
		if (isKeepResponses()) {
			myLastRequest = invocation.asHttpRequest(getServerBase(), createExtraParams(), getEncoding());
		}

		final String resourceName = myContext.getResourceDefinition(theType).getName();
		OutcomeResponseHandler binding = new OutcomeResponseHandler(resourceName);
		MethodOutcome resp = invokeClient(myContext, binding, invocation, myLogRequestAndResponse);
		return resp;
	}

	@Override
	public MethodOutcome delete(Class<? extends IResource> theType, String theId) {
		return delete(theType, new IdDt(theId));
	}

	// public IResource read(UriDt url) {
	// return read(inferResourceClass(url), url);
	// }
	//
	// @SuppressWarnings("unchecked")
	// public <T extends IResource> T read(final Class<T> theType, UriDt url) {
	// return (T) invoke(theType, url, new ResourceResponseHandler<T>(theType));
	// }
	//
	// public Bundle search(UriDt url) {
	// return search(inferResourceClass(url), url);
	// }

	private <T extends IBaseResource> T doReadOrVRead(final Class<T> theType, IdDt theId, boolean theVRead, ICallable<T> theNotModifiedHandler, String theIfVersionMatches) {
		String resName = toResourceName(theType);
		IdDt id = theId;
		if (!id.hasBaseUrl()) {
			id = new IdDt(resName, id.getIdPart(), id.getVersionIdPart());
		}

		HttpGetClientInvocation invocation;
		if (id.hasBaseUrl()) {
			if (theVRead) {
				invocation = ReadMethodBinding.createAbsoluteVReadInvocation(id);
			} else {
				invocation = ReadMethodBinding.createAbsoluteReadInvocation(id);
			}
		} else {
			if (theVRead) {
				invocation = ReadMethodBinding.createVReadInvocation(id, resName);
			} else {
				invocation = ReadMethodBinding.createReadInvocation(id, resName);
			}
		}
		if (isKeepResponses()) {
			myLastRequest = invocation.asHttpRequest(getServerBase(), createExtraParams(), getEncoding());
		}

		if (theIfVersionMatches != null) {
			invocation.addHeader(Constants.HEADER_IF_NONE_MATCH, '"' + theIfVersionMatches + '"');
		}

		ResourceResponseHandler<T> binding = new ResourceResponseHandler<T>(theType, id);

		if (theNotModifiedHandler == null) {
			return invokeClient(myContext, binding, invocation, myLogRequestAndResponse);
		} else {
			try {
				return invokeClient(myContext, binding, invocation, myLogRequestAndResponse);
			} catch (NotModifiedException e) {
				return theNotModifiedHandler.call();
			}
		}

	}

	public HttpRequestBase getLastRequest() {
		return myLastRequest;
	}

	protected String getPreferredId(IBaseResource theResource, String theId) {
		if (isNotBlank(theId)) {
			return theId;
		}
		return theResource.getId().getIdPart();
	}

	@Override
	public IGetTags getTags() {
		return new GetTagsInternal();
	}

	@Override
	public IHistory history() {
		return new HistoryInternal();
	}

	@Override
	public <T extends IResource> Bundle history(final Class<T> theType, IdDt theIdDt, DateTimeDt theSince, Integer theLimit) {
		String resourceName = theType != null ? toResourceName(theType) : null;
		String id = theIdDt != null && theIdDt.isEmpty() == false ? theIdDt.getValue() : null;
		HttpGetClientInvocation invocation = HistoryMethodBinding.createHistoryInvocation(resourceName, id, theSince, theLimit);
		if (isKeepResponses()) {
			myLastRequest = invocation.asHttpRequest(getServerBase(), createExtraParams(), getEncoding());
		}

		BundleResponseHandler binding = new BundleResponseHandler(theType);
		Bundle resp = invokeClient(myContext, binding, invocation, myLogRequestAndResponse);
		return resp;

	}

	@Override
	public <T extends IResource> Bundle history(Class<T> theType, String theId, DateTimeDt theSince, Integer theLimit) {
		return history(theType, new IdDt(theId), theSince, theLimit);
	}

	private Class<? extends IBaseResource> inferResourceClass(UriDt theUrl) {
		String urlString = theUrl.getValueAsString();
		int i = urlString.indexOf('?');

		if (i >= 0) {
			urlString = urlString.substring(0, i);
		}

		i = urlString.indexOf("://");

		if (i >= 0) {
			urlString = urlString.substring(i + 3);
		}

		String[] pcs = urlString.split("\\/");

		for (i = pcs.length - 1; i >= 0; i--) {
			String s = pcs[i].trim();

			if (!s.isEmpty()) {
				RuntimeResourceDefinition def = myContext.getResourceDefinition(s);
				if (def != null) {
					return def.getImplementingClass();
				}
			}
		}

		throw new RuntimeException(myContext.getLocalizer().getMessage(I18N_CANNOT_DETEMINE_RESOURCE_TYPE, theUrl.getValueAsString()));

	}

	public boolean isLogRequestAndResponse() {
		return myLogRequestAndResponse;
	}

	// @Override
	// public <T extends IBaseResource> T read(final Class<T> theType, IdDt theId) {
	// return doReadOrVRead(theType, theId, false, null, null);
	// }

	@Override
	public IGetPage loadPage() {
		return new LoadPageInternal();
	}

	@Override
	public IOperation operation() {
		if (myContext.getVersion().getVersion().isNewerThan(FhirVersionEnum.DSTU1) == false) {
			throw new IllegalStateException("Operations are only supported in FHIR DSTU2 and later. This client was created using a context configured for "
					+ myContext.getVersion().getVersion().name());
		}
		return new OperationInternal();
	}

	@Override
	public IRead read() {
		return new ReadInternal();
	}

	@Override
	public IFetchConformanceUntyped fetchConformance() {
		return new FetchConformanceInternal();
	}

	@Override
	public <T extends IBaseResource> T read(Class<T> theType, String theId) {
		return read(theType, new IdDt(theId));
	}

	@Override
	public <T extends IBaseResource> T read(final Class<T> theType, UriDt theUrl) {
		IdDt id = theUrl instanceof IdDt ? ((IdDt) theUrl) : new IdDt(theUrl);
		return doReadOrVRead(theType, id, false, null, null);
	}

	@Override
	public IBaseResource read(UriDt theUrl) {
		IdDt id = new IdDt(theUrl);
		String resourceType = id.getResourceType();
		if (isBlank(resourceType)) {
			throw new IllegalArgumentException(myContext.getLocalizer().getMessage(I18N_INCOMPLETE_URI_FOR_READ, theUrl.getValueAsString()));
		}
		RuntimeResourceDefinition def = myContext.getResourceDefinition(resourceType);
		if (def == null) {
			throw new IllegalArgumentException(myContext.getLocalizer().getMessage(I18N_CANNOT_DETEMINE_RESOURCE_TYPE, theUrl.getValueAsString()));
		}
		return (IBaseResource) read(def.getImplementingClass(), id);
	}

	@Override
	public IUntypedQuery search() {
		return new SearchInternal();
	}

	@Override
	public <T extends IBaseResource> Bundle search(final Class<T> theType, Map<String, List<IQueryParameterType>> theParams) {
		LinkedHashMap<String, List<String>> params = new LinkedHashMap<String, List<String>>();
		for (Entry<String, List<IQueryParameterType>> nextEntry : theParams.entrySet()) {
			ArrayList<String> valueList = new ArrayList<String>();
			String qualifier = null;
			for (IQueryParameterType nextValue : nextEntry.getValue()) {
				valueList.add(nextValue.getValueAsQueryToken());
				qualifier = nextValue.getQueryParameterQualifier();
			}
			qualifier = StringUtils.defaultString(qualifier);
			params.put(nextEntry.getKey() + qualifier, valueList);
		}

		BaseHttpClientInvocation invocation = SearchMethodBinding.createSearchInvocation(myContext, toResourceName(theType), params, null, null, null);
		if (isKeepResponses()) {
			myLastRequest = invocation.asHttpRequest(getServerBase(), createExtraParams(), getEncoding());
		}

		BundleResponseHandler binding = new BundleResponseHandler(theType);
		Bundle resp = invokeClient(myContext, binding, invocation, myLogRequestAndResponse);
		return resp;
	}

	@Override
	public <T extends IBaseResource> Bundle search(final Class<T> theType, UriDt theUrl) {
		BaseHttpClientInvocation invocation = new HttpGetClientInvocation(theUrl.getValueAsString());
		return invokeClient(myContext, new BundleResponseHandler(theType), invocation);
	}

	@Override
	public Bundle search(UriDt theUrl) {
		return search(inferResourceClass(theUrl), theUrl);
	}

	/**
	 * For now, this is a part of the internal API of HAPI - Use with caution as this method may change!
	 */
	public void setLastRequest(HttpRequestBase theLastRequest) {
		myLastRequest = theLastRequest;
	}

	@Override
	public void setLogRequestAndResponse(boolean theLogRequestAndResponse) {
		myLogRequestAndResponse = theLogRequestAndResponse;
	}

	private String toResourceName(Class<? extends IBaseResource> theType) {
		return myContext.getResourceDefinition(theType).getName();
	}

	@Override
	public ITransaction transaction() {
		return new TransactionInternal();
	}

	@Override
	public List<IBaseResource> transaction(List<IBaseResource> theResources) {
		BaseHttpClientInvocation invocation = TransactionMethodBinding.createTransactionInvocation(theResources, myContext);
		if (isKeepResponses()) {
			myLastRequest = invocation.asHttpRequest(getServerBase(), createExtraParams(), getEncoding());
		}

		Bundle resp = invokeClient(myContext, new BundleResponseHandler(null), invocation, myLogRequestAndResponse);

		return new ArrayList<IBaseResource>(resp.toListOfResources());
	}

	@Override
	public IUpdate update() {
		return new UpdateInternal();
	}

	@Override
	public MethodOutcome update(IdDt theIdDt, IResource theResource) {
		BaseHttpClientInvocation invocation = MethodUtil.createUpdateInvocation(theResource, null, theIdDt, myContext);
		if (isKeepResponses()) {
			myLastRequest = invocation.asHttpRequest(getServerBase(), createExtraParams(), getEncoding());
		}

		RuntimeResourceDefinition def = myContext.getResourceDefinition(theResource);
		final String resourceName = def.getName();

		OutcomeResponseHandler binding = new OutcomeResponseHandler(resourceName);
		MethodOutcome resp = invokeClient(myContext, binding, invocation, myLogRequestAndResponse);
		return resp;
	}

	@Override
	public MethodOutcome update(String theId, IResource theResource) {
		return update(new IdDt(theId), theResource);
	}

	@Override
	public MethodOutcome validate(IResource theResource) {
		BaseHttpClientInvocation invocation = ValidateMethodBinding.createValidateInvocation(theResource, null, myContext);
		if (isKeepResponses()) {
			myLastRequest = invocation.asHttpRequest(getServerBase(), createExtraParams(), getEncoding());
		}

		RuntimeResourceDefinition def = myContext.getResourceDefinition(theResource);
		final String resourceName = def.getName();

		OutcomeResponseHandler binding = new OutcomeResponseHandler(resourceName);
		MethodOutcome resp = invokeClient(myContext, binding, invocation, myLogRequestAndResponse);
		return resp;
	}

	@Override
	public <T extends IBaseResource> T vread(final Class<T> theType, IdDt theId) {
		if (theId.hasVersionIdPart() == false) {
			throw new IllegalArgumentException(myContext.getLocalizer().getMessage(I18N_NO_VERSION_ID_FOR_VREAD, theId.getValue()));
		}
		return doReadOrVRead(theType, theId, true, null, null);
	}

	/* also deprecated in interface */
	@Deprecated
	@Override
	public <T extends IResource> T vread(final Class<T> theType, IdDt theId, IdDt theVersionId) {
		return vread(theType, theId.withVersion(theVersionId.getIdPart()));
	}

	@Override
	public <T extends IBaseResource> T vread(Class<T> theType, String theId, String theVersionId) {
		IdDt resId = new IdDt(toResourceName(theType), theId, theVersionId);
		return vread(theType, resId);
	}

	private static void addParam(Map<String, List<String>> params, String parameterName, String parameterValue) {
		if (!params.containsKey(parameterName)) {
			params.put(parameterName, new ArrayList<String>());
		}
		params.get(parameterName).add(parameterValue);
	}

	private abstract class BaseClientExecutable<T extends IClientExecutable<?, ?>, Y> implements IClientExecutable<T, Y> {
		private EncodingEnum myParamEncoding;
		private Boolean myPrettyPrint;
		private boolean myQueryLogRequestAndResponse;

		@SuppressWarnings("unchecked")
		@Override
		public T andLogRequestAndResponse(boolean theLogRequestAndResponse) {
			myQueryLogRequestAndResponse = theLogRequestAndResponse;
			return (T) this;
		}

		@SuppressWarnings("unchecked")
		@Override
		public T encodedJson() {
			myParamEncoding = EncodingEnum.JSON;
			return (T) this;
		}

		@SuppressWarnings("unchecked")
		@Override
		public T encodedXml() {
			myParamEncoding = EncodingEnum.XML;
			return (T) this;
		}

		protected EncodingEnum getParamEncoding() {
			return myParamEncoding;
		}

		protected <Z> Z invoke(Map<String, List<String>> theParams, IClientResponseHandler<Z> theHandler, BaseHttpClientInvocation theInvocation) {
			// if (myParamEncoding != null) {
			// theParams.put(Constants.PARAM_FORMAT, Collections.singletonList(myParamEncoding.getFormatContentType()));
			// }
			//
			// if (myPrettyPrint != null) {
			// theParams.put(Constants.PARAM_PRETTY, Collections.singletonList(myPrettyPrint.toString()));
			// }

			if (isKeepResponses()) {
				myLastRequest = theInvocation.asHttpRequest(getServerBase(), theParams, getEncoding());
			}

			Z resp = invokeClient(myContext, theHandler, theInvocation, myParamEncoding, myPrettyPrint, myQueryLogRequestAndResponse || myLogRequestAndResponse);
			return resp;
		}

		protected IBaseResource parseResourceBody(String theResourceBody) {
<<<<<<< HEAD
			EncodingEnum encoding = MethodUtil.detectEncodingNoDefault(theResourceBody);
=======
			EncodingEnum encoding = null;
			for (int i = 0; i < theResourceBody.length() && encoding == null; i++) {
				switch (theResourceBody.charAt(i)) {
				case '<':
					encoding = EncodingEnum.XML;
					break;
				case '{':
					encoding = EncodingEnum.JSON;
					break;
				}
			}
>>>>>>> f8dee1f4
			if (encoding == null) {
				throw new InvalidRequestException("FHIR client can't determine resource encoding");
			}
			return encoding.newParser(myContext).parseResource(theResourceBody);
		}


		@SuppressWarnings("unchecked")
		@Override
		public T prettyPrint() {
			myPrettyPrint = true;
			return (T) this;
		}

	}
	
	private final class BundleResponseHandler implements IClientResponseHandler<Bundle> {

		private Class<? extends IBaseResource> myType;

		public BundleResponseHandler(Class<? extends IBaseResource> theType) {
			myType = theType;
		}

		@Override
		public Bundle invokeClient(String theResponseMimeType, Reader theResponseReader, int theResponseStatusCode, Map<String, List<String>> theHeaders) throws IOException,
				BaseServerResponseException {
			EncodingEnum respType = EncodingEnum.forContentType(theResponseMimeType);
			if (respType == null) {
				throw NonFhirResponseException.newInstance(theResponseStatusCode, theResponseMimeType, theResponseReader);
			}
			IParser parser = respType.newParser(myContext);
			return parser.parseBundle(myType, theResponseReader);
		}
	}

	private final class StringResponseHandler implements IClientResponseHandler<String> {

		@Override
		public String invokeClient(String theResponseMimeType, Reader theResponseReader, int theResponseStatusCode, Map<String, List<String>> theHeaders) throws IOException,
				BaseServerResponseException {
			return IOUtils.toString(theResponseReader);
		}
	}

	private class CreateInternal extends BaseClientExecutable<ICreateTyped, MethodOutcome> implements ICreate, ICreateTyped, ICreateWithQuery, ICreateWithQueryTyped {

		private CriterionList myCriterionList;
		private String myId;
		private IBaseResource myResource;
		private String myResourceBody;
		private String mySearchUrl;

		@Override
		public ICreateWithQueryTyped and(ICriterion<?> theCriterion) {
			myCriterionList.add((ICriterionInternal) theCriterion);
			return this;
		}

		@Override
		public ICreateWithQuery conditional() {
			myCriterionList = new CriterionList();
			return this;
		}

		@Override
		public ICreateTyped conditionalByUrl(String theSearchUrl) {
			mySearchUrl = theSearchUrl;
			return this;
		}

		@Override
		public MethodOutcome execute() {
			if (myResource == null) {
				myResource = parseResourceBody(myResourceBody);
			}
			myId = getPreferredId(myResource, myId);

			// If an explicit encoding is chosen, we will re-serialize to ensure the right encoding
			if (getParamEncoding() != null) {
				myResourceBody = null;
			}

			BaseHttpClientInvocation invocation;
			if (mySearchUrl != null) {
				invocation = MethodUtil.createCreateInvocation(myResource, myResourceBody, myId, myContext, mySearchUrl);
			} else if (myCriterionList != null) {
				invocation = MethodUtil.createCreateInvocation(myResource, myResourceBody, myId, myContext, myCriterionList.toParamList());
			} else {
				invocation = MethodUtil.createCreateInvocation(myResource, myResourceBody, myId, myContext);
			}

			RuntimeResourceDefinition def = myContext.getResourceDefinition(myResource);
			final String resourceName = def.getName();

			OutcomeResponseHandler binding = new OutcomeResponseHandler(resourceName);

			Map<String, List<String>> params = new HashMap<String, List<String>>();
			return invoke(params, binding, invocation);

		}

		@Override
		public ICreateTyped resource(IBaseResource theResource) {
			Validate.notNull(theResource, "Resource can not be null");
			myResource = theResource;
			return this;
		}

		@Override
		public ICreateTyped resource(String theResourceBody) {
			Validate.notBlank(theResourceBody, "Body can not be null or blank");
			myResourceBody = theResourceBody;
			return this;
		}

		@Override
		public ICreateWithQueryTyped where(ICriterion<?> theCriterion) {
			myCriterionList.add((ICriterionInternal) theCriterion);
			return this;
		}

		@Override
		public CreateInternal withId(IdDt theId) {
			myId = theId.getIdPart();
			return this;
		}

		@Override
		public CreateInternal withId(String theId) {
			myId = theId;
			return this;
		}

	}

	private static class CriterionList extends ArrayList<ICriterionInternal> {

		private static final long serialVersionUID = 1L;

		public void populateParamList(Map<String, List<String>> theParams) {
			for (ICriterionInternal next : this) {
				String parameterName = next.getParameterName();
				String parameterValue = next.getParameterValue();
				addParam(theParams, parameterName, parameterValue);
			}
		}

		public Map<String, List<String>> toParamList() {
			LinkedHashMap<String, List<String>> retVal = new LinkedHashMap<String, List<String>>();
			populateParamList(retVal);
			return retVal;
		}

	}

	private class DeleteInternal extends BaseClientExecutable<IDeleteTyped, BaseOperationOutcome> implements IDelete, IDeleteTyped, IDeleteWithQuery, IDeleteWithQueryTyped {

		private CriterionList myCriterionList;
		private IIdType myId;
		private String myResourceType;
		private String mySearchUrl;

		@Override
		public IDeleteWithQueryTyped and(ICriterion<?> theCriterion) {
			myCriterionList.add((ICriterionInternal) theCriterion);
			return this;
		}

		@Override
		public BaseOperationOutcome execute() {
			HttpDeleteClientInvocation invocation;
			if (myId != null) {
				invocation = DeleteMethodBinding.createDeleteInvocation(myId);
			} else if (myCriterionList != null) {
				Map<String, List<String>> params = myCriterionList.toParamList();
				invocation = DeleteMethodBinding.createDeleteInvocation(myResourceType, params);
			} else {
				invocation = DeleteMethodBinding.createDeleteInvocation(mySearchUrl);
			}
			OperationOutcomeResponseHandler binding = new OperationOutcomeResponseHandler();
			Map<String, List<String>> params = new HashMap<String, List<String>>();
			return invoke(params, binding, invocation);
		}

		@Override
		public IDeleteTyped resource(IResource theResource) {
			Validate.notNull(theResource, "theResource can not be null");
			IdDt id = theResource.getId();
			Validate.notNull(id, "theResource.getId() can not be null");
			if (id.hasResourceType() == false || id.hasIdPart() == false) {
				throw new IllegalArgumentException("theResource.getId() must contain a resource type and logical ID at a minimum (e.g. Patient/1234), found: " + id.getValue());
			}
			myId = id;
			return this;
		}

		@Override
		public IDeleteTyped resourceById(IIdType theId) {
			Validate.notNull(theId, "theId can not be null");
			if (theId.hasResourceType() == false || theId.hasIdPart() == false) {
				throw new IllegalArgumentException("theId must contain a resource type and logical ID at a minimum (e.g. Patient/1234)found: " + theId.getValue());
			}
			myId = theId;
			return this;
		}

		@Override
		public IDeleteTyped resourceById(String theResourceType, String theLogicalId) {
			Validate.notBlank(theResourceType, "theResourceType can not be blank/null");
			if (myContext.getResourceDefinition(theResourceType) == null) {
				throw new IllegalArgumentException("Unknown resource type");
			}
			Validate.notBlank(theLogicalId, "theLogicalId can not be blank/null");
			if (theLogicalId.contains("/")) {
				throw new IllegalArgumentException("LogicalId can not contain '/' (should only be the logical ID portion, not a qualified ID)");
			}
			myId = new IdDt(theResourceType, theLogicalId);
			return this;
		}

		@Override
		public IDeleteWithQuery resourceConditionalByType(String theResourceType) {
			Validate.notBlank(theResourceType, "theResourceType can not be blank/null");
			if (myContext.getResourceDefinition(theResourceType) == null) {
				throw new IllegalArgumentException("Unknown resource type: " + theResourceType);
			}
			myResourceType = theResourceType;
			myCriterionList = new CriterionList();
			return this;
		}

		@Override
		public IDeleteTyped resourceConditionalByUrl(String theSearchUrl) {
			Validate.notBlank(theSearchUrl, "theSearchUrl can not be blank/null");
			mySearchUrl = theSearchUrl;
			return this;
		}

		@Override
		public IDeleteWithQueryTyped where(ICriterion<?> theCriterion) {
			myCriterionList.add((ICriterionInternal) theCriterion);
			return this;
		}
	}

	private class GetPageInternal extends BaseClientExecutable<IGetPageTyped, Bundle> implements IGetPageTyped {

		private String myUrl;

		public GetPageInternal(String theUrl) {
			myUrl = theUrl;
		}

		@Override
		public Bundle execute() {

			BundleResponseHandler binding = new BundleResponseHandler(null);
			HttpSimpleGetClientInvocation invocation = new HttpSimpleGetClientInvocation(myUrl);

			Map<String, List<String>> params = null;
			return invoke(params, binding, invocation);

		}

	}

	private class GetTagsInternal extends BaseClientExecutable<IGetTags, TagList> implements IGetTags {

		private String myId;
		private String myResourceName;
		private String myVersionId;

		@Override
		public TagList execute() {

			Map<String, List<String>> params = new LinkedHashMap<String, List<String>>();
			Map<String, List<String>> initial = createExtraParams();
			if (initial != null) {
				params.putAll(initial);
			}

			TagListResponseHandler binding = new TagListResponseHandler();
			List<String> urlFragments = new ArrayList<String>();
			if (isNotBlank(myResourceName)) {
				urlFragments.add(myResourceName);
				if (isNotBlank(myId)) {
					urlFragments.add(myId);
					if (isNotBlank(myVersionId)) {
						urlFragments.add(Constants.PARAM_HISTORY);
						urlFragments.add(myVersionId);
					}
				}
			}
			urlFragments.add(Constants.PARAM_TAGS);

			HttpGetClientInvocation invocation = new HttpGetClientInvocation(params, urlFragments);

			return invoke(params, binding, invocation);

		}

		@Override
		public IGetTags forResource(Class<? extends IResource> theClass) {
			setResourceClass(theClass);
			return this;
		}

		@Override
		public IGetTags forResource(Class<? extends IResource> theClass, String theId) {
			setResourceClass(theClass);
			myId = theId;
			return this;
		}

		@Override
		public IGetTags forResource(Class<? extends IResource> theClass, String theId, String theVersionId) {
			setResourceClass(theClass);
			myId = theId;
			myVersionId = theVersionId;
			return this;
		}

		private void setResourceClass(Class<? extends IResource> theClass) {
			if (theClass != null) {
				myResourceName = myContext.getResourceDefinition(theClass).getName();
			} else {
				myResourceName = null;
			}
		}

	}

	@SuppressWarnings("rawtypes")
	private class HistoryInternal extends BaseClientExecutable implements IHistory, IHistoryUntyped, IHistoryTyped {

		private Integer myCount;
		private IIdType myId;
		private Class<? extends IBaseBundle> myReturnType;
		private InstantDt mySince;
		private Class<? extends IBaseResource> myType;

		@SuppressWarnings("unchecked")
		@Override
		public IHistoryTyped andReturnBundle(Class theType) {
			myReturnType = theType;
			return this;
		}

		@SuppressWarnings("unchecked")
		@Override
		public IHistoryTyped andReturnDstu1Bundle() {
			return this;
		}

		@Override
		public IHistoryTyped count(Integer theCount) {
			myCount = theCount;
			return this;
		}

		@SuppressWarnings("unchecked")
		@Override
		public Object execute() {
			String resourceName;
			String id;
			if (myType != null) {
				resourceName = myContext.getResourceDefinition(myType).getName();
				id = null;
			} else if (myId != null) {
				resourceName = myId.getResourceType();
				id = myId.getIdPart();
			} else {
				resourceName = null;
				id = null;
			}

			HttpGetClientInvocation invocation = HistoryMethodBinding.createHistoryInvocation(resourceName, id, mySince, myCount);

			IClientResponseHandler handler;
			if (myReturnType != null) {
				handler = new ResourceResponseHandler(myReturnType, null);
			} else {
				handler = new BundleResponseHandler(null);
			}

			return invoke(null, handler, invocation);
		}

		@Override
		public IHistoryUntyped onInstance(IIdType theId) {
			if (theId.hasResourceType() == false) {
				throw new IllegalArgumentException("Resource ID does not have a resource type: " + theId.getValue());
			}
			myId = theId;
			return this;
		}

		@Override
		public IHistoryUntyped onServer() {
			return this;
		}

		@Override
		public IHistoryUntyped onType(Class<? extends IBaseResource> theResourceType) {
			myType = theResourceType;
			return this;
		}

		@Override
		public IHistoryTyped since(Date theCutoff) {
			if (theCutoff != null) {
				mySince = new InstantDt(theCutoff);
			} else {
				mySince = null;
			}
			return this;
		}

		@Override
		public IHistoryTyped since(InstantDt theCutoff) {
			mySince = theCutoff;
			return this;
		}

	}

	private final class LoadPageInternal implements IGetPage {

		@Override
		public IGetPageTyped next(Bundle theBundle) {
			return new GetPageInternal(theBundle.getLinkNext().getValue());
		}

		@Override
		public IGetPageTyped previous(Bundle theBundle) {
			return new GetPageInternal(theBundle.getLinkPrevious().getValue());
		}

		@Override
		public IGetPageTyped url(String thePageUrl) {
			return new GetPageInternal(thePageUrl);
		}

	}

	@SuppressWarnings("rawtypes")
	private class OperationInternal extends BaseClientExecutable implements IOperation, IOperationUnnamed, IOperationUntyped, IOperationUntypedWithInput {

		private IIdType myId;
		private String myOperationName;
		private IBaseParameters myParameters;
		private Class<? extends IBaseResource> myType;
		private boolean myUseHttpGet;

		@SuppressWarnings("unchecked")
		@Override
		public Object execute() {
			String resourceName;
			String id;
			if (myType != null) {
				resourceName = myContext.getResourceDefinition(myType).getName();
				id = null;
			} else if (myId != null) {
				resourceName = myId.getResourceType();
				id = myId.getIdPart();
			} else {
				resourceName = null;
				id = null;
			}

			BaseHttpClientInvocation invocation = OperationMethodBinding.createOperationInvocation(myContext, resourceName, id, myOperationName, myParameters, myUseHttpGet);

			IClientResponseHandler handler;
			handler = new ResourceResponseHandler(myParameters.getClass(), null);

			Object retVal = invoke(null, handler, invocation);
			if (myContext.getResourceDefinition((IBaseResource) retVal).getName().equals("Parameters")) {
				return retVal;
			} else {
				RuntimeResourceDefinition def = myContext.getResourceDefinition("Parameters");
				IBaseResource parameters = def.newInstance();

				BaseRuntimeChildDefinition paramChild = def.getChildByName("parameter");
				BaseRuntimeElementCompositeDefinition<?> paramChildElem = (BaseRuntimeElementCompositeDefinition<?>) paramChild.getChildByName("parameter");
				IBase parameter = paramChildElem.newInstance();
				paramChild.getMutator().addValue(parameters, parameter);

				BaseRuntimeChildDefinition resourceElem = paramChildElem.getChildByName("resource");
				resourceElem.getMutator().addValue(parameter, (IBase) retVal);

				return parameters;
			}
		}

		@Override
		public IOperationUntyped named(String theName) {
			Validate.notBlank(theName, "theName can not be null");
			myOperationName = theName;
			return this;
		}

		@Override
		public IOperationUnnamed onInstance(IIdType theId) {
			myId = theId;
			return this;
		}

		@Override
		public IOperationUnnamed onServer() {
			return this;
		}

		@Override
		public IOperationUnnamed onType(Class<? extends IBaseResource> theResourceType) {
			myType = theResourceType;
			return this;
		}

		@SuppressWarnings({ "unchecked" })
		@Override
		public IOperationUntypedWithInput withParameters(IBaseParameters theParameters) {
			Validate.notNull(theParameters, "theParameters can not be null");
			myParameters = theParameters;
			return this;
		}

		@SuppressWarnings("unchecked")
		@Override
		public <T extends IBaseParameters> IOperationUntypedWithInput<T> withNoParameters(Class<T> theOutputParameterType) {
			Validate.notNull(theOutputParameterType, "theOutputParameterType may not be null");
			RuntimeResourceDefinition def = myContext.getResourceDefinition(theOutputParameterType);
			if (def == null) {
				throw new IllegalArgumentException("theOutputParameterType must refer to a HAPI FHIR Resource type: " + theOutputParameterType.getName());
			}
			if (!"Parameters".equals(def.getName())) {
				throw new IllegalArgumentException("theOutputParameterType must refer to a HAPI FHIR Resource type for a resource named " + "Parameters" + " - " + theOutputParameterType.getName()
						+ " is a resource named: " + def.getName());
			}
			myParameters = (IBaseParameters) def.newInstance();
			return this;
		}

		@Override
		public IOperationUntypedWithInput useHttpGet() {
			myUseHttpGet = true;
			return this;
		}

	}

	private final class OperationOutcomeResponseHandler implements IClientResponseHandler<BaseOperationOutcome> {

		@Override
		public BaseOperationOutcome invokeClient(String theResponseMimeType, Reader theResponseReader, int theResponseStatusCode, Map<String, List<String>> theHeaders) throws IOException,
				BaseServerResponseException {
			EncodingEnum respType = EncodingEnum.forContentType(theResponseMimeType);
			if (respType == null) {
				return null;
			}
			IParser parser = respType.newParser(myContext);
			BaseOperationOutcome retVal;
			try {
				// TODO: handle if something else than OO comes back
				retVal = (BaseOperationOutcome) parser.parseResource(theResponseReader);
			} catch (DataFormatException e) {
				ourLog.warn("Failed to parse OperationOutcome response", e);
				return null;
			}
			MethodUtil.parseClientRequestResourceHeaders(null, theHeaders, retVal);

			return retVal;
		}
	}

	private final class OutcomeResponseHandler implements IClientResponseHandler<MethodOutcome> {
		private final String myResourceName;

		private OutcomeResponseHandler(String theResourceName) {
			myResourceName = theResourceName;
		}

		@Override
		public MethodOutcome invokeClient(String theResponseMimeType, Reader theResponseReader, int theResponseStatusCode, Map<String, List<String>> theHeaders) throws IOException,
				BaseServerResponseException {
			MethodOutcome response = MethodUtil.process2xxResponse(myContext, myResourceName, theResponseStatusCode, theResponseMimeType, theResponseReader, theHeaders);
			if (theResponseStatusCode == Constants.STATUS_HTTP_201_CREATED) {
				response.setCreated(true);
			}
			return response;
		}
	}

	@SuppressWarnings({ "rawtypes", "unchecked" })
	private class ReadInternal extends BaseClientExecutable implements IRead, IReadTyped, IReadExecutable {
		private IdDt myId;
		private String myIfVersionMatches;
		private ICallable myNotModifiedHandler;
		private RuntimeResourceDefinition myType;

		@Override
		public Object execute() {
			if (myId.hasVersionIdPart()) {
				return doReadOrVRead(myType.getImplementingClass(), myId, true, myNotModifiedHandler, myIfVersionMatches);
			} else {
				return doReadOrVRead(myType.getImplementingClass(), myId, false, myNotModifiedHandler, myIfVersionMatches);
			}
		}

		@Override
		public IReadIfNoneMatch ifVersionMatches(String theVersion) {
			myIfVersionMatches = theVersion;
			return new IReadIfNoneMatch() {

				@Override
				public IReadExecutable returnNull() {
					myNotModifiedHandler = new ICallable() {
						@Override
						public Object call() {
							return null;
						}
					};
					return ReadInternal.this;
				}

				@Override
				public IReadExecutable returnResource(final IBaseResource theInstance) {
					myNotModifiedHandler = new ICallable() {
						@Override
						public Object call() {
							return theInstance;
						}
					};
					return ReadInternal.this;
				}

				@Override
				public IReadExecutable throwNotModifiedException() {
					myNotModifiedHandler = null;
					return ReadInternal.this;
				}
			};
		}

		private void processUrl() {
			String resourceType = myId.getResourceType();
			if (isBlank(resourceType)) {
				throw new IllegalArgumentException(myContext.getLocalizer().getMessage(I18N_INCOMPLETE_URI_FOR_READ, myId));
			}
			myType = myContext.getResourceDefinition(resourceType);
			if (myType == null) {
				throw new IllegalArgumentException(myContext.getLocalizer().getMessage(I18N_CANNOT_DETEMINE_RESOURCE_TYPE, myId));
			}
		}

		@Override
		public <T extends IBaseResource> IReadTyped<T> resource(Class<T> theResourceType) {
			Validate.notNull(theResourceType, "theResourceType must not be null");
			myType = myContext.getResourceDefinition(theResourceType);
			if (myType == null) {
				throw new IllegalArgumentException(myContext.getLocalizer().getMessage(I18N_CANNOT_DETEMINE_RESOURCE_TYPE, theResourceType));
			}
			return this;
		}

		@Override
		public IReadTyped<IBaseResource> resource(String theResourceAsText) {
			Validate.notBlank(theResourceAsText, "You must supply a value for theResourceAsText");
			myType = myContext.getResourceDefinition(theResourceAsText);
			if (myType == null) {
				throw new IllegalArgumentException(myContext.getLocalizer().getMessage(I18N_CANNOT_DETEMINE_RESOURCE_TYPE, theResourceAsText));
			}
			return this;
		}

		@Override
		public IReadExecutable withId(IdDt theId) {
			Validate.notNull(theId, "The ID can not be null");
			Validate.notBlank(theId.getIdPart(), "The ID can not be blank");
			myId = theId.toUnqualified();
			return this;
		}

		@Override
		public IReadExecutable withId(String theId) {
			Validate.notBlank(theId, "The ID can not be blank");
			myId = new IdDt(myType.getName(), theId);
			return this;
		}

		@Override
		public IReadExecutable withIdAndVersion(String theId, String theVersion) {
			Validate.notBlank(theId, "The ID can not be blank");
			myId = new IdDt(myType.getName(), theId, theVersion);
			return this;
		}

		@Override
		public IReadExecutable withUrl(IdDt theUrl) {
			Validate.notNull(theUrl, "theUrl can not be null");
			myId = theUrl;
			processUrl();
			return this;
		}

		@Override
		public IReadExecutable withUrl(String theUrl) {
			myId = new IdDt(theUrl);
			processUrl();
			return this;
		}

	}

	private final class ResourceListResponseHandler implements IClientResponseHandler<List<IBaseResource>> {

		private Class<? extends IResource> myType;

		public ResourceListResponseHandler(Class<? extends IResource> theType) {
			myType = theType;
		}

		@SuppressWarnings("unchecked")
		@Override
		public List<IBaseResource> invokeClient(String theResponseMimeType, Reader theResponseReader, int theResponseStatusCode, Map<String, List<String>> theHeaders) throws IOException,
				BaseServerResponseException {
			if (myContext.getVersion().getVersion().isNewerThan(FhirVersionEnum.DSTU1)) {
				Class<? extends IBaseResource> bundleType = myContext.getResourceDefinition("Bundle").getImplementingClass();
				ResourceResponseHandler<IBaseResource> handler = new ResourceResponseHandler<IBaseResource>((Class<IBaseResource>) bundleType, null);
				IBaseResource response = handler.invokeClient(theResponseMimeType, theResponseReader, theResponseStatusCode, theHeaders);
				IVersionSpecificBundleFactory bundleFactory = myContext.newBundleFactory();
				bundleFactory.initializeWithBundleResource((IBaseResource) response);
				return bundleFactory.toListOfResources();
			} else {
				return new ArrayList<IBaseResource>(new BundleResponseHandler(myType).invokeClient(theResponseMimeType, theResponseReader, theResponseStatusCode, theHeaders).toListOfResources());
			}
		}
	}

	private final class ResourceResponseHandler<T extends IBaseResource> implements IClientResponseHandler<T> {

		private IdDt myId;
		private Class<T> myType;

		public ResourceResponseHandler(Class<T> theType, IdDt theId) {
			myType = theType;
			myId = theId;
		}

		@Override
		public T invokeClient(String theResponseMimeType, Reader theResponseReader, int theResponseStatusCode, Map<String, List<String>> theHeaders) throws IOException, BaseServerResponseException {
			EncodingEnum respType = EncodingEnum.forContentType(theResponseMimeType);
			if (respType == null) {
				throw NonFhirResponseException.newInstance(theResponseStatusCode, theResponseMimeType, theResponseReader);
			}
			IParser parser = respType.newParser(myContext);
			T retVal = parser.parseResource(myType, theResponseReader);

			MethodUtil.parseClientRequestResourceHeaders(myId, theHeaders, retVal);

			return retVal;
		}
	}

	@SuppressWarnings({ "rawtypes", "unchecked" })
	private class SearchInternal extends BaseClientExecutable<IQuery<Object>, Object> implements IQuery<Object>, IUntypedQuery {

		private String myCompartmentName;
		private CriterionList myCriterion = new CriterionList();
		private List<Include> myInclude = new ArrayList<Include>();
		private List<Include> myRevInclude = new ArrayList<Include>();
		private Integer myParamLimit;
		private String myResourceId;
		private String myResourceName;
		private Class<? extends IBaseResource> myResourceType;
		private SearchStyleEnum mySearchStyle;
		private List<SortInternal> mySort = new ArrayList<SortInternal>();
		private Class<? extends IBaseBundle> myReturnBundleType;

		public SearchInternal() {
			myResourceType = null;
			myResourceName = null;
		}

		@Override
		public IQuery and(ICriterion<?> theCriterion) {
			myCriterion.add((ICriterionInternal) theCriterion);
			return this;
		}

		@Override
		public IBase execute() {

			Map<String, List<String>> params = new LinkedHashMap<String, List<String>>();
			// Map<String, List<String>> initial = createExtraParams();
			// if (initial != null) {
			// params.putAll(initial);
			// }

			myCriterion.populateParamList(params);

			for (Include next : myInclude) {
				addParam(params, Constants.PARAM_INCLUDE, next.getValue());
			}

			for (Include next : myRevInclude) {
				addParam(params, Constants.PARAM_REVINCLUDE, next.getValue());
			}

			for (SortInternal next : mySort) {
				addParam(params, next.getParamName(), next.getParamValue());
			}

			if (myParamLimit != null) {
				addParam(params, Constants.PARAM_COUNT, Integer.toString(myParamLimit));
			}

			if (myReturnBundleType == null && myContext.getVersion().getVersion().equals(FhirVersionEnum.DSTU2_HL7ORG)) {
				throw new IllegalArgumentException("When using the client with HL7.org structures, you must specify "
						+ "the bundle return type for the client by adding \".returnBundle(org.hl7.fhir.instance.model.Bundle.class)\" to your search method call before the \".execute()\" method");
			}

			IClientResponseHandler<? extends IBase> binding;
			if (myReturnBundleType != null) {
				binding = new ResourceResponseHandler(myReturnBundleType, null);
			} else {
				binding = new BundleResponseHandler(myResourceType);
			}

			IdDt resourceId = myResourceId != null ? new IdDt(myResourceId) : null;

			BaseHttpClientInvocation invocation = SearchMethodBinding.createSearchInvocation(myContext, myResourceName, params, resourceId, myCompartmentName, mySearchStyle);

			return invoke(params, binding, invocation);

		}

		@Override
		public IQuery forAllResources() {
			return this;
		}

		@Override
		public IQuery forResource(Class<? extends IBaseResource> theResourceType) {
			setType(theResourceType);
			return this;
		}

		@Override
		public IQuery forResource(String theResourceName) {
			setType(theResourceName);
			return this;
		}

		@Override
		public IQuery include(Include theInclude) {
			myInclude.add(theInclude);
			return this;
		}

		@Override
		public IQuery limitTo(int theLimitTo) {
			if (theLimitTo > 0) {
				myParamLimit = theLimitTo;
			} else {
				myParamLimit = null;
			}
			return this;
		}

		private void setType(Class<? extends IBaseResource> theResourceType) {
			myResourceType = theResourceType;
			RuntimeResourceDefinition definition = myContext.getResourceDefinition(theResourceType);
			myResourceName = definition.getName();
		}

		private void setType(String theResourceName) {
			myResourceType = myContext.getResourceDefinition(theResourceName).getImplementingClass();
			myResourceName = theResourceName;
		}

		@Override
		public ISort sort() {
			SortInternal retVal = new SortInternal(this);
			mySort.add(retVal);
			return retVal;
		}

		@Override
		public IQuery usingStyle(SearchStyleEnum theStyle) {
			mySearchStyle = theStyle;
			return this;
		}

		@Override
		public IQuery where(ICriterion<?> theCriterion) {
			myCriterion.add((ICriterionInternal) theCriterion);
			return this;
		}

		@Override
		public IQuery withIdAndCompartment(String theResourceId, String theCompartmentName) {
			myResourceId = theResourceId;
			myCompartmentName = theCompartmentName;
			return this;
		}

		@Override
		public IQuery revInclude(Include theInclude) {
			myRevInclude.add(theInclude);
			return this;
		}

		@Override
		public IClientExecutable returnBundle(Class theClass) {
			if (theClass == null) {
				throw new NullPointerException("theClass must not be null");
			}
			myReturnBundleType = theClass;
			return this;
		}

	}

	@SuppressWarnings("rawtypes")
	private static class SortInternal implements ISort {

		private SearchInternal myFor;
		private String myParamName;
		private String myParamValue;

		public SortInternal(SearchInternal theFor) {
			myFor = theFor;
		}

		@Override
		public IQuery ascending(IParam theParam) {
			myParamName = Constants.PARAM_SORT_ASC;
			myParamValue = theParam.getParamName();
			return myFor;
		}

		@Override
		public IQuery defaultOrder(IParam theParam) {
			myParamName = Constants.PARAM_SORT;
			myParamValue = theParam.getParamName();
			return myFor;
		}

		@Override
		public IQuery descending(IParam theParam) {
			myParamName = Constants.PARAM_SORT_DESC;
			myParamValue = theParam.getParamName();
			return myFor;
		}

		public String getParamName() {
			return myParamName;
		}

		public String getParamValue() {
			return myParamValue;
		}

	}

	private final class TagListResponseHandler implements IClientResponseHandler<TagList> {

		@Override
		public TagList invokeClient(String theResponseMimeType, Reader theResponseReader, int theResponseStatusCode, Map<String, List<String>> theHeaders) throws IOException,
				BaseServerResponseException {
			EncodingEnum respType = EncodingEnum.forContentType(theResponseMimeType);
			if (respType == null) {
				throw NonFhirResponseException.newInstance(theResponseStatusCode, theResponseMimeType, theResponseReader);
			}
			IParser parser = respType.newParser(myContext);
			return parser.parseTagList(theResponseReader);
		}
	}

	private final class TransactionExecutable<T> extends BaseClientExecutable<ITransactionTyped<T>, T> implements ITransactionTyped<T> {

		private Bundle myBundle;
<<<<<<< HEAD
		private List<? extends IBaseResource> myResources;
=======
		private List<IBaseResource> myResources;
>>>>>>> f8dee1f4
		private IBaseBundle myBaseBundle;
		private String myRawBundle;
		private EncodingEnum myRawBundleEncoding;

		public TransactionExecutable(Bundle theResources) {
			myBundle = theResources;
		}

		public TransactionExecutable(List<? extends IBaseResource> theResources) {
<<<<<<< HEAD
			myResources = theResources;
=======
			myResources = new ArrayList<IBaseResource>(theResources);
>>>>>>> f8dee1f4
		}

		public TransactionExecutable(IBaseBundle theBundle) {
			myBaseBundle = theBundle;
		}

		public TransactionExecutable(String theBundle) {
			myRawBundle = theBundle;
			myRawBundleEncoding = MethodUtil.detectEncodingNoDefault(myRawBundle);
			if (myRawBundleEncoding == null) {
				throw new IllegalArgumentException("Can not determine encoding of raw resource body");
			}
		}

		@SuppressWarnings({ "unchecked", "rawtypes" })
		@Override
		public T execute() {
			Map<String, List<String>> params = new HashMap<String, List<String>>();
			if (myResources != null) {
				ResourceListResponseHandler binding = new ResourceListResponseHandler(null);
				BaseHttpClientInvocation invocation = TransactionMethodBinding.createTransactionInvocation(myResources, myContext);
				return (T) invoke(params, binding, invocation);
			} else if (myBaseBundle != null) {
				ResourceResponseHandler binding = new ResourceResponseHandler(myBaseBundle.getClass(), null);
				BaseHttpClientInvocation invocation = TransactionMethodBinding.createTransactionInvocation(myBaseBundle, myContext);
				return (T) invoke(params, binding, invocation);
<<<<<<< HEAD
			} else if (myRawBundle != null) {
				StringResponseHandler binding = new StringResponseHandler();
				/*
				 * If the user has explicitly requested a given encoding, we may need to reencode the raw string
				 */
				if (getParamEncoding() != null) {
					if (MethodUtil.detectEncodingNoDefault(myRawBundle) != getParamEncoding()) {
						IBaseResource parsed = parseResourceBody(myRawBundle);
						myRawBundle = getParamEncoding().newParser(getFhirContext()).encodeResourceToString(parsed);
					}
				}
				BaseHttpClientInvocation invocation = TransactionMethodBinding.createTransactionInvocation(myRawBundle, myContext);
				return (T) invoke(params, binding, invocation);
=======
>>>>>>> f8dee1f4
			} else {
				BundleResponseHandler binding = new BundleResponseHandler(null);
				BaseHttpClientInvocation invocation = TransactionMethodBinding.createTransactionInvocation(myBundle, myContext);
				return (T) invoke(params, binding, invocation);
			}
		}

	}

	private final class TransactionInternal implements ITransaction {

		@Override
		public ITransactionTyped<Bundle> withBundle(Bundle theBundle) {
			Validate.notNull(theBundle, "theBundle must not be null");
			return new TransactionExecutable<Bundle>(theBundle);
		}

		@Override
		public ITransactionTyped<List<IBaseResource>> withResources(List<? extends IBaseResource> theResources) {
			Validate.notNull(theResources, "theResources must not be null");
			return new TransactionExecutable<List<IBaseResource>>(theResources);
		}

		@Override
		public <T extends IBaseBundle> ITransactionTyped<T> withBundle(T theBundle) {
			Validate.notNull(theBundle, "theBundle must not be null");
			return new TransactionExecutable<T>(theBundle);
		}

		@Override
		public ITransactionTyped<String> withBundle(String theBundle) {
			Validate.notBlank(theBundle, "theBundle must not be null");
			return new TransactionExecutable<String>(theBundle);
		}

	}

	private class UpdateInternal extends BaseClientExecutable<IUpdateExecutable, MethodOutcome> implements IUpdate, IUpdateTyped, IUpdateExecutable, IUpdateWithQuery, IUpdateWithQueryTyped {

		private CriterionList myCriterionList;
		private IIdType myId;
		private IBaseResource myResource;
		private String myResourceBody;
		private String mySearchUrl;

		@Override
		public IUpdateWithQueryTyped and(ICriterion<?> theCriterion) {
			myCriterionList.add((ICriterionInternal) theCriterion);
			return this;
		}

		@Override
		public IUpdateWithQuery conditional() {
			myCriterionList = new CriterionList();
			return this;
		}

		@Override
		public IUpdateTyped conditionalByUrl(String theSearchUrl) {
			mySearchUrl = theSearchUrl;
			return this;
		}

		@Override
		public MethodOutcome execute() {
			if (myResource == null) {
				myResource = parseResourceBody(myResourceBody);
			}

			// If an explicit encoding is chosen, we will re-serialize to ensure the right encoding
			if (getParamEncoding() != null) {
				myResourceBody = null;
			}

			BaseHttpClientInvocation invocation;
			if (mySearchUrl != null) {
				invocation = MethodUtil.createUpdateInvocation(myContext, myResource, myResourceBody, mySearchUrl);
			} else if (myCriterionList != null) {
				invocation = MethodUtil.createUpdateInvocation(myContext, myResource, myResourceBody, myCriterionList.toParamList());
			} else {
				if (myId == null) {
					myId = myResource.getId();
				}
				if (myId == null || myId.hasIdPart() == false) {
					throw new InvalidRequestException("No ID supplied for resource to update, can not invoke server");
				}
				invocation = MethodUtil.createUpdateInvocation(myResource, myResourceBody, myId, myContext);
			}

			RuntimeResourceDefinition def = myContext.getResourceDefinition(myResource);
			final String resourceName = def.getName();

			OutcomeResponseHandler binding = new OutcomeResponseHandler(resourceName);

			Map<String, List<String>> params = new HashMap<String, List<String>>();
			return invoke(params, binding, invocation);

		}

		@Override
		public IUpdateTyped resource(IBaseResource theResource) {
			Validate.notNull(theResource, "Resource can not be null");
			myResource = theResource;
			return this;
		}

		@Override
		public IUpdateTyped resource(String theResourceBody) {
			Validate.notBlank(theResourceBody, "Body can not be null or blank");
			myResourceBody = theResourceBody;
			return this;
		}

		@Override
		public IUpdateWithQueryTyped where(ICriterion<?> theCriterion) {
			myCriterionList.add((ICriterionInternal) theCriterion);
			return this;
		}

		@Override
		public IUpdateExecutable withId(IdDt theId) {
			if (theId == null) {
				throw new NullPointerException("theId can not be null");
			}
			if (theId.hasIdPart() == false) {
				throw new NullPointerException("theId must not be blank and must contain an ID, found: " + theId.getValue());
			}
			myId = theId;
			return this;
		}

		@Override
		public IUpdateExecutable withId(String theId) {
			if (theId == null) {
				throw new NullPointerException("theId can not be null");
			}
			if (isBlank(theId)) {
				throw new NullPointerException("theId must not be blank and must contain an ID, found: " + theId);
			}
			myId = new IdDt(theId);
			return this;
		}

	}

	
	
	
	
	
	
	
	
	@SuppressWarnings({ "rawtypes", "unchecked" })
	private class FetchConformanceInternal extends BaseClientExecutable implements IFetchConformanceUntyped, IFetchConformanceTyped {
		private RuntimeResourceDefinition myType;

		@Override
		public Object execute() {
			ResourceResponseHandler binding = new ResourceResponseHandler(myType.getImplementingClass(), null);
			HttpGetClientInvocation invocation = MethodUtil.createConformanceInvocation();
			return invokeClient(myContext, binding, invocation, myLogRequestAndResponse);
		}


		@Override
		public <T extends IBaseConformance> IFetchConformanceTyped<T> ofType(Class<T> theResourceType) {
			Validate.notNull(theResourceType, "theResourceType must not be null");
			myType = myContext.getResourceDefinition(theResourceType);
			if (myType == null) {
				throw new IllegalArgumentException(myContext.getLocalizer().getMessage(I18N_CANNOT_DETEMINE_RESOURCE_TYPE, theResourceType));
			}
			return this;
		}

	}

}<|MERGE_RESOLUTION|>--- conflicted
+++ resolved
@@ -20,8 +20,7 @@
  * #L%
  */
 
-import static org.apache.commons.lang3.StringUtils.isBlank;
-import static org.apache.commons.lang3.StringUtils.isNotBlank;
+import static org.apache.commons.lang3.StringUtils.*;
 
 import java.io.IOException;
 import java.io.Reader;
@@ -145,10 +144,6 @@
 		super(theHttpClient, theServerBase, theFactory);
 		myContext = theContext;
 	}
-<<<<<<< HEAD
-=======
-
->>>>>>> f8dee1f4
 	
 	@Override
 	public BaseConformance conformance() {
@@ -599,21 +594,7 @@
 		}
 
 		protected IBaseResource parseResourceBody(String theResourceBody) {
-<<<<<<< HEAD
 			EncodingEnum encoding = MethodUtil.detectEncodingNoDefault(theResourceBody);
-=======
-			EncodingEnum encoding = null;
-			for (int i = 0; i < theResourceBody.length() && encoding == null; i++) {
-				switch (theResourceBody.charAt(i)) {
-				case '<':
-					encoding = EncodingEnum.XML;
-					break;
-				case '{':
-					encoding = EncodingEnum.JSON;
-					break;
-				}
-			}
->>>>>>> f8dee1f4
 			if (encoding == null) {
 				throw new InvalidRequestException("FHIR client can't determine resource encoding");
 			}
@@ -1597,11 +1578,7 @@
 	private final class TransactionExecutable<T> extends BaseClientExecutable<ITransactionTyped<T>, T> implements ITransactionTyped<T> {
 
 		private Bundle myBundle;
-<<<<<<< HEAD
 		private List<? extends IBaseResource> myResources;
-=======
-		private List<IBaseResource> myResources;
->>>>>>> f8dee1f4
 		private IBaseBundle myBaseBundle;
 		private String myRawBundle;
 		private EncodingEnum myRawBundleEncoding;
@@ -1611,11 +1588,7 @@
 		}
 
 		public TransactionExecutable(List<? extends IBaseResource> theResources) {
-<<<<<<< HEAD
 			myResources = theResources;
-=======
-			myResources = new ArrayList<IBaseResource>(theResources);
->>>>>>> f8dee1f4
 		}
 
 		public TransactionExecutable(IBaseBundle theBundle) {
@@ -1642,7 +1615,6 @@
 				ResourceResponseHandler binding = new ResourceResponseHandler(myBaseBundle.getClass(), null);
 				BaseHttpClientInvocation invocation = TransactionMethodBinding.createTransactionInvocation(myBaseBundle, myContext);
 				return (T) invoke(params, binding, invocation);
-<<<<<<< HEAD
 			} else if (myRawBundle != null) {
 				StringResponseHandler binding = new StringResponseHandler();
 				/*
@@ -1656,8 +1628,6 @@
 				}
 				BaseHttpClientInvocation invocation = TransactionMethodBinding.createTransactionInvocation(myRawBundle, myContext);
 				return (T) invoke(params, binding, invocation);
-=======
->>>>>>> f8dee1f4
 			} else {
 				BundleResponseHandler binding = new BundleResponseHandler(null);
 				BaseHttpClientInvocation invocation = TransactionMethodBinding.createTransactionInvocation(myBundle, myContext);
