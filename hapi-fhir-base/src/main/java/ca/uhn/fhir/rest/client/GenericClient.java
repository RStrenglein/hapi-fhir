package ca.uhn.fhir.rest.client;

/*
 * #%L
 * HAPI FHIR - Core Library
 * %%
 * Copyright (C) 2014 - 2015 University Health Network
 * %%
 * Licensed under the Apache License, Version 2.0 (the "License");
 * you may not use this file except in compliance with the License.
 * You may obtain a copy of the License at
 * 
 *      http://www.apache.org/licenses/LICENSE-2.0
 * 
 * Unless required by applicable law or agreed to in writing, software
 * distributed under the License is distributed on an "AS IS" BASIS,
 * WITHOUT WARRANTIES OR CONDITIONS OF ANY KIND, either express or implied.
 * See the License for the specific language governing permissions and
 * limitations under the License.
 * #L%
 */

import static org.apache.commons.lang3.StringUtils.*;

import java.io.IOException;
import java.io.Reader;
import java.util.ArrayList;
import java.util.Date;
import java.util.HashMap;
import java.util.LinkedHashMap;
import java.util.List;
import java.util.Map;
import java.util.Map.Entry;

import org.apache.commons.io.IOUtils;
import org.apache.commons.lang3.StringUtils;
import org.apache.commons.lang3.Validate;
import org.apache.http.client.HttpClient;
import org.apache.http.client.methods.HttpRequestBase;
import org.hl7.fhir.instance.model.api.IBase;
import org.hl7.fhir.instance.model.api.IBaseBundle;
import org.hl7.fhir.instance.model.api.IBaseConformance;
import org.hl7.fhir.instance.model.api.IBaseParameters;
<<<<<<< HEAD
=======
import org.hl7.fhir.instance.model.api.IBaseResource;
>>>>>>> 3a5d2e89
import org.hl7.fhir.instance.model.api.IIdType;

import ca.uhn.fhir.context.BaseRuntimeChildDefinition;
import ca.uhn.fhir.context.BaseRuntimeElementCompositeDefinition;
import ca.uhn.fhir.context.FhirContext;
import ca.uhn.fhir.context.FhirVersionEnum;
import ca.uhn.fhir.context.RuntimeResourceDefinition;
import ca.uhn.fhir.model.api.Bundle;
import ca.uhn.fhir.model.api.IQueryParameterType;
import ca.uhn.fhir.model.api.IResource;
import ca.uhn.fhir.model.api.Include;
import ca.uhn.fhir.model.api.TagList;
import ca.uhn.fhir.model.base.resource.BaseConformance;
import ca.uhn.fhir.model.base.resource.BaseOperationOutcome;
import ca.uhn.fhir.model.primitive.DateTimeDt;
import ca.uhn.fhir.model.primitive.IdDt;
import ca.uhn.fhir.model.primitive.InstantDt;
import ca.uhn.fhir.model.primitive.UriDt;
import ca.uhn.fhir.parser.DataFormatException;
import ca.uhn.fhir.parser.IParser;
import ca.uhn.fhir.rest.api.MethodOutcome;
import ca.uhn.fhir.rest.client.exceptions.NonFhirResponseException;
import ca.uhn.fhir.rest.gclient.IClientExecutable;
import ca.uhn.fhir.rest.gclient.ICreate;
import ca.uhn.fhir.rest.gclient.ICreateTyped;
import ca.uhn.fhir.rest.gclient.ICreateWithQuery;
import ca.uhn.fhir.rest.gclient.ICreateWithQueryTyped;
import ca.uhn.fhir.rest.gclient.ICriterion;
import ca.uhn.fhir.rest.gclient.ICriterionInternal;
import ca.uhn.fhir.rest.gclient.IDelete;
import ca.uhn.fhir.rest.gclient.IDeleteTyped;
import ca.uhn.fhir.rest.gclient.IDeleteWithQuery;
import ca.uhn.fhir.rest.gclient.IDeleteWithQueryTyped;
import ca.uhn.fhir.rest.gclient.IFetchConformanceTyped;
import ca.uhn.fhir.rest.gclient.IFetchConformanceUntyped;
import ca.uhn.fhir.rest.gclient.IGetPage;
import ca.uhn.fhir.rest.gclient.IGetPageTyped;
import ca.uhn.fhir.rest.gclient.IGetTags;
import ca.uhn.fhir.rest.gclient.IHistory;
import ca.uhn.fhir.rest.gclient.IHistoryTyped;
import ca.uhn.fhir.rest.gclient.IHistoryUntyped;
import ca.uhn.fhir.rest.gclient.IOperation;
import ca.uhn.fhir.rest.gclient.IOperationUnnamed;
import ca.uhn.fhir.rest.gclient.IOperationUntyped;
import ca.uhn.fhir.rest.gclient.IOperationUntypedWithInput;
import ca.uhn.fhir.rest.gclient.IParam;
import ca.uhn.fhir.rest.gclient.IQuery;
import ca.uhn.fhir.rest.gclient.IRead;
import ca.uhn.fhir.rest.gclient.IReadExecutable;
import ca.uhn.fhir.rest.gclient.IReadIfNoneMatch;
import ca.uhn.fhir.rest.gclient.IReadTyped;
import ca.uhn.fhir.rest.gclient.ISort;
import ca.uhn.fhir.rest.gclient.ITransaction;
import ca.uhn.fhir.rest.gclient.ITransactionTyped;
import ca.uhn.fhir.rest.gclient.IUntypedQuery;
import ca.uhn.fhir.rest.gclient.IUpdate;
import ca.uhn.fhir.rest.gclient.IUpdateExecutable;
import ca.uhn.fhir.rest.gclient.IUpdateTyped;
import ca.uhn.fhir.rest.gclient.IUpdateWithQuery;
import ca.uhn.fhir.rest.gclient.IUpdateWithQueryTyped;
import ca.uhn.fhir.rest.method.DeleteMethodBinding;
import ca.uhn.fhir.rest.method.HistoryMethodBinding;
import ca.uhn.fhir.rest.method.HttpDeleteClientInvocation;
import ca.uhn.fhir.rest.method.HttpGetClientInvocation;
import ca.uhn.fhir.rest.method.HttpSimpleGetClientInvocation;
import ca.uhn.fhir.rest.method.IClientResponseHandler;
import ca.uhn.fhir.rest.method.MethodUtil;
import ca.uhn.fhir.rest.method.OperationMethodBinding;
import ca.uhn.fhir.rest.method.ReadMethodBinding;
import ca.uhn.fhir.rest.method.SearchMethodBinding;
import ca.uhn.fhir.rest.method.SearchStyleEnum;
import ca.uhn.fhir.rest.method.TransactionMethodBinding;
import ca.uhn.fhir.rest.method.ValidateMethodBinding;
import ca.uhn.fhir.rest.server.Constants;
import ca.uhn.fhir.rest.server.EncodingEnum;
import ca.uhn.fhir.rest.server.IVersionSpecificBundleFactory;
import ca.uhn.fhir.rest.server.exceptions.BaseServerResponseException;
import ca.uhn.fhir.rest.server.exceptions.InvalidRequestException;
import ca.uhn.fhir.rest.server.exceptions.NotModifiedException;
import ca.uhn.fhir.util.ICallable;

/**
 * @author James Agnew
 * @author Doug Martin (Regenstrief Center for Biomedical Informatics)
 */
public class GenericClient extends BaseClient implements IGenericClient {

	private static final String I18N_CANNOT_DETEMINE_RESOURCE_TYPE = "ca.uhn.fhir.rest.client.GenericClient.cannotDetermineResourceTypeFromUri";
	private static final String I18N_INCOMPLETE_URI_FOR_READ = "ca.uhn.fhir.rest.client.GenericClient.incompleteUriForRead";
	private static final String I18N_NO_VERSION_ID_FOR_VREAD = "ca.uhn.fhir.rest.client.GenericClient.noVersionIdForVread";
	private static final org.slf4j.Logger ourLog = org.slf4j.LoggerFactory.getLogger(GenericClient.class);
	private FhirContext myContext;
	private HttpRequestBase myLastRequest;
	private boolean myLogRequestAndResponse;

	/**
	 * For now, this is a part of the internal API of HAPI - Use with caution as this method may change!
	 */
	public GenericClient(FhirContext theContext, HttpClient theHttpClient, String theServerBase, RestfulClientFactory theFactory) {
		super(theHttpClient, theServerBase, theFactory);
		myContext = theContext;
	}
	
	@Override
	public BaseConformance conformance() {
		if (myContext.getVersion().getVersion().equals(FhirVersionEnum.DSTU2_HL7ORG)) {
<<<<<<< HEAD
			throw new IllegalArgumentException("Must call conformance(" + IBaseConformance.class.getSimpleName() + ") instead of conformance() for HL7.org structures");
=======
			throw new IllegalArgumentException("Must call conformance(" + IBaseConformance.class.getSimpleName() + ") for HL7.org structures");
>>>>>>> 3a5d2e89
		}
		
		HttpGetClientInvocation invocation = MethodUtil.createConformanceInvocation();
		if (isKeepResponses()) {
			myLastRequest = invocation.asHttpRequest(getServerBase(), createExtraParams(), getEncoding());
		}

		@SuppressWarnings("unchecked")
		Class<BaseConformance> conformance = (Class<BaseConformance>) myContext.getResourceDefinition("Conformance").getImplementingClass();

		ResourceResponseHandler<? extends BaseConformance> binding = new ResourceResponseHandler<BaseConformance>(conformance, null);
		BaseConformance resp = invokeClient(myContext, binding, invocation, myLogRequestAndResponse);
		return resp;
	}

	@Override
	public void forceConformanceCheck() {
		super.forceConformanceCheck();
	}

	@Override
	public ICreate create() {
		return new CreateInternal();
	}

	@Override
	public FhirContext getFhirContext() {
		return myContext;
	}

	@Override
	public MethodOutcome create(IResource theResource) {
		BaseHttpClientInvocation invocation = MethodUtil.createCreateInvocation(theResource, myContext);
		if (isKeepResponses()) {
			myLastRequest = invocation.asHttpRequest(getServerBase(), createExtraParams(), getEncoding());
		}

		RuntimeResourceDefinition def = myContext.getResourceDefinition(theResource);
		final String resourceName = def.getName();

		OutcomeResponseHandler binding = new OutcomeResponseHandler(resourceName);

		MethodOutcome resp = invokeClient(myContext, binding, invocation, myLogRequestAndResponse);
		return resp;

	}

	@Override
	public IDelete delete() {
		return new DeleteInternal();
	}

	@Override
	public MethodOutcome delete(final Class<? extends IResource> theType, IdDt theId) {
		HttpDeleteClientInvocation invocation = DeleteMethodBinding.createDeleteInvocation(theId.withResourceType(toResourceName(theType)));
		if (isKeepResponses()) {
			myLastRequest = invocation.asHttpRequest(getServerBase(), createExtraParams(), getEncoding());
		}

		final String resourceName = myContext.getResourceDefinition(theType).getName();
		OutcomeResponseHandler binding = new OutcomeResponseHandler(resourceName);
		MethodOutcome resp = invokeClient(myContext, binding, invocation, myLogRequestAndResponse);
		return resp;
	}

	@Override
	public MethodOutcome delete(Class<? extends IResource> theType, String theId) {
		return delete(theType, new IdDt(theId));
	}

	// public IResource read(UriDt url) {
	// return read(inferResourceClass(url), url);
	// }
	//
	// @SuppressWarnings("unchecked")
	// public <T extends IResource> T read(final Class<T> theType, UriDt url) {
	// return (T) invoke(theType, url, new ResourceResponseHandler<T>(theType));
	// }
	//
	// public Bundle search(UriDt url) {
	// return search(inferResourceClass(url), url);
	// }

	private <T extends IBaseResource> T doReadOrVRead(final Class<T> theType, IdDt theId, boolean theVRead, ICallable<T> theNotModifiedHandler, String theIfVersionMatches) {
		String resName = toResourceName(theType);
		IdDt id = theId;
		if (!id.hasBaseUrl()) {
			id = new IdDt(resName, id.getIdPart(), id.getVersionIdPart());
		}

		HttpGetClientInvocation invocation;
		if (id.hasBaseUrl()) {
			if (theVRead) {
				invocation = ReadMethodBinding.createAbsoluteVReadInvocation(id);
			} else {
				invocation = ReadMethodBinding.createAbsoluteReadInvocation(id);
			}
		} else {
			if (theVRead) {
				invocation = ReadMethodBinding.createVReadInvocation(id, resName);
			} else {
				invocation = ReadMethodBinding.createReadInvocation(id, resName);
			}
		}
		if (isKeepResponses()) {
			myLastRequest = invocation.asHttpRequest(getServerBase(), createExtraParams(), getEncoding());
		}

		if (theIfVersionMatches != null) {
			invocation.addHeader(Constants.HEADER_IF_NONE_MATCH, '"' + theIfVersionMatches + '"');
		}

		ResourceResponseHandler<T> binding = new ResourceResponseHandler<T>(theType, id);

		if (theNotModifiedHandler == null) {
			return invokeClient(myContext, binding, invocation, myLogRequestAndResponse);
		} else {
			try {
				return invokeClient(myContext, binding, invocation, myLogRequestAndResponse);
			} catch (NotModifiedException e) {
				return theNotModifiedHandler.call();
			}
		}

	}

	public HttpRequestBase getLastRequest() {
		return myLastRequest;
	}

	protected String getPreferredId(IBaseResource theResource, String theId) {
		if (isNotBlank(theId)) {
			return theId;
		}
		return theResource.getIdElement().getIdPart();
	}

	@Override
	public IGetTags getTags() {
		return new GetTagsInternal();
	}

	@Override
	public IHistory history() {
		return new HistoryInternal();
	}

	@Override
	public <T extends IResource> Bundle history(final Class<T> theType, IdDt theIdDt, DateTimeDt theSince, Integer theLimit) {
		String resourceName = theType != null ? toResourceName(theType) : null;
		String id = theIdDt != null && theIdDt.isEmpty() == false ? theIdDt.getValue() : null;
		HttpGetClientInvocation invocation = HistoryMethodBinding.createHistoryInvocation(resourceName, id, theSince, theLimit);
		if (isKeepResponses()) {
			myLastRequest = invocation.asHttpRequest(getServerBase(), createExtraParams(), getEncoding());
		}

		BundleResponseHandler binding = new BundleResponseHandler(theType);
		Bundle resp = invokeClient(myContext, binding, invocation, myLogRequestAndResponse);
		return resp;

	}

	@Override
	public <T extends IResource> Bundle history(Class<T> theType, String theId, DateTimeDt theSince, Integer theLimit) {
		return history(theType, new IdDt(theId), theSince, theLimit);
	}

	private Class<? extends IBaseResource> inferResourceClass(UriDt theUrl) {
		String urlString = theUrl.getValueAsString();
		int i = urlString.indexOf('?');

		if (i >= 0) {
			urlString = urlString.substring(0, i);
		}

		i = urlString.indexOf("://");

		if (i >= 0) {
			urlString = urlString.substring(i + 3);
		}

		String[] pcs = urlString.split("\\/");

		for (i = pcs.length - 1; i >= 0; i--) {
			String s = pcs[i].trim();

			if (!s.isEmpty()) {
				RuntimeResourceDefinition def = myContext.getResourceDefinition(s);
				if (def != null) {
					return def.getImplementingClass();
				}
			}
		}

		throw new RuntimeException(myContext.getLocalizer().getMessage(I18N_CANNOT_DETEMINE_RESOURCE_TYPE, theUrl.getValueAsString()));

	}

	public boolean isLogRequestAndResponse() {
		return myLogRequestAndResponse;
	}

	// @Override
	// public <T extends IBaseResource> T read(final Class<T> theType, IdDt theId) {
	// return doReadOrVRead(theType, theId, false, null, null);
	// }

	@Override
	public IGetPage loadPage() {
		return new LoadPageInternal();
	}

	@Override
	public IOperation operation() {
		if (myContext.getVersion().getVersion().isNewerThan(FhirVersionEnum.DSTU1) == false) {
			throw new IllegalStateException("Operations are only supported in FHIR DSTU2 and later. This client was created using a context configured for "
					+ myContext.getVersion().getVersion().name());
		}
		return new OperationInternal();
	}

	@Override
	public IRead read() {
		return new ReadInternal();
	}

	@Override
	public IFetchConformanceUntyped fetchConformance() {
		return new FetchConformanceInternal();
	}

	@Override
	public <T extends IBaseResource> T read(Class<T> theType, String theId) {
		return read(theType, new IdDt(theId));
	}

	@Override
	public <T extends IBaseResource> T read(final Class<T> theType, UriDt theUrl) {
		IdDt id = theUrl instanceof IdDt ? ((IdDt) theUrl) : new IdDt(theUrl);
		return doReadOrVRead(theType, id, false, null, null);
	}

	@Override
	public IBaseResource read(UriDt theUrl) {
		IdDt id = new IdDt(theUrl);
		String resourceType = id.getResourceType();
		if (isBlank(resourceType)) {
			throw new IllegalArgumentException(myContext.getLocalizer().getMessage(I18N_INCOMPLETE_URI_FOR_READ, theUrl.getValueAsString()));
		}
		RuntimeResourceDefinition def = myContext.getResourceDefinition(resourceType);
		if (def == null) {
			throw new IllegalArgumentException(myContext.getLocalizer().getMessage(I18N_CANNOT_DETEMINE_RESOURCE_TYPE, theUrl.getValueAsString()));
		}
		return (IBaseResource) read(def.getImplementingClass(), id);
	}

	@Override
	public IUntypedQuery search() {
		return new SearchInternal();
	}

	@Override
	public <T extends IBaseResource> Bundle search(final Class<T> theType, Map<String, List<IQueryParameterType>> theParams) {
		LinkedHashMap<String, List<String>> params = new LinkedHashMap<String, List<String>>();
		for (Entry<String, List<IQueryParameterType>> nextEntry : theParams.entrySet()) {
			ArrayList<String> valueList = new ArrayList<String>();
			String qualifier = null;
			for (IQueryParameterType nextValue : nextEntry.getValue()) {
				valueList.add(nextValue.getValueAsQueryToken());
				qualifier = nextValue.getQueryParameterQualifier();
			}
			qualifier = StringUtils.defaultString(qualifier);
			params.put(nextEntry.getKey() + qualifier, valueList);
		}

		BaseHttpClientInvocation invocation = SearchMethodBinding.createSearchInvocation(myContext, toResourceName(theType), params, null, null, null);
		if (isKeepResponses()) {
			myLastRequest = invocation.asHttpRequest(getServerBase(), createExtraParams(), getEncoding());
		}

		BundleResponseHandler binding = new BundleResponseHandler(theType);
		Bundle resp = invokeClient(myContext, binding, invocation, myLogRequestAndResponse);
		return resp;
	}

	@Override
	public <T extends IBaseResource> Bundle search(final Class<T> theType, UriDt theUrl) {
		BaseHttpClientInvocation invocation = new HttpGetClientInvocation(theUrl.getValueAsString());
		return invokeClient(myContext, new BundleResponseHandler(theType), invocation);
	}

	@Override
	public Bundle search(UriDt theUrl) {
		return search(inferResourceClass(theUrl), theUrl);
	}

	/**
	 * For now, this is a part of the internal API of HAPI - Use with caution as this method may change!
	 */
	public void setLastRequest(HttpRequestBase theLastRequest) {
		myLastRequest = theLastRequest;
	}

	@Override
	public void setLogRequestAndResponse(boolean theLogRequestAndResponse) {
		myLogRequestAndResponse = theLogRequestAndResponse;
	}

	private String toResourceName(Class<? extends IBaseResource> theType) {
		return myContext.getResourceDefinition(theType).getName();
	}

	@Override
	public ITransaction transaction() {
		return new TransactionInternal();
	}

	@Override
	public List<IBaseResource> transaction(List<IBaseResource> theResources) {
		BaseHttpClientInvocation invocation = TransactionMethodBinding.createTransactionInvocation(theResources, myContext);
		if (isKeepResponses()) {
			myLastRequest = invocation.asHttpRequest(getServerBase(), createExtraParams(), getEncoding());
		}

		Bundle resp = invokeClient(myContext, new BundleResponseHandler(null), invocation, myLogRequestAndResponse);

		return new ArrayList<IBaseResource>(resp.toListOfResources());
	}

	@Override
	public IUpdate update() {
		return new UpdateInternal();
	}

	@Override
	public MethodOutcome update(IdDt theIdDt, IResource theResource) {
		BaseHttpClientInvocation invocation = MethodUtil.createUpdateInvocation(theResource, null, theIdDt, myContext);
		if (isKeepResponses()) {
			myLastRequest = invocation.asHttpRequest(getServerBase(), createExtraParams(), getEncoding());
		}

		RuntimeResourceDefinition def = myContext.getResourceDefinition(theResource);
		final String resourceName = def.getName();

		OutcomeResponseHandler binding = new OutcomeResponseHandler(resourceName);
		MethodOutcome resp = invokeClient(myContext, binding, invocation, myLogRequestAndResponse);
		return resp;
	}

	@Override
	public MethodOutcome update(String theId, IResource theResource) {
		return update(new IdDt(theId), theResource);
	}

	@Override
	public MethodOutcome validate(IResource theResource) {
		BaseHttpClientInvocation invocation = ValidateMethodBinding.createValidateInvocation(theResource, null, myContext);
		if (isKeepResponses()) {
			myLastRequest = invocation.asHttpRequest(getServerBase(), createExtraParams(), getEncoding());
		}

		RuntimeResourceDefinition def = myContext.getResourceDefinition(theResource);
		final String resourceName = def.getName();

		OutcomeResponseHandler binding = new OutcomeResponseHandler(resourceName);
		MethodOutcome resp = invokeClient(myContext, binding, invocation, myLogRequestAndResponse);
		return resp;
	}

	@Override
	public <T extends IBaseResource> T vread(final Class<T> theType, IdDt theId) {
		if (theId.hasVersionIdPart() == false) {
			throw new IllegalArgumentException(myContext.getLocalizer().getMessage(I18N_NO_VERSION_ID_FOR_VREAD, theId.getValue()));
		}
		return doReadOrVRead(theType, theId, true, null, null);
	}

	/* also deprecated in interface */
	@Deprecated
	@Override
	public <T extends IResource> T vread(final Class<T> theType, IdDt theId, IdDt theVersionId) {
		return vread(theType, theId.withVersion(theVersionId.getIdPart()));
	}

	@Override
	public <T extends IBaseResource> T vread(Class<T> theType, String theId, String theVersionId) {
		IdDt resId = new IdDt(toResourceName(theType), theId, theVersionId);
		return vread(theType, resId);
	}

	private static void addParam(Map<String, List<String>> params, String parameterName, String parameterValue) {
		if (!params.containsKey(parameterName)) {
			params.put(parameterName, new ArrayList<String>());
		}
		params.get(parameterName).add(parameterValue);
	}

	private abstract class BaseClientExecutable<T extends IClientExecutable<?, ?>, Y> implements IClientExecutable<T, Y> {
		private EncodingEnum myParamEncoding;
		private Boolean myPrettyPrint;
		private boolean myQueryLogRequestAndResponse;

		@SuppressWarnings("unchecked")
		@Override
		public T andLogRequestAndResponse(boolean theLogRequestAndResponse) {
			myQueryLogRequestAndResponse = theLogRequestAndResponse;
			return (T) this;
		}

		@SuppressWarnings("unchecked")
		@Override
		public T encodedJson() {
			myParamEncoding = EncodingEnum.JSON;
			return (T) this;
		}

		@SuppressWarnings("unchecked")
		@Override
		public T encodedXml() {
			myParamEncoding = EncodingEnum.XML;
			return (T) this;
		}

		protected EncodingEnum getParamEncoding() {
			return myParamEncoding;
		}

		protected <Z> Z invoke(Map<String, List<String>> theParams, IClientResponseHandler<Z> theHandler, BaseHttpClientInvocation theInvocation) {
			// if (myParamEncoding != null) {
			// theParams.put(Constants.PARAM_FORMAT, Collections.singletonList(myParamEncoding.getFormatContentType()));
			// }
			//
			// if (myPrettyPrint != null) {
			// theParams.put(Constants.PARAM_PRETTY, Collections.singletonList(myPrettyPrint.toString()));
			// }

			if (isKeepResponses()) {
				myLastRequest = theInvocation.asHttpRequest(getServerBase(), theParams, getEncoding());
			}

			Z resp = invokeClient(myContext, theHandler, theInvocation, myParamEncoding, myPrettyPrint, myQueryLogRequestAndResponse || myLogRequestAndResponse);
			return resp;
		}

		protected IBaseResource parseResourceBody(String theResourceBody) {
			EncodingEnum encoding = MethodUtil.detectEncodingNoDefault(theResourceBody);
			if (encoding == null) {
				throw new InvalidRequestException("FHIR client can't determine resource encoding");
			}
			return encoding.newParser(myContext).parseResource(theResourceBody);
		}


		@SuppressWarnings("unchecked")
		@Override
		public T prettyPrint() {
			myPrettyPrint = true;
			return (T) this;
		}

	}
	
	private final class BundleResponseHandler implements IClientResponseHandler<Bundle> {

		private Class<? extends IBaseResource> myType;

		public BundleResponseHandler(Class<? extends IBaseResource> theType) {
			myType = theType;
		}

		@Override
		public Bundle invokeClient(String theResponseMimeType, Reader theResponseReader, int theResponseStatusCode, Map<String, List<String>> theHeaders) throws IOException,
				BaseServerResponseException {
			EncodingEnum respType = EncodingEnum.forContentType(theResponseMimeType);
			if (respType == null) {
				throw NonFhirResponseException.newInstance(theResponseStatusCode, theResponseMimeType, theResponseReader);
			}
			IParser parser = respType.newParser(myContext);
			return parser.parseBundle(myType, theResponseReader);
		}
	}

	private final class StringResponseHandler implements IClientResponseHandler<String> {

		@Override
		public String invokeClient(String theResponseMimeType, Reader theResponseReader, int theResponseStatusCode, Map<String, List<String>> theHeaders) throws IOException,
				BaseServerResponseException {
			return IOUtils.toString(theResponseReader);
		}
	}

	private class CreateInternal extends BaseClientExecutable<ICreateTyped, MethodOutcome> implements ICreate, ICreateTyped, ICreateWithQuery, ICreateWithQueryTyped {

		private CriterionList myCriterionList;
		private String myId;
		private IBaseResource myResource;
		private String myResourceBody;
		private String mySearchUrl;

		@Override
		public ICreateWithQueryTyped and(ICriterion<?> theCriterion) {
			myCriterionList.add((ICriterionInternal) theCriterion);
			return this;
		}

		@Override
		public ICreateWithQuery conditional() {
			myCriterionList = new CriterionList();
			return this;
		}

		@Override
		public ICreateTyped conditionalByUrl(String theSearchUrl) {
			mySearchUrl = theSearchUrl;
			return this;
		}

		@Override
		public MethodOutcome execute() {
			if (myResource == null) {
				myResource = parseResourceBody(myResourceBody);
			}
			myId = getPreferredId(myResource, myId);

			// If an explicit encoding is chosen, we will re-serialize to ensure the right encoding
			if (getParamEncoding() != null) {
				myResourceBody = null;
			}

			BaseHttpClientInvocation invocation;
			if (mySearchUrl != null) {
				invocation = MethodUtil.createCreateInvocation(myResource, myResourceBody, myId, myContext, mySearchUrl);
			} else if (myCriterionList != null) {
				invocation = MethodUtil.createCreateInvocation(myResource, myResourceBody, myId, myContext, myCriterionList.toParamList());
			} else {
				invocation = MethodUtil.createCreateInvocation(myResource, myResourceBody, myId, myContext);
			}

			RuntimeResourceDefinition def = myContext.getResourceDefinition(myResource);
			final String resourceName = def.getName();

			OutcomeResponseHandler binding = new OutcomeResponseHandler(resourceName);

			Map<String, List<String>> params = new HashMap<String, List<String>>();
			return invoke(params, binding, invocation);

		}

		@Override
		public ICreateTyped resource(IBaseResource theResource) {
			Validate.notNull(theResource, "Resource can not be null");
			myResource = theResource;
			return this;
		}

		@Override
		public ICreateTyped resource(String theResourceBody) {
			Validate.notBlank(theResourceBody, "Body can not be null or blank");
			myResourceBody = theResourceBody;
			return this;
		}

		@Override
		public ICreateWithQueryTyped where(ICriterion<?> theCriterion) {
			myCriterionList.add((ICriterionInternal) theCriterion);
			return this;
		}

		@Override
		public CreateInternal withId(IdDt theId) {
			myId = theId.getIdPart();
			return this;
		}

		@Override
		public CreateInternal withId(String theId) {
			myId = theId;
			return this;
		}

	}

	private static class CriterionList extends ArrayList<ICriterionInternal> {

		private static final long serialVersionUID = 1L;

		public void populateParamList(Map<String, List<String>> theParams) {
			for (ICriterionInternal next : this) {
				String parameterName = next.getParameterName();
				String parameterValue = next.getParameterValue();
				addParam(theParams, parameterName, parameterValue);
			}
		}

		public Map<String, List<String>> toParamList() {
			LinkedHashMap<String, List<String>> retVal = new LinkedHashMap<String, List<String>>();
			populateParamList(retVal);
			return retVal;
		}

	}

	private class DeleteInternal extends BaseClientExecutable<IDeleteTyped, BaseOperationOutcome> implements IDelete, IDeleteTyped, IDeleteWithQuery, IDeleteWithQueryTyped {

		private CriterionList myCriterionList;
		private IIdType myId;
		private String myResourceType;
		private String mySearchUrl;

		@Override
		public IDeleteWithQueryTyped and(ICriterion<?> theCriterion) {
			myCriterionList.add((ICriterionInternal) theCriterion);
			return this;
		}

		@Override
		public BaseOperationOutcome execute() {
			HttpDeleteClientInvocation invocation;
			if (myId != null) {
				invocation = DeleteMethodBinding.createDeleteInvocation(myId);
			} else if (myCriterionList != null) {
				Map<String, List<String>> params = myCriterionList.toParamList();
				invocation = DeleteMethodBinding.createDeleteInvocation(myResourceType, params);
			} else {
				invocation = DeleteMethodBinding.createDeleteInvocation(mySearchUrl);
			}
			OperationOutcomeResponseHandler binding = new OperationOutcomeResponseHandler();
			Map<String, List<String>> params = new HashMap<String, List<String>>();
			return invoke(params, binding, invocation);
		}

		@Override
		public IDeleteTyped resource(IResource theResource) {
			Validate.notNull(theResource, "theResource can not be null");
			IdDt id = theResource.getId();
			Validate.notNull(id, "theResource.getId() can not be null");
			if (id.hasResourceType() == false || id.hasIdPart() == false) {
				throw new IllegalArgumentException("theResource.getId() must contain a resource type and logical ID at a minimum (e.g. Patient/1234), found: " + id.getValue());
			}
			myId = id;
			return this;
		}

		@Override
		public IDeleteTyped resourceById(IIdType theId) {
			Validate.notNull(theId, "theId can not be null");
			if (theId.hasResourceType() == false || theId.hasIdPart() == false) {
				throw new IllegalArgumentException("theId must contain a resource type and logical ID at a minimum (e.g. Patient/1234)found: " + theId.getValue());
			}
			myId = theId;
			return this;
		}

		@Override
		public IDeleteTyped resourceById(String theResourceType, String theLogicalId) {
			Validate.notBlank(theResourceType, "theResourceType can not be blank/null");
			if (myContext.getResourceDefinition(theResourceType) == null) {
				throw new IllegalArgumentException("Unknown resource type");
			}
			Validate.notBlank(theLogicalId, "theLogicalId can not be blank/null");
			if (theLogicalId.contains("/")) {
				throw new IllegalArgumentException("LogicalId can not contain '/' (should only be the logical ID portion, not a qualified ID)");
			}
			myId = new IdDt(theResourceType, theLogicalId);
			return this;
		}

		@Override
		public IDeleteWithQuery resourceConditionalByType(String theResourceType) {
			Validate.notBlank(theResourceType, "theResourceType can not be blank/null");
			if (myContext.getResourceDefinition(theResourceType) == null) {
				throw new IllegalArgumentException("Unknown resource type: " + theResourceType);
			}
			myResourceType = theResourceType;
			myCriterionList = new CriterionList();
			return this;
		}

		@Override
		public IDeleteTyped resourceConditionalByUrl(String theSearchUrl) {
			Validate.notBlank(theSearchUrl, "theSearchUrl can not be blank/null");
			mySearchUrl = theSearchUrl;
			return this;
		}

		@Override
		public IDeleteWithQueryTyped where(ICriterion<?> theCriterion) {
			myCriterionList.add((ICriterionInternal) theCriterion);
			return this;
		}
	}

	private class GetPageInternal extends BaseClientExecutable<IGetPageTyped, Bundle> implements IGetPageTyped {

		private String myUrl;

		public GetPageInternal(String theUrl) {
			myUrl = theUrl;
		}

		@Override
		public Bundle execute() {

			BundleResponseHandler binding = new BundleResponseHandler(null);
			HttpSimpleGetClientInvocation invocation = new HttpSimpleGetClientInvocation(myUrl);

			Map<String, List<String>> params = null;
			return invoke(params, binding, invocation);

		}

	}

	private class GetTagsInternal extends BaseClientExecutable<IGetTags, TagList> implements IGetTags {

		private String myId;
		private String myResourceName;
		private String myVersionId;

		@Override
		public TagList execute() {

			Map<String, List<String>> params = new LinkedHashMap<String, List<String>>();
			Map<String, List<String>> initial = createExtraParams();
			if (initial != null) {
				params.putAll(initial);
			}

			TagListResponseHandler binding = new TagListResponseHandler();
			List<String> urlFragments = new ArrayList<String>();
			if (isNotBlank(myResourceName)) {
				urlFragments.add(myResourceName);
				if (isNotBlank(myId)) {
					urlFragments.add(myId);
					if (isNotBlank(myVersionId)) {
						urlFragments.add(Constants.PARAM_HISTORY);
						urlFragments.add(myVersionId);
					}
				}
			}
			urlFragments.add(Constants.PARAM_TAGS);

			HttpGetClientInvocation invocation = new HttpGetClientInvocation(params, urlFragments);

			return invoke(params, binding, invocation);

		}

		@Override
		public IGetTags forResource(Class<? extends IResource> theClass) {
			setResourceClass(theClass);
			return this;
		}

		@Override
		public IGetTags forResource(Class<? extends IResource> theClass, String theId) {
			setResourceClass(theClass);
			myId = theId;
			return this;
		}

		@Override
		public IGetTags forResource(Class<? extends IResource> theClass, String theId, String theVersionId) {
			setResourceClass(theClass);
			myId = theId;
			myVersionId = theVersionId;
			return this;
		}

		private void setResourceClass(Class<? extends IResource> theClass) {
			if (theClass != null) {
				myResourceName = myContext.getResourceDefinition(theClass).getName();
			} else {
				myResourceName = null;
			}
		}

	}

	@SuppressWarnings("rawtypes")
	private class HistoryInternal extends BaseClientExecutable implements IHistory, IHistoryUntyped, IHistoryTyped {

		private Integer myCount;
		private IIdType myId;
		private Class<? extends IBaseBundle> myReturnType;
		private InstantDt mySince;
		private Class<? extends IBaseResource> myType;

		@SuppressWarnings("unchecked")
		@Override
		public IHistoryTyped andReturnBundle(Class theType) {
			myReturnType = theType;
			return this;
		}

		@SuppressWarnings("unchecked")
		@Override
		public IHistoryTyped andReturnDstu1Bundle() {
			return this;
		}

		@Override
		public IHistoryTyped count(Integer theCount) {
			myCount = theCount;
			return this;
		}

		@SuppressWarnings("unchecked")
		@Override
		public Object execute() {
			String resourceName;
			String id;
			if (myType != null) {
				resourceName = myContext.getResourceDefinition(myType).getName();
				id = null;
			} else if (myId != null) {
				resourceName = myId.getResourceType();
				id = myId.getIdPart();
			} else {
				resourceName = null;
				id = null;
			}

			HttpGetClientInvocation invocation = HistoryMethodBinding.createHistoryInvocation(resourceName, id, mySince, myCount);

			IClientResponseHandler handler;
			if (myReturnType != null) {
				handler = new ResourceResponseHandler(myReturnType, null);
			} else {
				handler = new BundleResponseHandler(null);
			}

			return invoke(null, handler, invocation);
		}

		@Override
		public IHistoryUntyped onInstance(IIdType theId) {
			if (theId.hasResourceType() == false) {
				throw new IllegalArgumentException("Resource ID does not have a resource type: " + theId.getValue());
			}
			myId = theId;
			return this;
		}

		@Override
		public IHistoryUntyped onServer() {
			return this;
		}

		@Override
		public IHistoryUntyped onType(Class<? extends IBaseResource> theResourceType) {
			myType = theResourceType;
			return this;
		}

		@Override
		public IHistoryTyped since(Date theCutoff) {
			if (theCutoff != null) {
				mySince = new InstantDt(theCutoff);
			} else {
				mySince = null;
			}
			return this;
		}

		@Override
		public IHistoryTyped since(InstantDt theCutoff) {
			mySince = theCutoff;
			return this;
		}

	}

	private final class LoadPageInternal implements IGetPage {

		@Override
		public IGetPageTyped next(Bundle theBundle) {
			return new GetPageInternal(theBundle.getLinkNext().getValue());
		}

		@Override
		public IGetPageTyped previous(Bundle theBundle) {
			return new GetPageInternal(theBundle.getLinkPrevious().getValue());
		}

		@Override
		public IGetPageTyped url(String thePageUrl) {
			return new GetPageInternal(thePageUrl);
		}

	}

	@SuppressWarnings("rawtypes")
	private class OperationInternal extends BaseClientExecutable implements IOperation, IOperationUnnamed, IOperationUntyped, IOperationUntypedWithInput {

		private IIdType myId;
		private String myOperationName;
		private IBaseParameters myParameters;
		private Class<? extends IBaseResource> myType;
		private boolean myUseHttpGet;

		@SuppressWarnings("unchecked")
		@Override
		public Object execute() {
			String resourceName;
			String id;
			if (myType != null) {
				resourceName = myContext.getResourceDefinition(myType).getName();
				id = null;
			} else if (myId != null) {
				resourceName = myId.getResourceType();
				id = myId.getIdPart();
			} else {
				resourceName = null;
				id = null;
			}

			BaseHttpClientInvocation invocation = OperationMethodBinding.createOperationInvocation(myContext, resourceName, id, myOperationName, myParameters, myUseHttpGet);

			IClientResponseHandler handler;
			handler = new ResourceResponseHandler(myParameters.getClass(), null);

			Object retVal = invoke(null, handler, invocation);
			if (myContext.getResourceDefinition((IBaseResource) retVal).getName().equals("Parameters")) {
				return retVal;
			} else {
				RuntimeResourceDefinition def = myContext.getResourceDefinition("Parameters");
				IBaseResource parameters = def.newInstance();

				BaseRuntimeChildDefinition paramChild = def.getChildByName("parameter");
				BaseRuntimeElementCompositeDefinition<?> paramChildElem = (BaseRuntimeElementCompositeDefinition<?>) paramChild.getChildByName("parameter");
				IBase parameter = paramChildElem.newInstance();
				paramChild.getMutator().addValue(parameters, parameter);

				BaseRuntimeChildDefinition resourceElem = paramChildElem.getChildByName("resource");
				resourceElem.getMutator().addValue(parameter, (IBase) retVal);

				return parameters;
			}
		}

		@Override
		public IOperationUntyped named(String theName) {
			Validate.notBlank(theName, "theName can not be null");
			myOperationName = theName;
			return this;
		}

		@Override
		public IOperationUnnamed onInstance(IIdType theId) {
			myId = theId;
			return this;
		}

		@Override
		public IOperationUnnamed onServer() {
			return this;
		}

		@Override
		public IOperationUnnamed onType(Class<? extends IBaseResource> theResourceType) {
			myType = theResourceType;
			return this;
		}

		@SuppressWarnings({ "unchecked" })
		@Override
		public IOperationUntypedWithInput withParameters(IBaseParameters theParameters) {
			Validate.notNull(theParameters, "theParameters can not be null");
			myParameters = theParameters;
			return this;
		}

		@SuppressWarnings("unchecked")
		@Override
		public <T extends IBaseParameters> IOperationUntypedWithInput<T> withNoParameters(Class<T> theOutputParameterType) {
			Validate.notNull(theOutputParameterType, "theOutputParameterType may not be null");
			RuntimeResourceDefinition def = myContext.getResourceDefinition(theOutputParameterType);
			if (def == null) {
				throw new IllegalArgumentException("theOutputParameterType must refer to a HAPI FHIR Resource type: " + theOutputParameterType.getName());
			}
			if (!"Parameters".equals(def.getName())) {
				throw new IllegalArgumentException("theOutputParameterType must refer to a HAPI FHIR Resource type for a resource named " + "Parameters" + " - " + theOutputParameterType.getName()
						+ " is a resource named: " + def.getName());
			}
			myParameters = (IBaseParameters) def.newInstance();
			return this;
		}

		@Override
		public IOperationUntypedWithInput useHttpGet() {
			myUseHttpGet = true;
			return this;
		}

	}

	private final class OperationOutcomeResponseHandler implements IClientResponseHandler<BaseOperationOutcome> {

		@Override
		public BaseOperationOutcome invokeClient(String theResponseMimeType, Reader theResponseReader, int theResponseStatusCode, Map<String, List<String>> theHeaders) throws IOException,
				BaseServerResponseException {
			EncodingEnum respType = EncodingEnum.forContentType(theResponseMimeType);
			if (respType == null) {
				return null;
			}
			IParser parser = respType.newParser(myContext);
			BaseOperationOutcome retVal;
			try {
				// TODO: handle if something else than OO comes back
				retVal = (BaseOperationOutcome) parser.parseResource(theResponseReader);
			} catch (DataFormatException e) {
				ourLog.warn("Failed to parse OperationOutcome response", e);
				return null;
			}
			MethodUtil.parseClientRequestResourceHeaders(null, theHeaders, retVal);

			return retVal;
		}
	}

	private final class OutcomeResponseHandler implements IClientResponseHandler<MethodOutcome> {
		private final String myResourceName;

		private OutcomeResponseHandler(String theResourceName) {
			myResourceName = theResourceName;
		}

		@Override
		public MethodOutcome invokeClient(String theResponseMimeType, Reader theResponseReader, int theResponseStatusCode, Map<String, List<String>> theHeaders) throws IOException,
				BaseServerResponseException {
			MethodOutcome response = MethodUtil.process2xxResponse(myContext, myResourceName, theResponseStatusCode, theResponseMimeType, theResponseReader, theHeaders);
			if (theResponseStatusCode == Constants.STATUS_HTTP_201_CREATED) {
				response.setCreated(true);
			}
			return response;
		}
	}

	@SuppressWarnings({ "rawtypes", "unchecked" })
	private class ReadInternal extends BaseClientExecutable implements IRead, IReadTyped, IReadExecutable {
		private IdDt myId;
		private String myIfVersionMatches;
		private ICallable myNotModifiedHandler;
		private RuntimeResourceDefinition myType;

		@Override
		public Object execute() {
			if (myId.hasVersionIdPart()) {
				return doReadOrVRead(myType.getImplementingClass(), myId, true, myNotModifiedHandler, myIfVersionMatches);
			} else {
				return doReadOrVRead(myType.getImplementingClass(), myId, false, myNotModifiedHandler, myIfVersionMatches);
			}
		}

		@Override
		public IReadIfNoneMatch ifVersionMatches(String theVersion) {
			myIfVersionMatches = theVersion;
			return new IReadIfNoneMatch() {

				@Override
				public IReadExecutable returnNull() {
					myNotModifiedHandler = new ICallable() {
						@Override
						public Object call() {
							return null;
						}
					};
					return ReadInternal.this;
				}

				@Override
				public IReadExecutable returnResource(final IBaseResource theInstance) {
					myNotModifiedHandler = new ICallable() {
						@Override
						public Object call() {
							return theInstance;
						}
					};
					return ReadInternal.this;
				}

				@Override
				public IReadExecutable throwNotModifiedException() {
					myNotModifiedHandler = null;
					return ReadInternal.this;
				}
			};
		}

		private void processUrl() {
			String resourceType = myId.getResourceType();
			if (isBlank(resourceType)) {
				throw new IllegalArgumentException(myContext.getLocalizer().getMessage(I18N_INCOMPLETE_URI_FOR_READ, myId));
			}
			myType = myContext.getResourceDefinition(resourceType);
			if (myType == null) {
				throw new IllegalArgumentException(myContext.getLocalizer().getMessage(I18N_CANNOT_DETEMINE_RESOURCE_TYPE, myId));
			}
		}

		@Override
		public <T extends IBaseResource> IReadTyped<T> resource(Class<T> theResourceType) {
			Validate.notNull(theResourceType, "theResourceType must not be null");
			myType = myContext.getResourceDefinition(theResourceType);
			if (myType == null) {
				throw new IllegalArgumentException(myContext.getLocalizer().getMessage(I18N_CANNOT_DETEMINE_RESOURCE_TYPE, theResourceType));
			}
			return this;
		}

		@Override
		public IReadTyped<IBaseResource> resource(String theResourceAsText) {
			Validate.notBlank(theResourceAsText, "You must supply a value for theResourceAsText");
			myType = myContext.getResourceDefinition(theResourceAsText);
			if (myType == null) {
				throw new IllegalArgumentException(myContext.getLocalizer().getMessage(I18N_CANNOT_DETEMINE_RESOURCE_TYPE, theResourceAsText));
			}
			return this;
		}

		@Override
		public IReadExecutable withId(IdDt theId) {
			Validate.notNull(theId, "The ID can not be null");
			Validate.notBlank(theId.getIdPart(), "The ID can not be blank");
			myId = theId.toUnqualified();
			return this;
		}

		@Override
		public IReadExecutable withId(String theId) {
			Validate.notBlank(theId, "The ID can not be blank");
			myId = new IdDt(myType.getName(), theId);
			return this;
		}

		@Override
		public IReadExecutable withIdAndVersion(String theId, String theVersion) {
			Validate.notBlank(theId, "The ID can not be blank");
			myId = new IdDt(myType.getName(), theId, theVersion);
			return this;
		}

		@Override
		public IReadExecutable withUrl(IdDt theUrl) {
			Validate.notNull(theUrl, "theUrl can not be null");
			myId = theUrl;
			processUrl();
			return this;
		}

		@Override
		public IReadExecutable withUrl(String theUrl) {
			myId = new IdDt(theUrl);
			processUrl();
			return this;
		}

	}

	private final class ResourceListResponseHandler implements IClientResponseHandler<List<IBaseResource>> {

		private Class<? extends IResource> myType;

		public ResourceListResponseHandler(Class<? extends IResource> theType) {
			myType = theType;
		}

		@SuppressWarnings("unchecked")
		@Override
		public List<IBaseResource> invokeClient(String theResponseMimeType, Reader theResponseReader, int theResponseStatusCode, Map<String, List<String>> theHeaders) throws IOException,
				BaseServerResponseException {
			if (myContext.getVersion().getVersion().isNewerThan(FhirVersionEnum.DSTU1)) {
				Class<? extends IBaseResource> bundleType = myContext.getResourceDefinition("Bundle").getImplementingClass();
				ResourceResponseHandler<IBaseResource> handler = new ResourceResponseHandler<IBaseResource>((Class<IBaseResource>) bundleType, null);
				IBaseResource response = handler.invokeClient(theResponseMimeType, theResponseReader, theResponseStatusCode, theHeaders);
				IVersionSpecificBundleFactory bundleFactory = myContext.newBundleFactory();
				bundleFactory.initializeWithBundleResource((IBaseResource) response);
				return bundleFactory.toListOfResources();
			} else {
				return new ArrayList<IBaseResource>(new BundleResponseHandler(myType).invokeClient(theResponseMimeType, theResponseReader, theResponseStatusCode, theHeaders).toListOfResources());
			}
		}
	}

	private final class ResourceResponseHandler<T extends IBaseResource> implements IClientResponseHandler<T> {

		private IdDt myId;
		private Class<T> myType;

		public ResourceResponseHandler(Class<T> theType, IdDt theId) {
			myType = theType;
			myId = theId;
		}

		@Override
		public T invokeClient(String theResponseMimeType, Reader theResponseReader, int theResponseStatusCode, Map<String, List<String>> theHeaders) throws IOException, BaseServerResponseException {
			EncodingEnum respType = EncodingEnum.forContentType(theResponseMimeType);
			if (respType == null) {
				throw NonFhirResponseException.newInstance(theResponseStatusCode, theResponseMimeType, theResponseReader);
			}
			IParser parser = respType.newParser(myContext);
			T retVal = parser.parseResource(myType, theResponseReader);

			MethodUtil.parseClientRequestResourceHeaders(myId, theHeaders, retVal);

			return retVal;
		}
	}

	@SuppressWarnings({ "rawtypes", "unchecked" })
	private class SearchInternal extends BaseClientExecutable<IQuery<Object>, Object> implements IQuery<Object>, IUntypedQuery {

		private String myCompartmentName;
		private CriterionList myCriterion = new CriterionList();
		private List<Include> myInclude = new ArrayList<Include>();
		private List<Include> myRevInclude = new ArrayList<Include>();
		private Integer myParamLimit;
		private String myResourceId;
		private String myResourceName;
		private Class<? extends IBaseResource> myResourceType;
		private SearchStyleEnum mySearchStyle;
		private List<SortInternal> mySort = new ArrayList<SortInternal>();
		private Class<? extends IBaseBundle> myReturnBundleType;

		public SearchInternal() {
			myResourceType = null;
			myResourceName = null;
		}

		@Override
		public IQuery and(ICriterion<?> theCriterion) {
			myCriterion.add((ICriterionInternal) theCriterion);
			return this;
		}

		@Override
		public IBase execute() {

			Map<String, List<String>> params = new LinkedHashMap<String, List<String>>();
			// Map<String, List<String>> initial = createExtraParams();
			// if (initial != null) {
			// params.putAll(initial);
			// }

			myCriterion.populateParamList(params);

			for (Include next : myInclude) {
				addParam(params, Constants.PARAM_INCLUDE, next.getValue());
			}

			for (Include next : myRevInclude) {
				addParam(params, Constants.PARAM_REVINCLUDE, next.getValue());
			}

			for (SortInternal next : mySort) {
				addParam(params, next.getParamName(), next.getParamValue());
			}

			if (myParamLimit != null) {
				addParam(params, Constants.PARAM_COUNT, Integer.toString(myParamLimit));
			}

			if (myReturnBundleType == null && myContext.getVersion().getVersion().equals(FhirVersionEnum.DSTU2_HL7ORG)) {
				throw new IllegalArgumentException("When using the client with HL7.org structures, you must specify "
						+ "the bundle return type for the client by adding \".returnBundle(org.hl7.fhir.instance.model.Bundle.class)\" to your search method call before the \".execute()\" method");
			}

			IClientResponseHandler<? extends IBase> binding;
			if (myReturnBundleType != null) {
				binding = new ResourceResponseHandler(myReturnBundleType, null);
			} else {
				binding = new BundleResponseHandler(myResourceType);
			}

			IdDt resourceId = myResourceId != null ? new IdDt(myResourceId) : null;

			BaseHttpClientInvocation invocation = SearchMethodBinding.createSearchInvocation(myContext, myResourceName, params, resourceId, myCompartmentName, mySearchStyle);

			return invoke(params, binding, invocation);

		}

		@Override
		public IQuery forAllResources() {
			return this;
		}

		@Override
		public IQuery forResource(Class<? extends IBaseResource> theResourceType) {
			setType(theResourceType);
			return this;
		}

		@Override
		public IQuery forResource(String theResourceName) {
			setType(theResourceName);
			return this;
		}

		@Override
		public IQuery include(Include theInclude) {
			myInclude.add(theInclude);
			return this;
		}

		@Override
		public IQuery limitTo(int theLimitTo) {
			if (theLimitTo > 0) {
				myParamLimit = theLimitTo;
			} else {
				myParamLimit = null;
			}
			return this;
		}

		private void setType(Class<? extends IBaseResource> theResourceType) {
			myResourceType = theResourceType;
			RuntimeResourceDefinition definition = myContext.getResourceDefinition(theResourceType);
			myResourceName = definition.getName();
		}

		private void setType(String theResourceName) {
			myResourceType = myContext.getResourceDefinition(theResourceName).getImplementingClass();
			myResourceName = theResourceName;
		}

		@Override
		public ISort sort() {
			SortInternal retVal = new SortInternal(this);
			mySort.add(retVal);
			return retVal;
		}

		@Override
		public IQuery usingStyle(SearchStyleEnum theStyle) {
			mySearchStyle = theStyle;
			return this;
		}

		@Override
		public IQuery where(ICriterion<?> theCriterion) {
			myCriterion.add((ICriterionInternal) theCriterion);
			return this;
		}

		@Override
		public IQuery withIdAndCompartment(String theResourceId, String theCompartmentName) {
			myResourceId = theResourceId;
			myCompartmentName = theCompartmentName;
			return this;
		}

		@Override
		public IQuery revInclude(Include theInclude) {
			myRevInclude.add(theInclude);
			return this;
		}

		@Override
		public IClientExecutable returnBundle(Class theClass) {
			if (theClass == null) {
				throw new NullPointerException("theClass must not be null");
			}
			myReturnBundleType = theClass;
			return this;
		}

	}

	@SuppressWarnings("rawtypes")
	private static class SortInternal implements ISort {

		private SearchInternal myFor;
		private String myParamName;
		private String myParamValue;

		public SortInternal(SearchInternal theFor) {
			myFor = theFor;
		}

		@Override
		public IQuery ascending(IParam theParam) {
			myParamName = Constants.PARAM_SORT_ASC;
			myParamValue = theParam.getParamName();
			return myFor;
		}

		@Override
		public IQuery defaultOrder(IParam theParam) {
			myParamName = Constants.PARAM_SORT;
			myParamValue = theParam.getParamName();
			return myFor;
		}

		@Override
		public IQuery descending(IParam theParam) {
			myParamName = Constants.PARAM_SORT_DESC;
			myParamValue = theParam.getParamName();
			return myFor;
		}

		public String getParamName() {
			return myParamName;
		}

		public String getParamValue() {
			return myParamValue;
		}

	}

	private final class TagListResponseHandler implements IClientResponseHandler<TagList> {

		@Override
		public TagList invokeClient(String theResponseMimeType, Reader theResponseReader, int theResponseStatusCode, Map<String, List<String>> theHeaders) throws IOException,
				BaseServerResponseException {
			EncodingEnum respType = EncodingEnum.forContentType(theResponseMimeType);
			if (respType == null) {
				throw NonFhirResponseException.newInstance(theResponseStatusCode, theResponseMimeType, theResponseReader);
			}
			IParser parser = respType.newParser(myContext);
			return parser.parseTagList(theResponseReader);
		}
	}

	private final class TransactionExecutable<T> extends BaseClientExecutable<ITransactionTyped<T>, T> implements ITransactionTyped<T> {

		private Bundle myBundle;
<<<<<<< HEAD
		private List<IBaseResource> myResources;
=======
		private List<? extends IBaseResource> myResources;
>>>>>>> 3a5d2e89
		private IBaseBundle myBaseBundle;
		private String myRawBundle;
		private EncodingEnum myRawBundleEncoding;

		public TransactionExecutable(Bundle theResources) {
			myBundle = theResources;
		}

		public TransactionExecutable(List<? extends IBaseResource> theResources) {
<<<<<<< HEAD
			myResources = new ArrayList<IBaseResource>(theResources);
=======
			myResources = theResources;
>>>>>>> 3a5d2e89
		}

		public TransactionExecutable(IBaseBundle theBundle) {
			myBaseBundle = theBundle;
		}

		public TransactionExecutable(String theBundle) {
			myRawBundle = theBundle;
			myRawBundleEncoding = MethodUtil.detectEncodingNoDefault(myRawBundle);
			if (myRawBundleEncoding == null) {
				throw new IllegalArgumentException("Can not determine encoding of raw resource body");
			}
		}

		@SuppressWarnings({ "unchecked", "rawtypes" })
		@Override
		public T execute() {
			Map<String, List<String>> params = new HashMap<String, List<String>>();
			if (myResources != null) {
				ResourceListResponseHandler binding = new ResourceListResponseHandler(null);
				BaseHttpClientInvocation invocation = TransactionMethodBinding.createTransactionInvocation(myResources, myContext);
				return (T) invoke(params, binding, invocation);
			} else if (myBaseBundle != null) {
				ResourceResponseHandler binding = new ResourceResponseHandler(myBaseBundle.getClass(), null);
				BaseHttpClientInvocation invocation = TransactionMethodBinding.createTransactionInvocation(myBaseBundle, myContext);
				return (T) invoke(params, binding, invocation);
			} else if (myRawBundle != null) {
				StringResponseHandler binding = new StringResponseHandler();
				/*
				 * If the user has explicitly requested a given encoding, we may need to reencode the raw string
				 */
				if (getParamEncoding() != null) {
					if (MethodUtil.detectEncodingNoDefault(myRawBundle) != getParamEncoding()) {
						IBaseResource parsed = parseResourceBody(myRawBundle);
						myRawBundle = getParamEncoding().newParser(getFhirContext()).encodeResourceToString(parsed);
					}
				}
				BaseHttpClientInvocation invocation = TransactionMethodBinding.createTransactionInvocation(myRawBundle, myContext);
				return (T) invoke(params, binding, invocation);
			} else {
				BundleResponseHandler binding = new BundleResponseHandler(null);
				BaseHttpClientInvocation invocation = TransactionMethodBinding.createTransactionInvocation(myBundle, myContext);
				return (T) invoke(params, binding, invocation);
			}
		}

	}

	private final class TransactionInternal implements ITransaction {

		@Override
		public ITransactionTyped<Bundle> withBundle(Bundle theBundle) {
			Validate.notNull(theBundle, "theBundle must not be null");
			return new TransactionExecutable<Bundle>(theBundle);
		}

		@Override
		public ITransactionTyped<List<IBaseResource>> withResources(List<? extends IBaseResource> theResources) {
			Validate.notNull(theResources, "theResources must not be null");
			return new TransactionExecutable<List<IBaseResource>>(theResources);
		}

		@Override
		public <T extends IBaseBundle> ITransactionTyped<T> withBundle(T theBundle) {
			Validate.notNull(theBundle, "theBundle must not be null");
			return new TransactionExecutable<T>(theBundle);
		}

		@Override
		public ITransactionTyped<String> withBundle(String theBundle) {
			Validate.notBlank(theBundle, "theBundle must not be null");
			return new TransactionExecutable<String>(theBundle);
		}

	}

	private class UpdateInternal extends BaseClientExecutable<IUpdateExecutable, MethodOutcome> implements IUpdate, IUpdateTyped, IUpdateExecutable, IUpdateWithQuery, IUpdateWithQueryTyped {

		private CriterionList myCriterionList;
		private IIdType myId;
		private IBaseResource myResource;
		private String myResourceBody;
		private String mySearchUrl;

		@Override
		public IUpdateWithQueryTyped and(ICriterion<?> theCriterion) {
			myCriterionList.add((ICriterionInternal) theCriterion);
			return this;
		}

		@Override
		public IUpdateWithQuery conditional() {
			myCriterionList = new CriterionList();
			return this;
		}

		@Override
		public IUpdateTyped conditionalByUrl(String theSearchUrl) {
			mySearchUrl = theSearchUrl;
			return this;
		}

		@Override
		public MethodOutcome execute() {
			if (myResource == null) {
				myResource = parseResourceBody(myResourceBody);
			}

			// If an explicit encoding is chosen, we will re-serialize to ensure the right encoding
			if (getParamEncoding() != null) {
				myResourceBody = null;
			}

			BaseHttpClientInvocation invocation;
			if (mySearchUrl != null) {
				invocation = MethodUtil.createUpdateInvocation(myContext, myResource, myResourceBody, mySearchUrl);
			} else if (myCriterionList != null) {
				invocation = MethodUtil.createUpdateInvocation(myContext, myResource, myResourceBody, myCriterionList.toParamList());
			} else {
				if (myId == null) {
					myId = myResource.getIdElement();
				}
				if (myId == null || myId.hasIdPart() == false) {
					throw new InvalidRequestException("No ID supplied for resource to update, can not invoke server");
				}
				invocation = MethodUtil.createUpdateInvocation(myResource, myResourceBody, myId, myContext);
			}

			RuntimeResourceDefinition def = myContext.getResourceDefinition(myResource);
			final String resourceName = def.getName();

			OutcomeResponseHandler binding = new OutcomeResponseHandler(resourceName);

			Map<String, List<String>> params = new HashMap<String, List<String>>();
			return invoke(params, binding, invocation);

		}

		@Override
		public IUpdateTyped resource(IBaseResource theResource) {
			Validate.notNull(theResource, "Resource can not be null");
			myResource = theResource;
			return this;
		}

		@Override
		public IUpdateTyped resource(String theResourceBody) {
			Validate.notBlank(theResourceBody, "Body can not be null or blank");
			myResourceBody = theResourceBody;
			return this;
		}

		@Override
		public IUpdateWithQueryTyped where(ICriterion<?> theCriterion) {
			myCriterionList.add((ICriterionInternal) theCriterion);
			return this;
		}

		@Override
		public IUpdateExecutable withId(IdDt theId) {
			if (theId == null) {
				throw new NullPointerException("theId can not be null");
			}
			if (theId.hasIdPart() == false) {
				throw new NullPointerException("theId must not be blank and must contain an ID, found: " + theId.getValue());
			}
			myId = theId;
			return this;
		}

		@Override
		public IUpdateExecutable withId(String theId) {
			if (theId == null) {
				throw new NullPointerException("theId can not be null");
			}
			if (isBlank(theId)) {
				throw new NullPointerException("theId must not be blank and must contain an ID, found: " + theId);
			}
			myId = new IdDt(theId);
			return this;
		}

	}

	
	
	
	
	
	
	
	
	@SuppressWarnings({ "rawtypes", "unchecked" })
	private class FetchConformanceInternal extends BaseClientExecutable implements IFetchConformanceUntyped, IFetchConformanceTyped {
		private RuntimeResourceDefinition myType;

		@Override
		public Object execute() {
			ResourceResponseHandler binding = new ResourceResponseHandler(myType.getImplementingClass(), null);
			HttpGetClientInvocation invocation = MethodUtil.createConformanceInvocation();
			return invokeClient(myContext, binding, invocation, myLogRequestAndResponse);
		}


		@Override
		public <T extends IBaseConformance> IFetchConformanceTyped<T> ofType(Class<T> theResourceType) {
			Validate.notNull(theResourceType, "theResourceType must not be null");
			myType = myContext.getResourceDefinition(theResourceType);
			if (myType == null) {
				throw new IllegalArgumentException(myContext.getLocalizer().getMessage(I18N_CANNOT_DETEMINE_RESOURCE_TYPE, theResourceType));
			}
			return this;
		}

	}

}<|MERGE_RESOLUTION|>--- conflicted
+++ resolved
@@ -41,10 +41,7 @@
 import org.hl7.fhir.instance.model.api.IBaseBundle;
 import org.hl7.fhir.instance.model.api.IBaseConformance;
 import org.hl7.fhir.instance.model.api.IBaseParameters;
-<<<<<<< HEAD
-=======
 import org.hl7.fhir.instance.model.api.IBaseResource;
->>>>>>> 3a5d2e89
 import org.hl7.fhir.instance.model.api.IIdType;
 
 import ca.uhn.fhir.context.BaseRuntimeChildDefinition;
@@ -151,11 +148,7 @@
 	@Override
 	public BaseConformance conformance() {
 		if (myContext.getVersion().getVersion().equals(FhirVersionEnum.DSTU2_HL7ORG)) {
-<<<<<<< HEAD
 			throw new IllegalArgumentException("Must call conformance(" + IBaseConformance.class.getSimpleName() + ") instead of conformance() for HL7.org structures");
-=======
-			throw new IllegalArgumentException("Must call conformance(" + IBaseConformance.class.getSimpleName() + ") for HL7.org structures");
->>>>>>> 3a5d2e89
 		}
 		
 		HttpGetClientInvocation invocation = MethodUtil.createConformanceInvocation();
@@ -1585,11 +1578,7 @@
 	private final class TransactionExecutable<T> extends BaseClientExecutable<ITransactionTyped<T>, T> implements ITransactionTyped<T> {
 
 		private Bundle myBundle;
-<<<<<<< HEAD
-		private List<IBaseResource> myResources;
-=======
 		private List<? extends IBaseResource> myResources;
->>>>>>> 3a5d2e89
 		private IBaseBundle myBaseBundle;
 		private String myRawBundle;
 		private EncodingEnum myRawBundleEncoding;
@@ -1599,11 +1588,7 @@
 		}
 
 		public TransactionExecutable(List<? extends IBaseResource> theResources) {
-<<<<<<< HEAD
-			myResources = new ArrayList<IBaseResource>(theResources);
-=======
 			myResources = theResources;
->>>>>>> 3a5d2e89
 		}
 
 		public TransactionExecutable(IBaseBundle theBundle) {
