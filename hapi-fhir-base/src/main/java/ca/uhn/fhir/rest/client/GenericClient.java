package ca.uhn.fhir.rest.client;

/*
 * #%L
 * HAPI FHIR - Core Library
 * %%
 * Copyright (C) 2014 - 2015 University Health Network
 * %%
 * Licensed under the Apache License, Version 2.0 (the "License");
 * you may not use this file except in compliance with the License.
 * You may obtain a copy of the License at
 * 
 *      http://www.apache.org/licenses/LICENSE-2.0
 * 
 * Unless required by applicable law or agreed to in writing, software
 * distributed under the License is distributed on an "AS IS" BASIS,
 * WITHOUT WARRANTIES OR CONDITIONS OF ANY KIND, either express or implied.
 * See the License for the specific language governing permissions and
 * limitations under the License.
 * #L%
 */

import static org.apache.commons.lang3.StringUtils.isBlank;
import static org.apache.commons.lang3.StringUtils.isNotBlank;

import java.io.IOException;
import java.io.Reader;
import java.util.ArrayList;
import java.util.Date;
import java.util.HashMap;
import java.util.LinkedHashMap;
import java.util.List;
import java.util.Map;
import java.util.Map.Entry;

import org.apache.commons.io.IOUtils;
import org.apache.commons.lang3.StringUtils;
import org.apache.commons.lang3.Validate;
import org.apache.http.client.HttpClient;
import org.apache.http.client.methods.HttpRequestBase;
import org.hl7.fhir.instance.model.IBase;
import org.hl7.fhir.instance.model.IBaseResource;
import org.hl7.fhir.instance.model.api.IBaseBundle;
import org.hl7.fhir.instance.model.api.IBaseConformance;
import org.hl7.fhir.instance.model.api.IBaseParameters;
import org.hl7.fhir.instance.model.api.IIdType;

import ca.uhn.fhir.context.BaseRuntimeChildDefinition;
import ca.uhn.fhir.context.BaseRuntimeElementCompositeDefinition;
import ca.uhn.fhir.context.FhirContext;
import ca.uhn.fhir.context.FhirVersionEnum;
import ca.uhn.fhir.context.RuntimeResourceDefinition;
import ca.uhn.fhir.model.api.Bundle;
import ca.uhn.fhir.model.api.IQueryParameterType;
import ca.uhn.fhir.model.api.IResource;
import ca.uhn.fhir.model.api.Include;
import ca.uhn.fhir.model.api.TagList;
import ca.uhn.fhir.model.base.resource.BaseConformance;
import ca.uhn.fhir.model.base.resource.BaseOperationOutcome;
import ca.uhn.fhir.model.primitive.DateTimeDt;
import ca.uhn.fhir.model.primitive.IdDt;
import ca.uhn.fhir.model.primitive.InstantDt;
import ca.uhn.fhir.model.primitive.UriDt;
import ca.uhn.fhir.parser.DataFormatException;
import ca.uhn.fhir.parser.IParser;
import ca.uhn.fhir.rest.api.MethodOutcome;
import ca.uhn.fhir.rest.client.exceptions.NonFhirResponseException;
import ca.uhn.fhir.rest.gclient.IClientExecutable;
import ca.uhn.fhir.rest.gclient.ICreate;
import ca.uhn.fhir.rest.gclient.ICreateTyped;
import ca.uhn.fhir.rest.gclient.ICreateWithQuery;
import ca.uhn.fhir.rest.gclient.ICreateWithQueryTyped;
import ca.uhn.fhir.rest.gclient.ICriterion;
import ca.uhn.fhir.rest.gclient.ICriterionInternal;
import ca.uhn.fhir.rest.gclient.IDelete;
import ca.uhn.fhir.rest.gclient.IDeleteTyped;
import ca.uhn.fhir.rest.gclient.IDeleteWithQuery;
import ca.uhn.fhir.rest.gclient.IDeleteWithQueryTyped;
import ca.uhn.fhir.rest.gclient.IFetchConformanceTyped;
import ca.uhn.fhir.rest.gclient.IFetchConformanceUntyped;
import ca.uhn.fhir.rest.gclient.IGetPage;
import ca.uhn.fhir.rest.gclient.IGetPageTyped;
import ca.uhn.fhir.rest.gclient.IGetTags;
import ca.uhn.fhir.rest.gclient.IHistory;
import ca.uhn.fhir.rest.gclient.IHistoryTyped;
import ca.uhn.fhir.rest.gclient.IHistoryUntyped;
import ca.uhn.fhir.rest.gclient.IOperation;
import ca.uhn.fhir.rest.gclient.IOperationUnnamed;
import ca.uhn.fhir.rest.gclient.IOperationUntyped;
import ca.uhn.fhir.rest.gclient.IOperationUntypedWithInput;
import ca.uhn.fhir.rest.gclient.IParam;
import ca.uhn.fhir.rest.gclient.IQuery;
import ca.uhn.fhir.rest.gclient.IRead;
import ca.uhn.fhir.rest.gclient.IReadExecutable;
import ca.uhn.fhir.rest.gclient.IReadIfNoneMatch;
import ca.uhn.fhir.rest.gclient.IReadTyped;
import ca.uhn.fhir.rest.gclient.ISort;
import ca.uhn.fhir.rest.gclient.ITransaction;
import ca.uhn.fhir.rest.gclient.ITransactionTyped;
import ca.uhn.fhir.rest.gclient.IUntypedQuery;
import ca.uhn.fhir.rest.gclient.IUpdate;
import ca.uhn.fhir.rest.gclient.IUpdateExecutable;
import ca.uhn.fhir.rest.gclient.IUpdateTyped;
import ca.uhn.fhir.rest.gclient.IUpdateWithQuery;
import ca.uhn.fhir.rest.gclient.IUpdateWithQueryTyped;
import ca.uhn.fhir.rest.method.DeleteMethodBinding;
import ca.uhn.fhir.rest.method.HistoryMethodBinding;
import ca.uhn.fhir.rest.method.HttpDeleteClientInvocation;
import ca.uhn.fhir.rest.method.HttpGetClientInvocation;
import ca.uhn.fhir.rest.method.HttpSimpleGetClientInvocation;
import ca.uhn.fhir.rest.method.IClientResponseHandler;
import ca.uhn.fhir.rest.method.MethodUtil;
import ca.uhn.fhir.rest.method.OperationMethodBinding;
import ca.uhn.fhir.rest.method.ReadMethodBinding;
import ca.uhn.fhir.rest.method.SearchMethodBinding;
import ca.uhn.fhir.rest.method.SearchStyleEnum;
import ca.uhn.fhir.rest.method.TransactionMethodBinding;
import ca.uhn.fhir.rest.method.ValidateMethodBinding;
import ca.uhn.fhir.rest.server.Constants;
import ca.uhn.fhir.rest.server.EncodingEnum;
import ca.uhn.fhir.rest.server.IVersionSpecificBundleFactory;
import ca.uhn.fhir.rest.server.exceptions.BaseServerResponseException;
import ca.uhn.fhir.rest.server.exceptions.InvalidRequestException;
import ca.uhn.fhir.rest.server.exceptions.NotModifiedException;
import ca.uhn.fhir.util.ICallable;

/**
 * @author James Agnew
 * @author Doug Martin (Regenstrief Center for Biomedical Informatics)
 */
public class GenericClient extends BaseClient implements IGenericClient {

	private static final String I18N_CANNOT_DETEMINE_RESOURCE_TYPE = "ca.uhn.fhir.rest.client.GenericClient.cannotDetermineResourceTypeFromUri";
	private static final String I18N_INCOMPLETE_URI_FOR_READ = "ca.uhn.fhir.rest.client.GenericClient.incompleteUriForRead";
	private static final String I18N_NO_VERSION_ID_FOR_VREAD = "ca.uhn.fhir.rest.client.GenericClient.noVersionIdForVread";
	private static final org.slf4j.Logger ourLog = org.slf4j.LoggerFactory.getLogger(GenericClient.class);
	private FhirContext myContext;
	private HttpRequestBase myLastRequest;
	private boolean myLogRequestAndResponse;

	/**
	 * For now, this is a part of the internal API of HAPI - Use with caution as this method may change!
	 */
	public GenericClient(FhirContext theContext, HttpClient theHttpClient, String theServerBase, RestfulClientFactory theFactory) {
		super(theHttpClient, theServerBase, theFactory);
		myContext = theContext;
	}
<<<<<<< HEAD

=======
>>>>>>> 35cdfaab
	
	@Override
	public BaseConformance conformance() {
		if (myContext.getVersion().getVersion().equals(FhirVersionEnum.DSTU2_HL7ORG)) {
			throw new IllegalArgumentException("Must call conformance(" + IBaseConformance.class.getSimpleName() + ") for HL7.org structures");
		}
		
		HttpGetClientInvocation invocation = MethodUtil.createConformanceInvocation();
		if (isKeepResponses()) {
			myLastRequest = invocation.asHttpRequest(getServerBase(), createExtraParams(), getEncoding());
		}

		@SuppressWarnings("unchecked")
		Class<BaseConformance> conformance = (Class<BaseConformance>) myContext.getResourceDefinition("Conformance").getImplementingClass();

		ResourceResponseHandler<? extends BaseConformance> binding = new ResourceResponseHandler<BaseConformance>(conformance, null);
		BaseConformance resp = invokeClient(myContext, binding, invocation, myLogRequestAndResponse);
		return resp;
	}

	@Override
	public void forceConformanceCheck() {
		super.forceConformanceCheck();
	}

	@Override
	public ICreate create() {
		return new CreateInternal();
	}

	@Override
	public FhirContext getFhirContext() {
		return myContext;
	}

	@Override
	public MethodOutcome create(IResource theResource) {
		BaseHttpClientInvocation invocation = MethodUtil.createCreateInvocation(theResource, myContext);
		if (isKeepResponses()) {
			myLastRequest = invocation.asHttpRequest(getServerBase(), createExtraParams(), getEncoding());
		}

		RuntimeResourceDefinition def = myContext.getResourceDefinition(theResource);
		final String resourceName = def.getName();

		OutcomeResponseHandler binding = new OutcomeResponseHandler(resourceName);

		MethodOutcome resp = invokeClient(myContext, binding, invocation, myLogRequestAndResponse);
		return resp;

	}

	@Override
	public IDelete delete() {
		return new DeleteInternal();
	}

	@Override
	public MethodOutcome delete(final Class<? extends IResource> theType, IdDt theId) {
		HttpDeleteClientInvocation invocation = DeleteMethodBinding.createDeleteInvocation(theId.withResourceType(toResourceName(theType)));
		if (isKeepResponses()) {
			myLastRequest = invocation.asHttpRequest(getServerBase(), createExtraParams(), getEncoding());
		}

		final String resourceName = myContext.getResourceDefinition(theType).getName();
		OutcomeResponseHandler binding = new OutcomeResponseHandler(resourceName);
		MethodOutcome resp = invokeClient(myContext, binding, invocation, myLogRequestAndResponse);
		return resp;
	}

	@Override
	public MethodOutcome delete(Class<? extends IResource> theType, String theId) {
		return delete(theType, new IdDt(theId));
	}

	// public IResource read(UriDt url) {
	// return read(inferResourceClass(url), url);
	// }
	//
	// @SuppressWarnings("unchecked")
	// public <T extends IResource> T read(final Class<T> theType, UriDt url) {
	// return (T) invoke(theType, url, new ResourceResponseHandler<T>(theType));
	// }
	//
	// public Bundle search(UriDt url) {
	// return search(inferResourceClass(url), url);
	// }

	private <T extends IBaseResource> T doReadOrVRead(final Class<T> theType, IdDt theId, boolean theVRead, ICallable<T> theNotModifiedHandler, String theIfVersionMatches) {
		String resName = toResourceName(theType);
		IdDt id = theId;
		if (!id.hasBaseUrl()) {
			id = new IdDt(resName, id.getIdPart(), id.getVersionIdPart());
		}

		HttpGetClientInvocation invocation;
		if (id.hasBaseUrl()) {
			if (theVRead) {
				invocation = ReadMethodBinding.createAbsoluteVReadInvocation(id);
			} else {
				invocation = ReadMethodBinding.createAbsoluteReadInvocation(id);
			}
		} else {
			if (theVRead) {
				invocation = ReadMethodBinding.createVReadInvocation(id, resName);
			} else {
				invocation = ReadMethodBinding.createReadInvocation(id, resName);
			}
		}
		if (isKeepResponses()) {
			myLastRequest = invocation.asHttpRequest(getServerBase(), createExtraParams(), getEncoding());
		}

		if (theIfVersionMatches != null) {
			invocation.addHeader(Constants.HEADER_IF_NONE_MATCH, '"' + theIfVersionMatches + '"');
		}

		ResourceResponseHandler<T> binding = new ResourceResponseHandler<T>(theType, id);

		if (theNotModifiedHandler == null) {
			return invokeClient(myContext, binding, invocation, myLogRequestAndResponse);
		} else {
			try {
				return invokeClient(myContext, binding, invocation, myLogRequestAndResponse);
			} catch (NotModifiedException e) {
				return theNotModifiedHandler.call();
			}
		}

	}

	public HttpRequestBase getLastRequest() {
		return myLastRequest;
	}

	protected String getPreferredId(IBaseResource theResource, String theId) {
		if (isNotBlank(theId)) {
			return theId;
		}
		return theResource.getId().getIdPart();
	}

	@Override
	public IGetTags getTags() {
		return new GetTagsInternal();
	}

	@Override
	public IHistory history() {
		return new HistoryInternal();
	}

	@Override
	public <T extends IResource> Bundle history(final Class<T> theType, IdDt theIdDt, DateTimeDt theSince, Integer theLimit) {
		String resourceName = theType != null ? toResourceName(theType) : null;
		String id = theIdDt != null && theIdDt.isEmpty() == false ? theIdDt.getValue() : null;
		HttpGetClientInvocation invocation = HistoryMethodBinding.createHistoryInvocation(resourceName, id, theSince, theLimit);
		if (isKeepResponses()) {
			myLastRequest = invocation.asHttpRequest(getServerBase(), createExtraParams(), getEncoding());
		}

		BundleResponseHandler binding = new BundleResponseHandler(theType);
		Bundle resp = invokeClient(myContext, binding, invocation, myLogRequestAndResponse);
		return resp;

	}

	@Override
	public <T extends IResource> Bundle history(Class<T> theType, String theId, DateTimeDt theSince, Integer theLimit) {
		return history(theType, new IdDt(theId), theSince, theLimit);
	}

	private Class<? extends IBaseResource> inferResourceClass(UriDt theUrl) {
		String urlString = theUrl.getValueAsString();
		int i = urlString.indexOf('?');

		if (i >= 0) {
			urlString = urlString.substring(0, i);
		}

		i = urlString.indexOf("://");

		if (i >= 0) {
			urlString = urlString.substring(i + 3);
		}

		String[] pcs = urlString.split("\\/");

		for (i = pcs.length - 1; i >= 0; i--) {
			String s = pcs[i].trim();

			if (!s.isEmpty()) {
				RuntimeResourceDefinition def = myContext.getResourceDefinition(s);
				if (def != null) {
					return def.getImplementingClass();
				}
			}
		}

		throw new RuntimeException(myContext.getLocalizer().getMessage(I18N_CANNOT_DETEMINE_RESOURCE_TYPE, theUrl.getValueAsString()));

	}

	public boolean isLogRequestAndResponse() {
		return myLogRequestAndResponse;
	}

	// @Override
	// public <T extends IBaseResource> T read(final Class<T> theType, IdDt theId) {
	// return doReadOrVRead(theType, theId, false, null, null);
	// }

	@Override
	public IGetPage loadPage() {
		return new LoadPageInternal();
	}

	@Override
	public IOperation operation() {
		if (myContext.getVersion().getVersion().isNewerThan(FhirVersionEnum.DSTU1) == false) {
			throw new IllegalStateException("Operations are only supported in FHIR DSTU2 and later. This client was created using a context configured for "
					+ myContext.getVersion().getVersion().name());
		}
		return new OperationInternal();
	}

	@Override
	public IRead read() {
		return new ReadInternal();
	}

	@Override
	public IFetchConformanceUntyped fetchConformance() {
		return new FetchConformanceInternal();
	}

	@Override
	public <T extends IBaseResource> T read(Class<T> theType, String theId) {
		return read(theType, new IdDt(theId));
	}

	@Override
	public <T extends IBaseResource> T read(final Class<T> theType, UriDt theUrl) {
		IdDt id = theUrl instanceof IdDt ? ((IdDt) theUrl) : new IdDt(theUrl);
		return doReadOrVRead(theType, id, false, null, null);
	}

	@Override
	public IBaseResource read(UriDt theUrl) {
		IdDt id = new IdDt(theUrl);
		String resourceType = id.getResourceType();
		if (isBlank(resourceType)) {
			throw new IllegalArgumentException(myContext.getLocalizer().getMessage(I18N_INCOMPLETE_URI_FOR_READ, theUrl.getValueAsString()));
		}
		RuntimeResourceDefinition def = myContext.getResourceDefinition(resourceType);
		if (def == null) {
			throw new IllegalArgumentException(myContext.getLocalizer().getMessage(I18N_CANNOT_DETEMINE_RESOURCE_TYPE, theUrl.getValueAsString()));
		}
		return (IBaseResource) read(def.getImplementingClass(), id);
	}

	@Override
	public IUntypedQuery search() {
		return new SearchInternal();
	}

	@Override
	public <T extends IBaseResource> Bundle search(final Class<T> theType, Map<String, List<IQueryParameterType>> theParams) {
		LinkedHashMap<String, List<String>> params = new LinkedHashMap<String, List<String>>();
		for (Entry<String, List<IQueryParameterType>> nextEntry : theParams.entrySet()) {
			ArrayList<String> valueList = new ArrayList<String>();
			String qualifier = null;
			for (IQueryParameterType nextValue : nextEntry.getValue()) {
				valueList.add(nextValue.getValueAsQueryToken());
				qualifier = nextValue.getQueryParameterQualifier();
			}
			qualifier = StringUtils.defaultString(qualifier);
			params.put(nextEntry.getKey() + qualifier, valueList);
		}

		BaseHttpClientInvocation invocation = SearchMethodBinding.createSearchInvocation(myContext, toResourceName(theType), params, null, null, null);
		if (isKeepResponses()) {
			myLastRequest = invocation.asHttpRequest(getServerBase(), createExtraParams(), getEncoding());
		}

		BundleResponseHandler binding = new BundleResponseHandler(theType);
		Bundle resp = invokeClient(myContext, binding, invocation, myLogRequestAndResponse);
		return resp;
	}

	@Override
	public <T extends IBaseResource> Bundle search(final Class<T> theType, UriDt theUrl) {
		BaseHttpClientInvocation invocation = new HttpGetClientInvocation(theUrl.getValueAsString());
		return invokeClient(myContext, new BundleResponseHandler(theType), invocation);
	}

	@Override
	public Bundle search(UriDt theUrl) {
		return search(inferResourceClass(theUrl), theUrl);
	}

	/**
	 * For now, this is a part of the internal API of HAPI - Use with caution as this method may change!
	 */
	public void setLastRequest(HttpRequestBase theLastRequest) {
		myLastRequest = theLastRequest;
	}

	@Override
	public void setLogRequestAndResponse(boolean theLogRequestAndResponse) {
		myLogRequestAndResponse = theLogRequestAndResponse;
	}

	private String toResourceName(Class<? extends IBaseResource> theType) {
		return myContext.getResourceDefinition(theType).getName();
	}

	@Override
	public ITransaction transaction() {
		return new TransactionInternal();
	}

	@Override
	public List<IBaseResource> transaction(List<IBaseResource> theResources) {
		BaseHttpClientInvocation invocation = TransactionMethodBinding.createTransactionInvocation(theResources, myContext);
		if (isKeepResponses()) {
			myLastRequest = invocation.asHttpRequest(getServerBase(), createExtraParams(), getEncoding());
		}

		Bundle resp = invokeClient(myContext, new BundleResponseHandler(null), invocation, myLogRequestAndResponse);

		return new ArrayList<IBaseResource>(resp.toListOfResources());
	}

	@Override
	public IUpdate update() {
		return new UpdateInternal();
	}

	@Override
	public MethodOutcome update(IdDt theIdDt, IResource theResource) {
		BaseHttpClientInvocation invocation = MethodUtil.createUpdateInvocation(theResource, null, theIdDt, myContext);
		if (isKeepResponses()) {
			myLastRequest = invocation.asHttpRequest(getServerBase(), createExtraParams(), getEncoding());
		}

		RuntimeResourceDefinition def = myContext.getResourceDefinition(theResource);
		final String resourceName = def.getName();

		OutcomeResponseHandler binding = new OutcomeResponseHandler(resourceName);
		MethodOutcome resp = invokeClient(myContext, binding, invocation, myLogRequestAndResponse);
		return resp;
	}

	@Override
	public MethodOutcome update(String theId, IResource theResource) {
		return update(new IdDt(theId), theResource);
	}

	@Override
	public MethodOutcome validate(IResource theResource) {
		BaseHttpClientInvocation invocation = ValidateMethodBinding.createValidateInvocation(theResource, null, myContext);
		if (isKeepResponses()) {
			myLastRequest = invocation.asHttpRequest(getServerBase(), createExtraParams(), getEncoding());
		}

		RuntimeResourceDefinition def = myContext.getResourceDefinition(theResource);
		final String resourceName = def.getName();

		OutcomeResponseHandler binding = new OutcomeResponseHandler(resourceName);
		MethodOutcome resp = invokeClient(myContext, binding, invocation, myLogRequestAndResponse);
		return resp;
	}

	@Override
	public <T extends IBaseResource> T vread(final Class<T> theType, IdDt theId) {
		if (theId.hasVersionIdPart() == false) {
			throw new IllegalArgumentException(myContext.getLocalizer().getMessage(I18N_NO_VERSION_ID_FOR_VREAD, theId.getValue()));
		}
		return doReadOrVRead(theType, theId, true, null, null);
	}

	/* also deprecated in interface */
	@Deprecated
	@Override
	public <T extends IResource> T vread(final Class<T> theType, IdDt theId, IdDt theVersionId) {
		return vread(theType, theId.withVersion(theVersionId.getIdPart()));
	}

	@Override
	public <T extends IBaseResource> T vread(Class<T> theType, String theId, String theVersionId) {
		IdDt resId = new IdDt(toResourceName(theType), theId, theVersionId);
		return vread(theType, resId);
	}

	private static void addParam(Map<String, List<String>> params, String parameterName, String parameterValue) {
		if (!params.containsKey(parameterName)) {
			params.put(parameterName, new ArrayList<String>());
		}
		params.get(parameterName).add(parameterValue);
	}

	private abstract class BaseClientExecutable<T extends IClientExecutable<?, ?>, Y> implements IClientExecutable<T, Y> {
		private EncodingEnum myParamEncoding;
		private Boolean myPrettyPrint;
		private boolean myQueryLogRequestAndResponse;

		@SuppressWarnings("unchecked")
		@Override
		public T andLogRequestAndResponse(boolean theLogRequestAndResponse) {
			myQueryLogRequestAndResponse = theLogRequestAndResponse;
			return (T) this;
		}

		@SuppressWarnings("unchecked")
		@Override
		public T encodedJson() {
			myParamEncoding = EncodingEnum.JSON;
			return (T) this;
		}

		@SuppressWarnings("unchecked")
		@Override
		public T encodedXml() {
			myParamEncoding = EncodingEnum.XML;
			return (T) this;
		}

		protected EncodingEnum getParamEncoding() {
			return myParamEncoding;
		}

		protected <Z> Z invoke(Map<String, List<String>> theParams, IClientResponseHandler<Z> theHandler, BaseHttpClientInvocation theInvocation) {
			// if (myParamEncoding != null) {
			// theParams.put(Constants.PARAM_FORMAT, Collections.singletonList(myParamEncoding.getFormatContentType()));
			// }
			//
			// if (myPrettyPrint != null) {
			// theParams.put(Constants.PARAM_PRETTY, Collections.singletonList(myPrettyPrint.toString()));
			// }

			if (isKeepResponses()) {
				myLastRequest = theInvocation.asHttpRequest(getServerBase(), theParams, getEncoding());
			}

			Z resp = invokeClient(myContext, theHandler, theInvocation, myParamEncoding, myPrettyPrint, myQueryLogRequestAndResponse || myLogRequestAndResponse);
			return resp;
		}

<<<<<<< HEAD
		protected IBaseResource parseResourceBody(String theResourceBody) {
			EncodingEnum encoding = null;
			for (int i = 0; i < theResourceBody.length() && encoding == null; i++) {
				switch (theResourceBody.charAt(i)) {
				case '<':
					encoding = EncodingEnum.XML;
					break;
				case '{':
					encoding = EncodingEnum.JSON;
					break;
				}
			}
=======
		protected IResource parseResourceBody(String theResourceBody) {
			EncodingEnum encoding = MethodUtil.detectEncodingNoDefault(theResourceBody);
>>>>>>> 35cdfaab
			if (encoding == null) {
				throw new InvalidRequestException("FHIR client can't determine resource encoding");
			}
			return encoding.newParser(myContext).parseResource(theResourceBody);
		}


		@SuppressWarnings("unchecked")
		@Override
		public T prettyPrint() {
			myPrettyPrint = true;
			return (T) this;
		}

	}
	
	private final class BundleResponseHandler implements IClientResponseHandler<Bundle> {

		private Class<? extends IBaseResource> myType;

		public BundleResponseHandler(Class<? extends IBaseResource> theType) {
			myType = theType;
		}

		@Override
		public Bundle invokeClient(String theResponseMimeType, Reader theResponseReader, int theResponseStatusCode, Map<String, List<String>> theHeaders) throws IOException,
				BaseServerResponseException {
			EncodingEnum respType = EncodingEnum.forContentType(theResponseMimeType);
			if (respType == null) {
				throw NonFhirResponseException.newInstance(theResponseStatusCode, theResponseMimeType, theResponseReader);
			}
			IParser parser = respType.newParser(myContext);
			return parser.parseBundle(myType, theResponseReader);
		}
	}

	private final class StringResponseHandler implements IClientResponseHandler<String> {

		@Override
		public String invokeClient(String theResponseMimeType, Reader theResponseReader, int theResponseStatusCode, Map<String, List<String>> theHeaders) throws IOException,
				BaseServerResponseException {
			return IOUtils.toString(theResponseReader);
		}
	}

	private class CreateInternal extends BaseClientExecutable<ICreateTyped, MethodOutcome> implements ICreate, ICreateTyped, ICreateWithQuery, ICreateWithQueryTyped {

		private CriterionList myCriterionList;
		private String myId;
		private IBaseResource myResource;
		private String myResourceBody;
		private String mySearchUrl;

		@Override
		public ICreateWithQueryTyped and(ICriterion<?> theCriterion) {
			myCriterionList.add((ICriterionInternal) theCriterion);
			return this;
		}

		@Override
		public ICreateWithQuery conditional() {
			myCriterionList = new CriterionList();
			return this;
		}

		@Override
		public ICreateTyped conditionalByUrl(String theSearchUrl) {
			mySearchUrl = theSearchUrl;
			return this;
		}

		@Override
		public MethodOutcome execute() {
			if (myResource == null) {
				myResource = parseResourceBody(myResourceBody);
			}
			myId = getPreferredId(myResource, myId);

			// If an explicit encoding is chosen, we will re-serialize to ensure the right encoding
			if (getParamEncoding() != null) {
				myResourceBody = null;
			}

			BaseHttpClientInvocation invocation;
			if (mySearchUrl != null) {
				invocation = MethodUtil.createCreateInvocation(myResource, myResourceBody, myId, myContext, mySearchUrl);
			} else if (myCriterionList != null) {
				invocation = MethodUtil.createCreateInvocation(myResource, myResourceBody, myId, myContext, myCriterionList.toParamList());
			} else {
				invocation = MethodUtil.createCreateInvocation(myResource, myResourceBody, myId, myContext);
			}

			RuntimeResourceDefinition def = myContext.getResourceDefinition(myResource);
			final String resourceName = def.getName();

			OutcomeResponseHandler binding = new OutcomeResponseHandler(resourceName);

			Map<String, List<String>> params = new HashMap<String, List<String>>();
			return invoke(params, binding, invocation);

		}

		@Override
		public ICreateTyped resource(IBaseResource theResource) {
			Validate.notNull(theResource, "Resource can not be null");
			myResource = theResource;
			return this;
		}

		@Override
		public ICreateTyped resource(String theResourceBody) {
			Validate.notBlank(theResourceBody, "Body can not be null or blank");
			myResourceBody = theResourceBody;
			return this;
		}

		@Override
		public ICreateWithQueryTyped where(ICriterion<?> theCriterion) {
			myCriterionList.add((ICriterionInternal) theCriterion);
			return this;
		}

		@Override
		public CreateInternal withId(IdDt theId) {
			myId = theId.getIdPart();
			return this;
		}

		@Override
		public CreateInternal withId(String theId) {
			myId = theId;
			return this;
		}

	}

	private static class CriterionList extends ArrayList<ICriterionInternal> {

		private static final long serialVersionUID = 1L;

		public void populateParamList(Map<String, List<String>> theParams) {
			for (ICriterionInternal next : this) {
				String parameterName = next.getParameterName();
				String parameterValue = next.getParameterValue();
				addParam(theParams, parameterName, parameterValue);
			}
		}

		public Map<String, List<String>> toParamList() {
			LinkedHashMap<String, List<String>> retVal = new LinkedHashMap<String, List<String>>();
			populateParamList(retVal);
			return retVal;
		}

	}

	private class DeleteInternal extends BaseClientExecutable<IDeleteTyped, BaseOperationOutcome> implements IDelete, IDeleteTyped, IDeleteWithQuery, IDeleteWithQueryTyped {

		private CriterionList myCriterionList;
		private IIdType myId;
		private String myResourceType;
		private String mySearchUrl;

		@Override
		public IDeleteWithQueryTyped and(ICriterion<?> theCriterion) {
			myCriterionList.add((ICriterionInternal) theCriterion);
			return this;
		}

		@Override
		public BaseOperationOutcome execute() {
			HttpDeleteClientInvocation invocation;
			if (myId != null) {
				invocation = DeleteMethodBinding.createDeleteInvocation(myId);
			} else if (myCriterionList != null) {
				Map<String, List<String>> params = myCriterionList.toParamList();
				invocation = DeleteMethodBinding.createDeleteInvocation(myResourceType, params);
			} else {
				invocation = DeleteMethodBinding.createDeleteInvocation(mySearchUrl);
			}
			OperationOutcomeResponseHandler binding = new OperationOutcomeResponseHandler();
			Map<String, List<String>> params = new HashMap<String, List<String>>();
			return invoke(params, binding, invocation);
		}

		@Override
		public IDeleteTyped resource(IResource theResource) {
			Validate.notNull(theResource, "theResource can not be null");
			IdDt id = theResource.getId();
			Validate.notNull(id, "theResource.getId() can not be null");
			if (id.hasResourceType() == false || id.hasIdPart() == false) {
				throw new IllegalArgumentException("theResource.getId() must contain a resource type and logical ID at a minimum (e.g. Patient/1234), found: " + id.getValue());
			}
			myId = id;
			return this;
		}

		@Override
		public IDeleteTyped resourceById(IIdType theId) {
			Validate.notNull(theId, "theId can not be null");
			if (theId.hasResourceType() == false || theId.hasIdPart() == false) {
				throw new IllegalArgumentException("theId must contain a resource type and logical ID at a minimum (e.g. Patient/1234)found: " + theId.getValue());
			}
			myId = theId;
			return this;
		}

		@Override
		public IDeleteTyped resourceById(String theResourceType, String theLogicalId) {
			Validate.notBlank(theResourceType, "theResourceType can not be blank/null");
			if (myContext.getResourceDefinition(theResourceType) == null) {
				throw new IllegalArgumentException("Unknown resource type");
			}
			Validate.notBlank(theLogicalId, "theLogicalId can not be blank/null");
			if (theLogicalId.contains("/")) {
				throw new IllegalArgumentException("LogicalId can not contain '/' (should only be the logical ID portion, not a qualified ID)");
			}
			myId = new IdDt(theResourceType, theLogicalId);
			return this;
		}

		@Override
		public IDeleteWithQuery resourceConditionalByType(String theResourceType) {
			Validate.notBlank(theResourceType, "theResourceType can not be blank/null");
			if (myContext.getResourceDefinition(theResourceType) == null) {
				throw new IllegalArgumentException("Unknown resource type: " + theResourceType);
			}
			myResourceType = theResourceType;
			myCriterionList = new CriterionList();
			return this;
		}

		@Override
		public IDeleteTyped resourceConditionalByUrl(String theSearchUrl) {
			Validate.notBlank(theSearchUrl, "theSearchUrl can not be blank/null");
			mySearchUrl = theSearchUrl;
			return this;
		}

		@Override
		public IDeleteWithQueryTyped where(ICriterion<?> theCriterion) {
			myCriterionList.add((ICriterionInternal) theCriterion);
			return this;
		}
	}

	private class GetPageInternal extends BaseClientExecutable<IGetPageTyped, Bundle> implements IGetPageTyped {

		private String myUrl;

		public GetPageInternal(String theUrl) {
			myUrl = theUrl;
		}

		@Override
		public Bundle execute() {

			BundleResponseHandler binding = new BundleResponseHandler(null);
			HttpSimpleGetClientInvocation invocation = new HttpSimpleGetClientInvocation(myUrl);

			Map<String, List<String>> params = null;
			return invoke(params, binding, invocation);

		}

	}

	private class GetTagsInternal extends BaseClientExecutable<IGetTags, TagList> implements IGetTags {

		private String myId;
		private String myResourceName;
		private String myVersionId;

		@Override
		public TagList execute() {

			Map<String, List<String>> params = new LinkedHashMap<String, List<String>>();
			Map<String, List<String>> initial = createExtraParams();
			if (initial != null) {
				params.putAll(initial);
			}

			TagListResponseHandler binding = new TagListResponseHandler();
			List<String> urlFragments = new ArrayList<String>();
			if (isNotBlank(myResourceName)) {
				urlFragments.add(myResourceName);
				if (isNotBlank(myId)) {
					urlFragments.add(myId);
					if (isNotBlank(myVersionId)) {
						urlFragments.add(Constants.PARAM_HISTORY);
						urlFragments.add(myVersionId);
					}
				}
			}
			urlFragments.add(Constants.PARAM_TAGS);

			HttpGetClientInvocation invocation = new HttpGetClientInvocation(params, urlFragments);

			return invoke(params, binding, invocation);

		}

		@Override
		public IGetTags forResource(Class<? extends IResource> theClass) {
			setResourceClass(theClass);
			return this;
		}

		@Override
		public IGetTags forResource(Class<? extends IResource> theClass, String theId) {
			setResourceClass(theClass);
			myId = theId;
			return this;
		}

		@Override
		public IGetTags forResource(Class<? extends IResource> theClass, String theId, String theVersionId) {
			setResourceClass(theClass);
			myId = theId;
			myVersionId = theVersionId;
			return this;
		}

		private void setResourceClass(Class<? extends IResource> theClass) {
			if (theClass != null) {
				myResourceName = myContext.getResourceDefinition(theClass).getName();
			} else {
				myResourceName = null;
			}
		}

	}

	@SuppressWarnings("rawtypes")
	private class HistoryInternal extends BaseClientExecutable implements IHistory, IHistoryUntyped, IHistoryTyped {

		private Integer myCount;
		private IIdType myId;
		private Class<? extends IBaseBundle> myReturnType;
		private InstantDt mySince;
		private Class<? extends IBaseResource> myType;

		@SuppressWarnings("unchecked")
		@Override
		public IHistoryTyped andReturnBundle(Class theType) {
			myReturnType = theType;
			return this;
		}

		@SuppressWarnings("unchecked")
		@Override
		public IHistoryTyped andReturnDstu1Bundle() {
			return this;
		}

		@Override
		public IHistoryTyped count(Integer theCount) {
			myCount = theCount;
			return this;
		}

		@SuppressWarnings("unchecked")
		@Override
		public Object execute() {
			String resourceName;
			String id;
			if (myType != null) {
				resourceName = myContext.getResourceDefinition(myType).getName();
				id = null;
			} else if (myId != null) {
				resourceName = myId.getResourceType();
				id = myId.getIdPart();
			} else {
				resourceName = null;
				id = null;
			}

			HttpGetClientInvocation invocation = HistoryMethodBinding.createHistoryInvocation(resourceName, id, mySince, myCount);

			IClientResponseHandler handler;
			if (myReturnType != null) {
				handler = new ResourceResponseHandler(myReturnType, null);
			} else {
				handler = new BundleResponseHandler(null);
			}

			return invoke(null, handler, invocation);
		}

		@Override
		public IHistoryUntyped onInstance(IIdType theId) {
			if (theId.hasResourceType() == false) {
				throw new IllegalArgumentException("Resource ID does not have a resource type: " + theId.getValue());
			}
			myId = theId;
			return this;
		}

		@Override
		public IHistoryUntyped onServer() {
			return this;
		}

		@Override
		public IHistoryUntyped onType(Class<? extends IBaseResource> theResourceType) {
			myType = theResourceType;
			return this;
		}

		@Override
		public IHistoryTyped since(Date theCutoff) {
			if (theCutoff != null) {
				mySince = new InstantDt(theCutoff);
			} else {
				mySince = null;
			}
			return this;
		}

		@Override
		public IHistoryTyped since(InstantDt theCutoff) {
			mySince = theCutoff;
			return this;
		}

	}

	private final class LoadPageInternal implements IGetPage {

		@Override
		public IGetPageTyped next(Bundle theBundle) {
			return new GetPageInternal(theBundle.getLinkNext().getValue());
		}

		@Override
		public IGetPageTyped previous(Bundle theBundle) {
			return new GetPageInternal(theBundle.getLinkPrevious().getValue());
		}

		@Override
		public IGetPageTyped url(String thePageUrl) {
			return new GetPageInternal(thePageUrl);
		}

	}

	@SuppressWarnings("rawtypes")
	private class OperationInternal extends BaseClientExecutable implements IOperation, IOperationUnnamed, IOperationUntyped, IOperationUntypedWithInput {

		private IIdType myId;
		private String myOperationName;
		private IBaseParameters myParameters;
		private Class<? extends IBaseResource> myType;
		private boolean myUseHttpGet;

		@SuppressWarnings("unchecked")
		@Override
		public Object execute() {
			String resourceName;
			String id;
			if (myType != null) {
				resourceName = myContext.getResourceDefinition(myType).getName();
				id = null;
			} else if (myId != null) {
				resourceName = myId.getResourceType();
				id = myId.getIdPart();
			} else {
				resourceName = null;
				id = null;
			}

			BaseHttpClientInvocation invocation = OperationMethodBinding.createOperationInvocation(myContext, resourceName, id, myOperationName, myParameters, myUseHttpGet);

			IClientResponseHandler handler;
			handler = new ResourceResponseHandler(myParameters.getClass(), null);

			Object retVal = invoke(null, handler, invocation);
			if (myContext.getResourceDefinition((IBaseResource) retVal).getName().equals("Parameters")) {
				return retVal;
			} else {
				RuntimeResourceDefinition def = myContext.getResourceDefinition("Parameters");
				IBaseResource parameters = def.newInstance();

				BaseRuntimeChildDefinition paramChild = def.getChildByName("parameter");
				BaseRuntimeElementCompositeDefinition<?> paramChildElem = (BaseRuntimeElementCompositeDefinition<?>) paramChild.getChildByName("parameter");
				IBase parameter = paramChildElem.newInstance();
				paramChild.getMutator().addValue(parameters, parameter);

				BaseRuntimeChildDefinition resourceElem = paramChildElem.getChildByName("resource");
				resourceElem.getMutator().addValue(parameter, (IBase) retVal);

				return parameters;
			}
		}

		@Override
		public IOperationUntyped named(String theName) {
			Validate.notBlank(theName, "theName can not be null");
			myOperationName = theName;
			return this;
		}

		@Override
		public IOperationUnnamed onInstance(IIdType theId) {
			myId = theId;
			return this;
		}

		@Override
		public IOperationUnnamed onServer() {
			return this;
		}

		@Override
		public IOperationUnnamed onType(Class<? extends IBaseResource> theResourceType) {
			myType = theResourceType;
			return this;
		}

		@SuppressWarnings({ "unchecked" })
		@Override
		public IOperationUntypedWithInput withParameters(IBaseParameters theParameters) {
			Validate.notNull(theParameters, "theParameters can not be null");
			myParameters = theParameters;
			return this;
		}

		@SuppressWarnings("unchecked")
		@Override
		public <T extends IBaseParameters> IOperationUntypedWithInput<T> withNoParameters(Class<T> theOutputParameterType) {
			Validate.notNull(theOutputParameterType, "theOutputParameterType may not be null");
			RuntimeResourceDefinition def = myContext.getResourceDefinition(theOutputParameterType);
			if (def == null) {
				throw new IllegalArgumentException("theOutputParameterType must refer to a HAPI FHIR Resource type: " + theOutputParameterType.getName());
			}
			if (!"Parameters".equals(def.getName())) {
				throw new IllegalArgumentException("theOutputParameterType must refer to a HAPI FHIR Resource type for a resource named " + "Parameters" + " - " + theOutputParameterType.getName()
						+ " is a resource named: " + def.getName());
			}
			myParameters = (IBaseParameters) def.newInstance();
			return this;
		}

		@Override
		public IOperationUntypedWithInput useHttpGet() {
			myUseHttpGet = true;
			return this;
		}

	}

	private final class OperationOutcomeResponseHandler implements IClientResponseHandler<BaseOperationOutcome> {

		@Override
		public BaseOperationOutcome invokeClient(String theResponseMimeType, Reader theResponseReader, int theResponseStatusCode, Map<String, List<String>> theHeaders) throws IOException,
				BaseServerResponseException {
			EncodingEnum respType = EncodingEnum.forContentType(theResponseMimeType);
			if (respType == null) {
				return null;
			}
			IParser parser = respType.newParser(myContext);
			BaseOperationOutcome retVal;
			try {
				// TODO: handle if something else than OO comes back
				retVal = (BaseOperationOutcome) parser.parseResource(theResponseReader);
			} catch (DataFormatException e) {
				ourLog.warn("Failed to parse OperationOutcome response", e);
				return null;
			}
			MethodUtil.parseClientRequestResourceHeaders(null, theHeaders, retVal);

			return retVal;
		}
	}

	private final class OutcomeResponseHandler implements IClientResponseHandler<MethodOutcome> {
		private final String myResourceName;

		private OutcomeResponseHandler(String theResourceName) {
			myResourceName = theResourceName;
		}

		@Override
		public MethodOutcome invokeClient(String theResponseMimeType, Reader theResponseReader, int theResponseStatusCode, Map<String, List<String>> theHeaders) throws IOException,
				BaseServerResponseException {
			MethodOutcome response = MethodUtil.process2xxResponse(myContext, myResourceName, theResponseStatusCode, theResponseMimeType, theResponseReader, theHeaders);
			if (theResponseStatusCode == Constants.STATUS_HTTP_201_CREATED) {
				response.setCreated(true);
			}
			return response;
		}
	}

	@SuppressWarnings({ "rawtypes", "unchecked" })
	private class ReadInternal extends BaseClientExecutable implements IRead, IReadTyped, IReadExecutable {
		private IdDt myId;
		private String myIfVersionMatches;
		private ICallable myNotModifiedHandler;
		private RuntimeResourceDefinition myType;

		@Override
		public Object execute() {
			if (myId.hasVersionIdPart()) {
				return doReadOrVRead(myType.getImplementingClass(), myId, true, myNotModifiedHandler, myIfVersionMatches);
			} else {
				return doReadOrVRead(myType.getImplementingClass(), myId, false, myNotModifiedHandler, myIfVersionMatches);
			}
		}

		@Override
		public IReadIfNoneMatch ifVersionMatches(String theVersion) {
			myIfVersionMatches = theVersion;
			return new IReadIfNoneMatch() {

				@Override
				public IReadExecutable returnNull() {
					myNotModifiedHandler = new ICallable() {
						@Override
						public Object call() {
							return null;
						}
					};
					return ReadInternal.this;
				}

				@Override
				public IReadExecutable returnResource(final IBaseResource theInstance) {
					myNotModifiedHandler = new ICallable() {
						@Override
						public Object call() {
							return theInstance;
						}
					};
					return ReadInternal.this;
				}

				@Override
				public IReadExecutable throwNotModifiedException() {
					myNotModifiedHandler = null;
					return ReadInternal.this;
				}
			};
		}

		private void processUrl() {
			String resourceType = myId.getResourceType();
			if (isBlank(resourceType)) {
				throw new IllegalArgumentException(myContext.getLocalizer().getMessage(I18N_INCOMPLETE_URI_FOR_READ, myId));
			}
			myType = myContext.getResourceDefinition(resourceType);
			if (myType == null) {
				throw new IllegalArgumentException(myContext.getLocalizer().getMessage(I18N_CANNOT_DETEMINE_RESOURCE_TYPE, myId));
			}
		}

		@Override
		public <T extends IBaseResource> IReadTyped<T> resource(Class<T> theResourceType) {
			Validate.notNull(theResourceType, "theResourceType must not be null");
			myType = myContext.getResourceDefinition(theResourceType);
			if (myType == null) {
				throw new IllegalArgumentException(myContext.getLocalizer().getMessage(I18N_CANNOT_DETEMINE_RESOURCE_TYPE, theResourceType));
			}
			return this;
		}

		@Override
		public IReadTyped<IBaseResource> resource(String theResourceAsText) {
			Validate.notBlank(theResourceAsText, "You must supply a value for theResourceAsText");
			myType = myContext.getResourceDefinition(theResourceAsText);
			if (myType == null) {
				throw new IllegalArgumentException(myContext.getLocalizer().getMessage(I18N_CANNOT_DETEMINE_RESOURCE_TYPE, theResourceAsText));
			}
			return this;
		}

		@Override
		public IReadExecutable withId(IdDt theId) {
			Validate.notNull(theId, "The ID can not be null");
			Validate.notBlank(theId.getIdPart(), "The ID can not be blank");
			myId = theId.toUnqualified();
			return this;
		}

		@Override
		public IReadExecutable withId(String theId) {
			Validate.notBlank(theId, "The ID can not be blank");
			myId = new IdDt(myType.getName(), theId);
			return this;
		}

		@Override
		public IReadExecutable withIdAndVersion(String theId, String theVersion) {
			Validate.notBlank(theId, "The ID can not be blank");
			myId = new IdDt(myType.getName(), theId, theVersion);
			return this;
		}

		@Override
		public IReadExecutable withUrl(IdDt theUrl) {
			Validate.notNull(theUrl, "theUrl can not be null");
			myId = theUrl;
			processUrl();
			return this;
		}

		@Override
		public IReadExecutable withUrl(String theUrl) {
			myId = new IdDt(theUrl);
			processUrl();
			return this;
		}

	}

	private final class ResourceListResponseHandler implements IClientResponseHandler<List<IBaseResource>> {

		private Class<? extends IResource> myType;

		public ResourceListResponseHandler(Class<? extends IResource> theType) {
			myType = theType;
		}

		@SuppressWarnings("unchecked")
		@Override
		public List<IBaseResource> invokeClient(String theResponseMimeType, Reader theResponseReader, int theResponseStatusCode, Map<String, List<String>> theHeaders) throws IOException,
				BaseServerResponseException {
			if (myContext.getVersion().getVersion().isNewerThan(FhirVersionEnum.DSTU1)) {
				Class<? extends IBaseResource> bundleType = myContext.getResourceDefinition("Bundle").getImplementingClass();
				ResourceResponseHandler<IBaseResource> handler = new ResourceResponseHandler<IBaseResource>((Class<IBaseResource>) bundleType, null);
				IBaseResource response = handler.invokeClient(theResponseMimeType, theResponseReader, theResponseStatusCode, theHeaders);
				IVersionSpecificBundleFactory bundleFactory = myContext.newBundleFactory();
				bundleFactory.initializeWithBundleResource((IBaseResource) response);
				return bundleFactory.toListOfResources();
			} else {
				return new ArrayList<IBaseResource>(new BundleResponseHandler(myType).invokeClient(theResponseMimeType, theResponseReader, theResponseStatusCode, theHeaders).toListOfResources());
			}
		}
	}

	private final class ResourceResponseHandler<T extends IBaseResource> implements IClientResponseHandler<T> {

		private IdDt myId;
		private Class<T> myType;

		public ResourceResponseHandler(Class<T> theType, IdDt theId) {
			myType = theType;
			myId = theId;
		}

		@Override
		public T invokeClient(String theResponseMimeType, Reader theResponseReader, int theResponseStatusCode, Map<String, List<String>> theHeaders) throws IOException, BaseServerResponseException {
			EncodingEnum respType = EncodingEnum.forContentType(theResponseMimeType);
			if (respType == null) {
				throw NonFhirResponseException.newInstance(theResponseStatusCode, theResponseMimeType, theResponseReader);
			}
			IParser parser = respType.newParser(myContext);
			T retVal = parser.parseResource(myType, theResponseReader);

			MethodUtil.parseClientRequestResourceHeaders(myId, theHeaders, retVal);

			return retVal;
		}
	}

	@SuppressWarnings({ "rawtypes", "unchecked" })
	private class SearchInternal extends BaseClientExecutable<IQuery<Object>, Object> implements IQuery<Object>, IUntypedQuery {

		private String myCompartmentName;
		private CriterionList myCriterion = new CriterionList();
		private List<Include> myInclude = new ArrayList<Include>();
		private List<Include> myRevInclude = new ArrayList<Include>();
		private Integer myParamLimit;
		private String myResourceId;
		private String myResourceName;
		private Class<? extends IBaseResource> myResourceType;
		private SearchStyleEnum mySearchStyle;
		private List<SortInternal> mySort = new ArrayList<SortInternal>();
		private Class<? extends IBaseBundle> myReturnBundleType;

		public SearchInternal() {
			myResourceType = null;
			myResourceName = null;
		}

		@Override
		public IQuery and(ICriterion<?> theCriterion) {
			myCriterion.add((ICriterionInternal) theCriterion);
			return this;
		}

		@Override
		public IBase execute() {

			Map<String, List<String>> params = new LinkedHashMap<String, List<String>>();
			// Map<String, List<String>> initial = createExtraParams();
			// if (initial != null) {
			// params.putAll(initial);
			// }

			myCriterion.populateParamList(params);

			for (Include next : myInclude) {
				addParam(params, Constants.PARAM_INCLUDE, next.getValue());
			}

			for (Include next : myRevInclude) {
				addParam(params, Constants.PARAM_REVINCLUDE, next.getValue());
			}

			for (SortInternal next : mySort) {
				addParam(params, next.getParamName(), next.getParamValue());
			}

			if (myParamLimit != null) {
				addParam(params, Constants.PARAM_COUNT, Integer.toString(myParamLimit));
			}

			if (myReturnBundleType == null && myContext.getVersion().getVersion().equals(FhirVersionEnum.DSTU2_HL7ORG)) {
				throw new IllegalArgumentException("When using the client with HL7.org structures, you must specify "
						+ "the bundle return type for the client by adding \".returnBundle(org.hl7.fhir.instance.model.Bundle.class)\" to your search method call before the \".execute()\" method");
			}

			IClientResponseHandler binding;
			if (myReturnBundleType != null) {
				binding = new ResourceResponseHandler(myReturnBundleType, null);
			} else {
				binding = new BundleResponseHandler(myResourceType);
			}

			IdDt resourceId = myResourceId != null ? new IdDt(myResourceId) : null;

			BaseHttpClientInvocation invocation = SearchMethodBinding.createSearchInvocation(myContext, myResourceName, params, resourceId, myCompartmentName, mySearchStyle);

			return invoke(params, binding, invocation);

		}

		@Override
		public IQuery forAllResources() {
			return this;
		}

		@Override
		public IQuery forResource(Class<? extends IBaseResource> theResourceType) {
			setType(theResourceType);
			return this;
		}

		@Override
		public IQuery forResource(String theResourceName) {
			setType(theResourceName);
			return this;
		}

		@Override
		public IQuery include(Include theInclude) {
			myInclude.add(theInclude);
			return this;
		}

		@Override
		public IQuery limitTo(int theLimitTo) {
			if (theLimitTo > 0) {
				myParamLimit = theLimitTo;
			} else {
				myParamLimit = null;
			}
			return this;
		}

		private void setType(Class<? extends IBaseResource> theResourceType) {
			myResourceType = theResourceType;
			RuntimeResourceDefinition definition = myContext.getResourceDefinition(theResourceType);
			myResourceName = definition.getName();
		}

		private void setType(String theResourceName) {
			myResourceType = myContext.getResourceDefinition(theResourceName).getImplementingClass();
			myResourceName = theResourceName;
		}

		@Override
		public ISort sort() {
			SortInternal retVal = new SortInternal(this);
			mySort.add(retVal);
			return retVal;
		}

		@Override
		public IQuery usingStyle(SearchStyleEnum theStyle) {
			mySearchStyle = theStyle;
			return this;
		}

		@Override
		public IQuery where(ICriterion<?> theCriterion) {
			myCriterion.add((ICriterionInternal) theCriterion);
			return this;
		}

		@Override
		public IQuery withIdAndCompartment(String theResourceId, String theCompartmentName) {
			myResourceId = theResourceId;
			myCompartmentName = theCompartmentName;
			return this;
		}

		@Override
		public IQuery revInclude(Include theInclude) {
			myRevInclude.add(theInclude);
			return this;
		}

		@Override
		public IClientExecutable returnBundle(Class theClass) {
			if (theClass == null) {
				throw new NullPointerException("theClass must not be null");
			}
			myReturnBundleType = theClass;
			return this;
		}

	}

	@SuppressWarnings("rawtypes")
	private static class SortInternal implements ISort {

		private SearchInternal myFor;
		private String myParamName;
		private String myParamValue;

		public SortInternal(SearchInternal theFor) {
			myFor = theFor;
		}

		@Override
		public IQuery ascending(IParam theParam) {
			myParamName = Constants.PARAM_SORT_ASC;
			myParamValue = theParam.getParamName();
			return myFor;
		}

		@Override
		public IQuery defaultOrder(IParam theParam) {
			myParamName = Constants.PARAM_SORT;
			myParamValue = theParam.getParamName();
			return myFor;
		}

		@Override
		public IQuery descending(IParam theParam) {
			myParamName = Constants.PARAM_SORT_DESC;
			myParamValue = theParam.getParamName();
			return myFor;
		}

		public String getParamName() {
			return myParamName;
		}

		public String getParamValue() {
			return myParamValue;
		}

	}

	private final class TagListResponseHandler implements IClientResponseHandler<TagList> {

		@Override
		public TagList invokeClient(String theResponseMimeType, Reader theResponseReader, int theResponseStatusCode, Map<String, List<String>> theHeaders) throws IOException,
				BaseServerResponseException {
			EncodingEnum respType = EncodingEnum.forContentType(theResponseMimeType);
			if (respType == null) {
				throw NonFhirResponseException.newInstance(theResponseStatusCode, theResponseMimeType, theResponseReader);
			}
			IParser parser = respType.newParser(myContext);
			return parser.parseTagList(theResponseReader);
		}
	}

	private final class TransactionExecutable<T> extends BaseClientExecutable<ITransactionTyped<T>, T> implements ITransactionTyped<T> {

		private Bundle myBundle;
		private List<IBaseResource> myResources;
		private IBaseBundle myBaseBundle;
		private String myRawBundle;
		private EncodingEnum myRawBundleEncoding;

		public TransactionExecutable(Bundle theResources) {
			myBundle = theResources;
		}

		public TransactionExecutable(List<IBaseResource> theResources) {
			myResources = theResources;
		}

		public TransactionExecutable(IBaseBundle theBundle) {
			myBaseBundle = theBundle;
		}

		public TransactionExecutable(String theBundle) {
			myRawBundle = theBundle;
			myRawBundleEncoding = MethodUtil.detectEncodingNoDefault(myRawBundle);
			if (myRawBundleEncoding == null) {
				throw new IllegalArgumentException("Can not determine encoding of raw resource body");
			}
		}

		@SuppressWarnings({ "unchecked", "rawtypes" })
		@Override
		public T execute() {
			Map<String, List<String>> params = new HashMap<String, List<String>>();
			if (myResources != null) {
				ResourceListResponseHandler binding = new ResourceListResponseHandler(null);
				BaseHttpClientInvocation invocation = TransactionMethodBinding.createTransactionInvocation(myResources, myContext);
				return (T) invoke(params, binding, invocation);
			} else if (myBaseBundle != null) {
				ResourceResponseHandler binding = new ResourceResponseHandler(myBaseBundle.getClass(), null);
				BaseHttpClientInvocation invocation = TransactionMethodBinding.createTransactionInvocation(myBaseBundle, myContext);
				return (T) invoke(params, binding, invocation);
<<<<<<< HEAD
=======
			} else if (myRawBundle != null) {
				StringResponseHandler binding = new StringResponseHandler();
				/*
				 * If the user has explicitly requested a given encoding, we may need to reencode the raw string
				 */
				if (getParamEncoding() != null) {
					if (MethodUtil.detectEncodingNoDefault(myRawBundle) != getParamEncoding()) {
						IResource parsed = parseResourceBody(myRawBundle);
						myRawBundle = getParamEncoding().newParser(getFhirContext()).encodeResourceToString(parsed);
					}
				}
				BaseHttpClientInvocation invocation = TransactionMethodBinding.createTransactionInvocation(myRawBundle, myContext);
				return (T) invoke(params, binding, invocation);
>>>>>>> 35cdfaab
			} else {
				BundleResponseHandler binding = new BundleResponseHandler(null);
				BaseHttpClientInvocation invocation = TransactionMethodBinding.createTransactionInvocation(myBundle, myContext);
				return (T) invoke(params, binding, invocation);
			}
		}

	}

	private final class TransactionInternal implements ITransaction {

		@Override
		public ITransactionTyped<Bundle> withBundle(Bundle theBundle) {
			Validate.notNull(theBundle, "theBundle must not be null");
			return new TransactionExecutable<Bundle>(theBundle);
		}

		@Override
		public ITransactionTyped<List<IBaseResource>> withResources(List<IBaseResource> theResources) {
			Validate.notNull(theResources, "theResources must not be null");
			return new TransactionExecutable<List<IBaseResource>>(theResources);
		}

		@Override
		public <T extends IBaseBundle> ITransactionTyped<T> withBundle(T theBundle) {
			Validate.notNull(theBundle, "theBundle must not be null");
			return new TransactionExecutable<T>(theBundle);
		}

		@Override
		public ITransactionTyped<String> withBundle(String theBundle) {
			Validate.notBlank(theBundle, "theBundle must not be null");
			return new TransactionExecutable<String>(theBundle);
		}

	}

	private class UpdateInternal extends BaseClientExecutable<IUpdateExecutable, MethodOutcome> implements IUpdate, IUpdateTyped, IUpdateExecutable, IUpdateWithQuery, IUpdateWithQueryTyped {

		private CriterionList myCriterionList;
		private IIdType myId;
		private IBaseResource myResource;
		private String myResourceBody;
		private String mySearchUrl;

		@Override
		public IUpdateWithQueryTyped and(ICriterion<?> theCriterion) {
			myCriterionList.add((ICriterionInternal) theCriterion);
			return this;
		}

		@Override
		public IUpdateWithQuery conditional() {
			myCriterionList = new CriterionList();
			return this;
		}

		@Override
		public IUpdateTyped conditionalByUrl(String theSearchUrl) {
			mySearchUrl = theSearchUrl;
			return this;
		}

		@Override
		public MethodOutcome execute() {
			if (myResource == null) {
				myResource = parseResourceBody(myResourceBody);
			}

			// If an explicit encoding is chosen, we will re-serialize to ensure the right encoding
			if (getParamEncoding() != null) {
				myResourceBody = null;
			}

			BaseHttpClientInvocation invocation;
			if (mySearchUrl != null) {
				invocation = MethodUtil.createUpdateInvocation(myContext, myResource, myResourceBody, mySearchUrl);
			} else if (myCriterionList != null) {
				invocation = MethodUtil.createUpdateInvocation(myContext, myResource, myResourceBody, myCriterionList.toParamList());
			} else {
				if (myId == null) {
					myId = myResource.getId();
				}
				if (myId == null || myId.hasIdPart() == false) {
					throw new InvalidRequestException("No ID supplied for resource to update, can not invoke server");
				}
				invocation = MethodUtil.createUpdateInvocation(myResource, myResourceBody, myId, myContext);
			}

			RuntimeResourceDefinition def = myContext.getResourceDefinition(myResource);
			final String resourceName = def.getName();

			OutcomeResponseHandler binding = new OutcomeResponseHandler(resourceName);

			Map<String, List<String>> params = new HashMap<String, List<String>>();
			return invoke(params, binding, invocation);

		}

		@Override
		public IUpdateTyped resource(IBaseResource theResource) {
			Validate.notNull(theResource, "Resource can not be null");
			myResource = theResource;
			return this;
		}

		@Override
		public IUpdateTyped resource(String theResourceBody) {
			Validate.notBlank(theResourceBody, "Body can not be null or blank");
			myResourceBody = theResourceBody;
			return this;
		}

		@Override
		public IUpdateWithQueryTyped where(ICriterion<?> theCriterion) {
			myCriterionList.add((ICriterionInternal) theCriterion);
			return this;
		}

		@Override
		public IUpdateExecutable withId(IdDt theId) {
			if (theId == null) {
				throw new NullPointerException("theId can not be null");
			}
			if (theId.hasIdPart() == false) {
				throw new NullPointerException("theId must not be blank and must contain an ID, found: " + theId.getValue());
			}
			myId = theId;
			return this;
		}

		@Override
		public IUpdateExecutable withId(String theId) {
			if (theId == null) {
				throw new NullPointerException("theId can not be null");
			}
			if (isBlank(theId)) {
				throw new NullPointerException("theId must not be blank and must contain an ID, found: " + theId);
			}
			myId = new IdDt(theId);
			return this;
		}

	}

	
	
	
	
	
	
	
	
	@SuppressWarnings({ "rawtypes", "unchecked" })
	private class FetchConformanceInternal extends BaseClientExecutable implements IFetchConformanceUntyped, IFetchConformanceTyped {
		private RuntimeResourceDefinition myType;

		@Override
		public Object execute() {
			ResourceResponseHandler binding = new ResourceResponseHandler(myType.getImplementingClass(), null);
			HttpGetClientInvocation invocation = MethodUtil.createConformanceInvocation();
			return invokeClient(myContext, binding, invocation, myLogRequestAndResponse);
		}


		@Override
		public <T extends IBaseConformance> IFetchConformanceTyped<T> ofType(Class<T> theResourceType) {
			Validate.notNull(theResourceType, "theResourceType must not be null");
			myType = myContext.getResourceDefinition(theResourceType);
			if (myType == null) {
				throw new IllegalArgumentException(myContext.getLocalizer().getMessage(I18N_CANNOT_DETEMINE_RESOURCE_TYPE, theResourceType));
			}
			return this;
		}

	}

}<|MERGE_RESOLUTION|>--- conflicted
+++ resolved
@@ -145,10 +145,6 @@
 		super(theHttpClient, theServerBase, theFactory);
 		myContext = theContext;
 	}
-<<<<<<< HEAD
-
-=======
->>>>>>> 35cdfaab
 	
 	@Override
 	public BaseConformance conformance() {
@@ -598,23 +594,8 @@
 			return resp;
 		}
 
-<<<<<<< HEAD
 		protected IBaseResource parseResourceBody(String theResourceBody) {
-			EncodingEnum encoding = null;
-			for (int i = 0; i < theResourceBody.length() && encoding == null; i++) {
-				switch (theResourceBody.charAt(i)) {
-				case '<':
-					encoding = EncodingEnum.XML;
-					break;
-				case '{':
-					encoding = EncodingEnum.JSON;
-					break;
-				}
-			}
-=======
-		protected IResource parseResourceBody(String theResourceBody) {
 			EncodingEnum encoding = MethodUtil.detectEncodingNoDefault(theResourceBody);
->>>>>>> 35cdfaab
 			if (encoding == null) {
 				throw new InvalidRequestException("FHIR client can't determine resource encoding");
 			}
@@ -1598,7 +1579,7 @@
 	private final class TransactionExecutable<T> extends BaseClientExecutable<ITransactionTyped<T>, T> implements ITransactionTyped<T> {
 
 		private Bundle myBundle;
-		private List<IBaseResource> myResources;
+		private List<? extends IBaseResource> myResources;
 		private IBaseBundle myBaseBundle;
 		private String myRawBundle;
 		private EncodingEnum myRawBundleEncoding;
@@ -1607,7 +1588,7 @@
 			myBundle = theResources;
 		}
 
-		public TransactionExecutable(List<IBaseResource> theResources) {
+		public TransactionExecutable(List<? extends IBaseResource> theResources) {
 			myResources = theResources;
 		}
 
@@ -1635,8 +1616,6 @@
 				ResourceResponseHandler binding = new ResourceResponseHandler(myBaseBundle.getClass(), null);
 				BaseHttpClientInvocation invocation = TransactionMethodBinding.createTransactionInvocation(myBaseBundle, myContext);
 				return (T) invoke(params, binding, invocation);
-<<<<<<< HEAD
-=======
 			} else if (myRawBundle != null) {
 				StringResponseHandler binding = new StringResponseHandler();
 				/*
@@ -1644,13 +1623,12 @@
 				 */
 				if (getParamEncoding() != null) {
 					if (MethodUtil.detectEncodingNoDefault(myRawBundle) != getParamEncoding()) {
-						IResource parsed = parseResourceBody(myRawBundle);
+						IBaseResource parsed = parseResourceBody(myRawBundle);
 						myRawBundle = getParamEncoding().newParser(getFhirContext()).encodeResourceToString(parsed);
 					}
 				}
 				BaseHttpClientInvocation invocation = TransactionMethodBinding.createTransactionInvocation(myRawBundle, myContext);
 				return (T) invoke(params, binding, invocation);
->>>>>>> 35cdfaab
 			} else {
 				BundleResponseHandler binding = new BundleResponseHandler(null);
 				BaseHttpClientInvocation invocation = TransactionMethodBinding.createTransactionInvocation(myBundle, myContext);
@@ -1669,7 +1647,7 @@
 		}
 
 		@Override
-		public ITransactionTyped<List<IBaseResource>> withResources(List<IBaseResource> theResources) {
+		public ITransactionTyped<List<IBaseResource>> withResources(List<? extends IBaseResource> theResources) {
 			Validate.notNull(theResources, "theResources must not be null");
 			return new TransactionExecutable<List<IBaseResource>>(theResources);
 		}
