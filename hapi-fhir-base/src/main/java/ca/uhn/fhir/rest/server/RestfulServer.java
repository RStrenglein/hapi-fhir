package ca.uhn.fhir.rest.server;

/*
 * #%L
 * HAPI FHIR - Core Library
 * %%
 * Copyright (C) 2014 - 2015 University Health Network
 * %%
 * Licensed under the Apache License, Version 2.0 (the "License");
 * you may not use this file except in compliance with the License.
 * You may obtain a copy of the License at
 * 
 *      http://www.apache.org/licenses/LICENSE-2.0
 * 
 * Unless required by applicable law or agreed to in writing, software
 * distributed under the License is distributed on an "AS IS" BASIS,
 * WITHOUT WARRANTIES OR CONDITIONS OF ANY KIND, either express or implied.
 * See the License for the specific language governing permissions and
 * limitations under the License.
 * #L%
 */
import static org.apache.commons.lang3.StringUtils.isBlank;
import static org.apache.commons.lang3.StringUtils.isNotBlank;

import java.io.IOException;
import java.lang.annotation.Annotation;
import java.lang.reflect.InvocationTargetException;
import java.lang.reflect.Method;
import java.lang.reflect.Modifier;
import java.util.ArrayList;
import java.util.Arrays;
import java.util.Collection;
import java.util.Collections;
import java.util.HashMap;
import java.util.HashSet;
import java.util.List;
import java.util.Map;
import java.util.Set;
import java.util.StringTokenizer;
import java.util.concurrent.locks.Lock;
import java.util.concurrent.locks.ReentrantLock;

import javax.servlet.ServletException;
import javax.servlet.UnavailableException;
import javax.servlet.http.HttpServlet;
import javax.servlet.http.HttpServletRequest;
import javax.servlet.http.HttpServletResponse;

import org.apache.commons.lang3.StringUtils;
import org.apache.commons.lang3.Validate;
import org.hl7.fhir.instance.model.api.IBaseResource;

import ca.uhn.fhir.context.ConfigurationException;
import ca.uhn.fhir.context.FhirContext;
import ca.uhn.fhir.context.ProvidedResourceScanner;
import ca.uhn.fhir.context.RuntimeResourceDefinition;
import ca.uhn.fhir.model.api.Bundle;
import ca.uhn.fhir.model.api.Include;
import ca.uhn.fhir.model.primitive.IdDt;
import ca.uhn.fhir.rest.annotation.Destroy;
import ca.uhn.fhir.rest.annotation.IdParam;
import ca.uhn.fhir.rest.annotation.Initialize;
import ca.uhn.fhir.rest.api.RequestTypeEnum;
import ca.uhn.fhir.rest.api.RestOperationTypeEnum;
import ca.uhn.fhir.rest.api.SummaryEnum;
import ca.uhn.fhir.rest.method.BaseMethodBinding;
import ca.uhn.fhir.rest.method.ConformanceMethodBinding;
import ca.uhn.fhir.rest.method.RequestDetails;
import ca.uhn.fhir.rest.server.exceptions.AuthenticationException;
import ca.uhn.fhir.rest.server.exceptions.BaseServerResponseException;
import ca.uhn.fhir.rest.server.exceptions.InvalidRequestException;
import ca.uhn.fhir.rest.server.exceptions.NotModifiedException;
import ca.uhn.fhir.rest.server.interceptor.ExceptionHandlingInterceptor;
import ca.uhn.fhir.rest.server.interceptor.IServerInterceptor;
import ca.uhn.fhir.util.ReflectionUtil;
import ca.uhn.fhir.util.UrlUtil;
import ca.uhn.fhir.util.VersionUtil;

public class RestfulServer extends HttpServlet {

	private static final ExceptionHandlingInterceptor DEFAULT_EXCEPTION_HANDLER = new ExceptionHandlingInterceptor();
	private static final long serialVersionUID = 1L;
	/**
	 * Default setting for {@link #setETagSupport(ETagSupportEnum) ETag Support}: {@link ETagSupportEnum#ENABLED}
	 */
	public static final ETagSupportEnum DEFAULT_ETAG_SUPPORT = ETagSupportEnum.ENABLED;
	private static final org.slf4j.Logger ourLog = org.slf4j.LoggerFactory.getLogger(RestfulServer.class);
	private AddProfileTagEnum myAddProfileTag;
	private BundleInclusionRule myBundleInclusionRule = BundleInclusionRule.BASED_ON_INCLUDES;
	private boolean myDefaultPrettyPrint = false;
	private EncodingEnum myDefaultResponseEncoding = EncodingEnum.XML;
	private ETagSupportEnum myETagSupport = DEFAULT_ETAG_SUPPORT;
	private FhirContext myFhirContext;
	private String myImplementationDescription;
	private final List<IServerInterceptor> myInterceptors = new ArrayList<IServerInterceptor>();
	private IPagingProvider myPagingProvider;
<<<<<<< HEAD
	private Collection<Object> myPlainProviders = new ArrayList<Object>();
	private Map<String, ResourceBinding> myResourceNameToBinding = new HashMap<String, ResourceBinding>();
	private Collection<IResourceProvider> myResourceProviders = new ArrayList<IResourceProvider>();
=======
	private final List<Object> myPlainProviders = new ArrayList<Object>();
	private Map<String, ResourceBinding> myResourceNameToBinding = new HashMap<String, ResourceBinding>();
	private final List<IResourceProvider> myResourceProviders = new ArrayList<IResourceProvider>();
>>>>>>> 5b64a7f5
	private Map<String,IResourceProvider> myTypeToProvider = new HashMap<String, IResourceProvider>();
	private IServerAddressStrategy myServerAddressStrategy = new IncomingRequestAddressStrategy();
	private ResourceBinding myServerBinding = new ResourceBinding();
	private BaseMethodBinding<?> myServerConformanceMethod;
	private Object myServerConformanceProvider;
	private String myServerName = "HAPI FHIR Server";
	/** This is configurable but by default we just use HAPI version */
	private String myServerVersion = VersionUtil.getVersion();
	private boolean myStarted;
	private boolean myUseBrowserFriendlyContentTypes;
	private Lock myProviderRegistrationMutex = new ReentrantLock();

	/**
	 * Constructor. Note that if no {@link FhirContext} is passed in to the server (either through the constructor, or through {@link #setFhirContext(FhirContext)}) the server will determine which
	 * version of FHIR to support through classpath scanning. This is brittle, and it is highly recommended to explicitly specify a FHIR version.
	 */
	public RestfulServer() {
		this(null);
	}

	/**
	 * Constructor
	 */
	public RestfulServer(FhirContext theCtx) {
		myFhirContext = theCtx;
	}

	/**
	 * This method is called prior to sending a response to incoming requests. It is used to add custom headers.
	 * <p>
	 * Use caution if overriding this method: it is recommended to call <code>super.addHeadersToResponse</code> to avoid inadvertantly disabling functionality.
	 * </p>
	 */
	public void addHeadersToResponse(HttpServletResponse theHttpResponse) {
		theHttpResponse.addHeader("X-Powered-By", "HAPI FHIR " + VersionUtil.getVersion() + " RESTful Server");
	}

	private void assertProviderIsValid(Object theNext) throws ConfigurationException {
		if (Modifier.isPublic(theNext.getClass().getModifiers()) == false) {
			throw new ConfigurationException("Can not use provider '" + theNext.getClass() + "' - Class must be public");
		}
	}

	@Override
	public void destroy() {
		if (getResourceProviders() != null) {
			for (IResourceProvider iResourceProvider : getResourceProviders()) {
				invokeDestroy(iResourceProvider);
			}
		}
		if (myServerConformanceProvider != null) {
			invokeDestroy(myServerConformanceProvider);
		}
		if (getPlainProviders() != null) {
			for (Object next : getPlainProviders()) {
				invokeDestroy(next);
			}
		}
	}

	@Override
	protected void doDelete(HttpServletRequest request, HttpServletResponse response) throws ServletException, IOException {
		handleRequest(RequestTypeEnum.DELETE, request, response);
	}

	@Override
	protected void doGet(HttpServletRequest request, HttpServletResponse response) throws ServletException, IOException {
		handleRequest(RequestTypeEnum.GET, request, response);
	}

	@Override
	protected void doOptions(HttpServletRequest theReq, HttpServletResponse theResp) throws ServletException, IOException {
		handleRequest(RequestTypeEnum.OPTIONS, theReq, theResp);
	}

	@Override
	protected void doPost(HttpServletRequest request, HttpServletResponse response) throws ServletException, IOException {
		handleRequest(RequestTypeEnum.POST, request, response);
	}

	@Override
	protected void doPut(HttpServletRequest request, HttpServletResponse response) throws ServletException, IOException {
		handleRequest(RequestTypeEnum.PUT, request, response);
	}

	/**
	 * Count length of URL string, but treating unescaped sequences (e.g. ' ') as their unescaped equivalent (%20)
	 */
	protected int escapedLength(String theServletPath) {
		int delta = 0;
		for (int i = 0; i < theServletPath.length(); i++) {
			char next = theServletPath.charAt(i);
			if (next == ' ') {
				delta = delta + 2;
			}
		}
		return theServletPath.length() + delta;
	}

	/*
	 * Remove registered RESTful methods for a Provider 
	 * (and all superclasses) when it is being unregistered
	 */
	private void removeResourceMethods (Object theProvider) throws Exception {
		ourLog.info("Removing RESTful methods for: {}", theProvider.getClass());
		Class<?> clazz = theProvider.getClass();
		Class<?> supertype = clazz.getSuperclass();
		Collection<String> resourceNames = new ArrayList<String>();
		while (!Object.class.equals(supertype)) {
			removeResourceMethods(theProvider, supertype, resourceNames);
			supertype = supertype.getSuperclass();
		}
		removeResourceMethods(theProvider, clazz, resourceNames);
		for (String resourceName : resourceNames) {
			myResourceNameToBinding.remove(resourceName);
		}
	}

	/*
	 * Collect the set of RESTful methods for a single class
	 * when it is being unregistered
	 */
	private void removeResourceMethods(Object theProvider, Class<?> clazz, Collection<String> resourceNames) throws ConfigurationException {
		for (Method m : ReflectionUtil.getDeclaredMethods(clazz)) {
			BaseMethodBinding<?> foundMethodBinding = BaseMethodBinding.bindMethod(m, getFhirContext(), theProvider);
			if (foundMethodBinding == null) {
				continue; // not a bound method
			}
			if (foundMethodBinding instanceof ConformanceMethodBinding) {
				myServerConformanceMethod = null;
				continue;
			}
			String resourceName = foundMethodBinding.getResourceName();
			if (!resourceNames.contains(resourceName)) {
				resourceNames.add(resourceName);
			}
		}
	}

	private void findResourceMethods(Object theProvider) throws Exception {

		ourLog.info("Scanning type for RESTful methods: {}", theProvider.getClass());
		int count = 0;

		Class<?> clazz = theProvider.getClass();
		Class<?> supertype = clazz.getSuperclass();
		while (!Object.class.equals(supertype)) {
			count += findResourceMethods(theProvider, supertype);
			supertype = supertype.getSuperclass();
		}

		count += findResourceMethods(theProvider, clazz);

		if (count == 0) {
			throw new ConfigurationException("Did not find any annotated RESTful methods on provider class " + theProvider.getClass().getCanonicalName());
		}
	}

	private int findResourceMethods(Object theProvider, Class<?> clazz) throws ConfigurationException {
		int count = 0;

		for (Method m : ReflectionUtil.getDeclaredMethods(clazz)) {
			BaseMethodBinding<?> foundMethodBinding = BaseMethodBinding.bindMethod(m, getFhirContext(), theProvider);
			if (foundMethodBinding == null) {
				continue;
			}

			count++;

			if (foundMethodBinding instanceof ConformanceMethodBinding) {
				myServerConformanceMethod = foundMethodBinding;
				continue;
			}

			if (!Modifier.isPublic(m.getModifiers())) {
				throw new ConfigurationException("Method '" + m.getName() + "' is not public, FHIR RESTful methods must be public");
			} else {
				if (Modifier.isStatic(m.getModifiers())) {
					throw new ConfigurationException("Method '" + m.getName() + "' is static, FHIR RESTful methods must not be static");
				} else {
					ourLog.debug("Scanning public method: {}#{}", theProvider.getClass(), m.getName());

					String resourceName = foundMethodBinding.getResourceName();
					ResourceBinding resourceBinding;
					if (resourceName == null) {
						resourceBinding = myServerBinding;
					} else {
						RuntimeResourceDefinition definition = getFhirContext().getResourceDefinition(resourceName);
						if (myResourceNameToBinding.containsKey(definition.getName())) {
							resourceBinding = myResourceNameToBinding.get(definition.getName());
						} else {
							resourceBinding = new ResourceBinding();
							resourceBinding.setResourceName(resourceName);
							myResourceNameToBinding.put(resourceName, resourceBinding);
						}
					}

					List<Class<?>> allowableParams = foundMethodBinding.getAllowableParamAnnotations();
					if (allowableParams != null) {
						for (Annotation[] nextParamAnnotations : m.getParameterAnnotations()) {
							for (Annotation annotation : nextParamAnnotations) {
								Package pack = annotation.annotationType().getPackage();
								if (pack.equals(IdParam.class.getPackage())) {
									if (!allowableParams.contains(annotation.annotationType())) {
										throw new ConfigurationException("Method[" + m.toString() + "] is not allowed to have a parameter annotated with " + annotation);
									}
								}
							}
						}
					}

					resourceBinding.addMethod(foundMethodBinding);
					ourLog.debug(" * Method: {}#{} is a handler", theProvider.getClass(), m.getName());
				}
			}
		}

		return count;
	}

	/**
	 * Returns the setting for automatically adding profile tags
	 *
	 * @see #setAddProfileTag(AddProfileTagEnum)
	 */
	public AddProfileTagEnum getAddProfileTag() {
		return myAddProfileTag;
	}

	public BundleInclusionRule getBundleInclusionRule() {
		return myBundleInclusionRule;
	}

	/**
	 * Returns the default encoding to return (XML/JSON) if an incoming request does not specify a preference (either with the <code>_format</code> URL parameter, or with an <code>Accept</code> header
	 * in the request. The default is {@link EncodingEnum#XML}. Will not return null.
	 */
	public EncodingEnum getDefaultResponseEncoding() {
		return myDefaultResponseEncoding;
	}

	/**
	 * Returns the server support for ETags (will not be <code>null</code>). Default is {@link #DEFAULT_ETAG_SUPPORT}
	 */
	public ETagSupportEnum getETagSupport() {
		return myETagSupport;
	}

	/**
	 * Gets the {@link FhirContext} associated with this server. For efficient processing, resource providers and plain providers should generally use this context if one is needed, as opposed to
	 * creating their own.
	 */
	public FhirContext getFhirContext() {
		if (myFhirContext == null) {
			myFhirContext = new FhirContext();
		}
		return myFhirContext;
	}

	public String getImplementationDescription() {
		return myImplementationDescription;
	}

	/**
	 * Returns a ist of all registered server interceptors
	 */
	public List<IServerInterceptor> getInterceptors() {
		return Collections.unmodifiableList(myInterceptors);
	}

	public IPagingProvider getPagingProvider() {
		return myPagingProvider;
	}

	/**
	 * Provides the non-resource specific providers which implement method calls on this server
	 *
	 * @see #getResourceProviders()
	 */
	public Collection<Object> getPlainProviders() {
		return myPlainProviders;
	}

	/**
	 * Allows users of RestfulServer to override the getRequestPath method to let them build their custom request path implementation
	 *
	 * @param requestFullPath
	 *           the full request path
	 * @param servletContextPath
	 *           the servelet context path
	 * @param servletPath
	 *           the servelet path
	 * @return created resource path
	 */
	protected String getRequestPath(String requestFullPath, String servletContextPath, String servletPath) {
		return requestFullPath.substring(escapedLength(servletContextPath) + escapedLength(servletPath));
	}

	public Collection<ResourceBinding> getResourceBindings() {
		return myResourceNameToBinding.values();
	}

	/**
	 * Provides the resource providers for this server
	 */
	public Collection<IResourceProvider> getResourceProviders() {
		return myResourceProviders;
	}

	/**
	 * Get the server address strategy, which is used to determine what base URL to provide clients to refer to this server. Defaults to an instance of {@link IncomingRequestAddressStrategy}
	 */
	public IServerAddressStrategy getServerAddressStrategy() {
		return myServerAddressStrategy;
	}

	/**
	 * Returns the server base URL (with no trailing '/') for a given request
	 */
	public String getServerBaseForRequest(HttpServletRequest theRequest) {
		String fhirServerBase;
		fhirServerBase = myServerAddressStrategy.determineServerBase(getServletContext(), theRequest);

		if (fhirServerBase.endsWith("/")) {
			fhirServerBase = fhirServerBase.substring(0, fhirServerBase.length() - 1);
		}
		return fhirServerBase;
	}

	/**
	 * Returns the method bindings for this server which are not specific to any particular resource type. This method is internal to HAPI and developers generally do not need to interact with it. Use
	 * with caution, as it may change.
	 */
	public List<BaseMethodBinding<?>> getServerBindings() {
		return myServerBinding.getMethodBindings();
	}

	/**
	 * Returns the server conformance provider, which is the provider that is used to generate the server's conformance (metadata) statement if one has been explicitly defined.
	 * <p>
	 * By default, the ServerConformanceProvider for the declared version of FHIR is used, but this can be changed, or set to <code>null</code> to use the appropriate one for the given FHIR version.
	 * </p>
	 */
	public Object getServerConformanceProvider() {
		return myServerConformanceProvider;
	}

	/**
	 * Gets the server's name, as exported in conformance profiles exported by the server. This is informational only, but can be helpful to set with something appropriate.
	 *
	 * @see RestfulServer#setServerName(String)
	 */
	public String getServerName() {
		return myServerName;
	}

	public IResourceProvider getServerProfilesProvider() {
		return getFhirContext().getVersion().createServerProfilesProvider(this);
	}

	/**
	 * Gets the server's version, as exported in conformance profiles exported by the server. This is informational only, but can be helpful to set with something appropriate.
	 */
	public String getServerVersion() {
		return myServerVersion;
	}

	private void handlePagingRequest(RequestDetails theRequest, HttpServletResponse theResponse, String thePagingAction) throws IOException {
		IBundleProvider resultList = getPagingProvider().retrieveResultList(thePagingAction);
		if (resultList == null) {
			ourLog.info("Client requested unknown paging ID[{}]", thePagingAction);
			theResponse.setStatus(Constants.STATUS_HTTP_410_GONE);
			addHeadersToResponse(theResponse);
			theResponse.setContentType("text/plain");
			theResponse.setCharacterEncoding("UTF-8");
			theResponse.getWriter().append("Search ID[" + thePagingAction + "] does not exist and may have expired.");
			theResponse.getWriter().close();
			return;
		}

		Integer count = RestfulServerUtils.extractCountParameter(theRequest.getServletRequest());
		if (count == null) {
			count = getPagingProvider().getDefaultPageSize();
		} else if (count > getPagingProvider().getMaximumPageSize()) {
			count = getPagingProvider().getMaximumPageSize();
		}

		Integer offsetI = RestfulServerUtils.tryToExtractNamedParameter(theRequest.getServletRequest(), Constants.PARAM_PAGINGOFFSET);
		if (offsetI == null || offsetI < 0) {
			offsetI = 0;
		}

		int start = Math.min(offsetI, resultList.size() - 1);

		EncodingEnum responseEncoding = RestfulServerUtils.determineResponseEncodingNoDefault(theRequest.getServletRequest());
		boolean prettyPrint = RestfulServerUtils.prettyPrintResponse(this, theRequest);
		boolean requestIsBrowser = requestIsBrowser(theRequest.getServletRequest());
		Set<SummaryEnum> summaryMode = RestfulServerUtils.determineSummaryMode(theRequest);
		boolean respondGzip = theRequest.isRespondGzip();

		IVersionSpecificBundleFactory bundleFactory = getFhirContext().newBundleFactory();

		Set<Include> includes = new HashSet<Include>();
		String[] reqIncludes = theRequest.getServletRequest().getParameterValues(Constants.PARAM_INCLUDE);
		if (reqIncludes != null) {
			for (String nextInclude : reqIncludes) {
				includes.add(new Include(nextInclude));
			}
		}

		String linkSelfBase = getServerAddressStrategy().determineServerBase(getServletContext(), theRequest.getServletRequest());
		String linkSelf = linkSelfBase + theRequest.getCompleteUrl().substring(theRequest.getCompleteUrl().indexOf('?'));

		bundleFactory.initializeBundleFromBundleProvider(this, resultList, responseEncoding, theRequest.getFhirServerBase(), linkSelf, prettyPrint, start, count, thePagingAction, null, includes);

		Bundle bundle = bundleFactory.getDstu1Bundle();
		if (bundle != null) {
			for (int i = getInterceptors().size() - 1; i >= 0; i--) {
				IServerInterceptor next = getInterceptors().get(i);
				boolean continueProcessing = next.outgoingResponse(theRequest, bundle, theRequest.getServletRequest(), theRequest.getServletResponse());
				if (!continueProcessing) {
					ourLog.debug("Interceptor {} returned false, not continuing processing");
					return;
				}
			}
			RestfulServerUtils.streamResponseAsBundle(this, theResponse, bundle, theRequest.getFhirServerBase(), summaryMode, respondGzip, requestIsBrowser, theRequest);
		} else {
			IBaseResource resBundle = bundleFactory.getResourceBundle();
			for (int i = getInterceptors().size() - 1; i >= 0; i--) {
				IServerInterceptor next = getInterceptors().get(i);
				boolean continueProcessing = next.outgoingResponse(theRequest, resBundle, theRequest.getServletRequest(), theRequest.getServletResponse());
				if (!continueProcessing) {
					ourLog.debug("Interceptor {} returned false, not continuing processing");
					return;
				}
			}
			RestfulServerUtils.streamResponseAsResource(this, theResponse, resBundle, prettyPrint, summaryMode, Constants.STATUS_HTTP_200_OK, theRequest.isRespondGzip(), false, theRequest);
		}
	}

	protected void handleRequest(RequestTypeEnum theRequestType, HttpServletRequest theRequest, HttpServletResponse theResponse) throws ServletException, IOException {
		String fhirServerBase = null;
		boolean requestIsBrowser = requestIsBrowser(theRequest);
		RequestDetails requestDetails = new RequestDetails();
		requestDetails.setServer(this);
		requestDetails.setRequestType(theRequestType);
		requestDetails.setServletRequest(theRequest);
		requestDetails.setServletResponse(theResponse);

		try {

			for (IServerInterceptor next : myInterceptors) {
				boolean continueProcessing = next.incomingRequestPreProcessed(theRequest, theResponse);
				if (!continueProcessing) {
					ourLog.debug("Interceptor {} returned false, not continuing processing");
					return;
				}
			}

			String resourceName = null;
			String requestFullPath = StringUtils.defaultString(theRequest.getRequestURI());
			String servletPath = StringUtils.defaultString(theRequest.getServletPath());
			StringBuffer requestUrl = theRequest.getRequestURL();
			String servletContextPath = IncomingRequestAddressStrategy.determineServletContextPath(theRequest, this);

			/*
			 * Just for debugging..
			 */
			if (ourLog.isTraceEnabled()) {
				ourLog.trace("Request FullPath: {}", requestFullPath);
				ourLog.trace("Servlet Path: {}", servletPath);
				ourLog.trace("Request Url: {}", requestUrl);
				ourLog.trace("Context Path: {}", servletContextPath);
			}

			IdDt id = null;
			String operation = null;
			String compartment = null;

			String requestPath = getRequestPath(requestFullPath, servletContextPath, servletPath);
			if (requestPath.length() > 0 && requestPath.charAt(0) == '/') {
				requestPath = requestPath.substring(1);
			}

			fhirServerBase = getServerBaseForRequest(theRequest);

			String completeUrl = StringUtils.isNotBlank(theRequest.getQueryString()) ? requestUrl + "?" + theRequest.getQueryString() : requestUrl.toString();

			Map<String, String[]> params = new HashMap<String, String[]>(theRequest.getParameterMap());
			requestDetails.setParameters(params);

			StringTokenizer tok = new StringTokenizer(requestPath, "/");
			if (tok.hasMoreTokens()) {
				resourceName = tok.nextToken();
				if (partIsOperation(resourceName)) {
					operation = resourceName;
					resourceName = null;
				}
			}
			requestDetails.setResourceName(resourceName);

			ResourceBinding resourceBinding = null;
			BaseMethodBinding<?> resourceMethod = null;
			if (Constants.URL_TOKEN_METADATA.equals(resourceName) || theRequestType == RequestTypeEnum.OPTIONS) {
				resourceMethod = myServerConformanceMethod;
			} else if (resourceName == null) {
				resourceBinding = myServerBinding;
			} else {
				resourceBinding = myResourceNameToBinding.get(resourceName);
				if (resourceBinding == null) {
					throw new InvalidRequestException("Unknown resource type '" + resourceName + "' - Server knows how to handle: " + myResourceNameToBinding.keySet());
				}
			}

			if (tok.hasMoreTokens()) {
				String nextString = tok.nextToken();
				if (partIsOperation(nextString)) {
					operation = nextString;
				} else {
					id = new IdDt(resourceName, UrlUtil.unescape(nextString));
				}
			}

			if (tok.hasMoreTokens()) {
				String nextString = tok.nextToken();
				if (nextString.equals(Constants.PARAM_HISTORY)) {
					if (tok.hasMoreTokens()) {
						String versionString = tok.nextToken();
						if (id == null) {
							throw new InvalidRequestException("Don't know how to handle request path: " + requestPath);
						}
						id = new IdDt(resourceName, id.getIdPart(), UrlUtil.unescape(versionString));
					} else {
						operation = Constants.PARAM_HISTORY;
					}
				} else if (partIsOperation(nextString)) {
					if (operation != null) {
						throw new InvalidRequestException("URL Path contains two operations: " + requestPath);
					}
					operation = nextString;
				} else {
					compartment = nextString;
				}
			}

			// Secondary is for things like ..../_tags/_delete
			String secondaryOperation = null;

			while (tok.hasMoreTokens()) {
				String nextString = tok.nextToken();
				if (operation == null) {
					operation = nextString;
				} else if (secondaryOperation == null) {
					secondaryOperation = nextString;
				} else {
					throw new InvalidRequestException("URL path has unexpected token '" + nextString + "' at the end: " + requestPath);
				}
			}

			if (theRequestType == RequestTypeEnum.PUT) {
				String contentLocation = theRequest.getHeader(Constants.HEADER_CONTENT_LOCATION);
				if (contentLocation != null) {
					id = new IdDt(contentLocation);
				}
			}
			requestDetails.setId(id);
			requestDetails.setOperation(operation);
			requestDetails.setSecondaryOperation(secondaryOperation);
			requestDetails.setCompartmentName(compartment);

			String acceptEncoding = theRequest.getHeader(Constants.HEADER_ACCEPT_ENCODING);
			boolean respondGzip = false;
			if (acceptEncoding != null) {
				String[] parts = acceptEncoding.trim().split("\\s*,\\s*");
				for (String string : parts) {
					if (string.equals("gzip")) {
						respondGzip = true;
					}
				}
			}
			requestDetails.setRespondGzip(respondGzip);
			requestDetails.setRequestPath(requestPath);
			requestDetails.setFhirServerBase(fhirServerBase);
			requestDetails.setCompleteUrl(completeUrl);

			String pagingAction = theRequest.getParameter(Constants.PARAM_PAGINGACTION);
			if (getPagingProvider() != null && isNotBlank(pagingAction)) {
				requestDetails.setRestOperationType(RestOperationTypeEnum.GET_PAGE);
				if (theRequestType != RequestTypeEnum.GET) {
					/*
					 * We reconstruct the link-self URL using the request parameters, and this would break if the parameters came in using a POST. We could probably work around that but why bother unless
					 * someone comes up with a reason for needing it.
					 */
					throw new InvalidRequestException(getFhirContext().getLocalizer().getMessage(RestfulServer.class, "getPagesNonHttpGet"));
				}
				handlePagingRequest(requestDetails, theResponse, pagingAction);
				return;
			}

			if (resourceMethod == null) {
				if (resourceBinding != null) {
					resourceMethod = resourceBinding.getMethod(requestDetails);
				}
			}
			if (resourceMethod == null) {
				if (isBlank(requestPath)) {
					throw new InvalidRequestException(myFhirContext.getLocalizer().getMessage(RestfulServer.class, "rootRequest"));
				} else {
					throw new InvalidRequestException(myFhirContext.getLocalizer().getMessage(RestfulServer.class, "unknownMethod", theRequestType.name(), requestPath, params.keySet()));
				}
			}

			requestDetails.setRestOperationType(resourceMethod.getRestOperationType());

			// Handle server interceptors
			for (IServerInterceptor next : myInterceptors) {
				boolean continueProcessing = next.incomingRequestPostProcessed(requestDetails, theRequest, theResponse);
				if (!continueProcessing) {
					ourLog.debug("Interceptor {} returned false, not continuing processing");
					return;
				}
			}

			/*
			 * Actualy invoke the server method. This call is to a HAPI method binding, which is an object that wraps a specific implementing (user-supplied) method, but handles its input and provides
			 * its output back to the client.
			 * 
			 * This is basically the end of processing for a successful request, since the method binding replies to the client and closes the response.
			 */
			resourceMethod.invokeServer(this, requestDetails);

		} catch (NotModifiedException e) {

			for (int i = getInterceptors().size() - 1; i >= 0; i--) {
				IServerInterceptor next = getInterceptors().get(i);
				if (!next.handleException(requestDetails, e, theRequest, theResponse)) {
					ourLog.debug("Interceptor {} returned false, not continuing processing");
					return;
				}
			}
			writeExceptionToResponse(theResponse, e);

		} catch (AuthenticationException e) {

			for (int i = getInterceptors().size() - 1; i >= 0; i--) {
				IServerInterceptor next = getInterceptors().get(i);
				if (!next.handleException(requestDetails, e, theRequest, theResponse)) {
					ourLog.debug("Interceptor {} returned false, not continuing processing");
					return;
				}
			}

			if (requestIsBrowser) {
				// if request is coming from a browser, prompt the user to enter login credentials
				theResponse.setHeader("WWW-Authenticate", "BASIC realm=\"FHIR\"");
			}
			writeExceptionToResponse(theResponse, e);

		} catch (Throwable e) {

			/*
			 * We have caught an exception during request processing. This might be because a handling method threw something they wanted to throw (e.g. UnprocessableEntityException because the request
			 * had business requirement problems) or it could be due to bugs (e.g. NullPointerException).
			 * 
			 * First we let the interceptors have a crack at converting the exception into something HAPI can use (BaseServerResponseException)
			 */
			BaseServerResponseException exception = null;
			for (int i = getInterceptors().size() - 1; i >= 0; i--) {
				IServerInterceptor next = getInterceptors().get(i);
				exception = next.preProcessOutgoingException(requestDetails, e, theRequest);
				if (exception != null) {
					ourLog.debug("Interceptor {} returned false, not continuing processing");
					break;
				}
			}

			/*
			 * If none of the interceptors converted the exception, default behaviour is to keep the exception as-is if it extends BaseServerResponseException, otherwise wrap it in an
			 * InternalErrorException.
			 */
			if (exception == null) {
				exception = DEFAULT_EXCEPTION_HANDLER.preProcessOutgoingException(requestDetails, e, theRequest);
			}

			/*
			 * Next, interceptors get a shot at handling the exception
			 */
			for (int i = getInterceptors().size() - 1; i >= 0; i--) {
				IServerInterceptor next = getInterceptors().get(i);
				if (!next.handleException(requestDetails, exception, theRequest, theResponse)) {
					ourLog.debug("Interceptor {} returned false, not continuing processing");
					return;
				}
			}

			/*
			 * If we're handling an exception, no summary mode should be applied
			 */
			requestDetails.getParameters().remove(Constants.PARAM_SUMMARY);
			requestDetails.getParameters().remove(Constants.PARAM_ELEMENTS);
			
			/*
			 * If nobody handles it, default behaviour is to stream back the OperationOutcome to the client.
			 */
			DEFAULT_EXCEPTION_HANDLER.handleException(requestDetails, exception, theRequest, theResponse);

		}
	}

	/**
	 * Initializes the server. Note that this method is final to avoid accidentally introducing bugs in implementations, but subclasses may put initialization code in {@link #initialize()}, which is
	 * called immediately before beginning initialization of the restful server's internal init.
	 */
	@Override
	public final void init() throws ServletException {
		myProviderRegistrationMutex.lock();
		try {
			initialize();
			
			Object confProvider;
			try {
				ourLog.info("Initializing HAPI FHIR restful server running in " + getFhirContext().getVersion().getVersion().name() + " mode");

				ProvidedResourceScanner providedResourceScanner = new ProvidedResourceScanner(getFhirContext());
				providedResourceScanner.scanForProvidedResources(this);

				Collection<IResourceProvider> resourceProvider = getResourceProviders();
				// 'true' tells registerProviders() that 
				// this call is part of initialization
				registerProviders(resourceProvider, true); 

				Collection<Object> providers = getPlainProviders();
				// 'true' tells registerProviders() that 
				// this call is part of initialization
				registerProviders(providers, true);

				findResourceMethods(getServerProfilesProvider());

				confProvider = getServerConformanceProvider();
				if (confProvider == null) {
					confProvider = getFhirContext().getVersion().createServerConformanceProvider(this);
				}
//				findSystemMethods(confProvider);
				findResourceMethods(confProvider);

			} catch (Exception ex) {
				ourLog.error("An error occurred while loading request handlers!", ex);
				throw new ServletException("Failed to initialize FHIR Restful server", ex);
			}

			ourLog.trace("Invoking provider initialize methods");
			if (getResourceProviders() != null) {
				for (IResourceProvider iResourceProvider : getResourceProviders()) {
					invokeInitialize(iResourceProvider);
				}
			}
			if (confProvider != null) {
				invokeInitialize(confProvider);
<<<<<<< HEAD
			}
			if (getPlainProviders() != null) {
				for (Object next : getPlainProviders()) {
					invokeInitialize(next);
				}
			}
=======
			}
			if (getPlainProviders() != null) {
				for (Object next : getPlainProviders()) {
					invokeInitialize(next);
				}
			}
>>>>>>> 5b64a7f5
			
			myStarted = true;
			ourLog.info("A FHIR has been lit on this server");
		} finally {
			myProviderRegistrationMutex.unlock();
		}
	}

	/**
	 * This method may be overridden by subclasses to do perform initialization that needs to be performed prior to the server being used.
	 * 
	 * @throws ServletException
	 *            If the initialization failed. Note that you should consider throwing {@link UnavailableException} (which extends {@link ServletException}), as this is a flag to the servlet container
	 *            that the servlet is not usable.
	 */
	protected void initialize() throws ServletException {
		// nothing by default
	}

	/**
	 * Register a single provider. This could be a Resource Provider 
	 * or a "plain" provider not associated with any resource.
	 * 
	 * @param provider
	 * @throws Exception
	 */
	public void registerProvider (Object provider) throws Exception {
		if (provider != null) {
			Collection<Object> providerList = new ArrayList<Object>(1);
			providerList.add(provider);
			registerProviders(providerList);
		}
	}
	
	/**
	 * Register a group of providers. These could be Resource Providers,
	 * "plain" providers or a mixture of the two.
	 * 
	 * @param providers a {@code Collection} of providers. The parameter
	 * could be null or an empty {@code Collection} 
	 * @throws Exception
	 */
	public void registerProviders (Collection<? extends Object> providers) throws Exception {
		myProviderRegistrationMutex.lock();
		try {
			if (!myStarted) {
				for (Object provider : providers) {
					ourLog.info("Registration of provider ["+provider.getClass().getName()+"] will be delayed until FHIR server startup");
					if (provider instanceof IResourceProvider) {
						myResourceProviders.add((IResourceProvider)provider);
					} else {
						myPlainProviders.add(provider);
					}
				}
				return;
			}
		} finally {
			myProviderRegistrationMutex.unlock();
		}
		registerProviders(providers, false);
	}
	
	/*
	 * Inner method to actually register providers 
	 */
	protected void registerProviders (Collection<? extends Object> providers, boolean inInit) throws Exception {
		List<IResourceProvider> newResourceProviders = new ArrayList<IResourceProvider>();
		List<Object> newPlainProviders = new ArrayList<Object>();
		ProvidedResourceScanner providedResourceScanner = new ProvidedResourceScanner(getFhirContext());

		if (providers != null) {
			for (Object provider : providers) {
				if (provider instanceof IResourceProvider) {
					IResourceProvider rsrcProvider = (IResourceProvider)provider;
					Class<? extends IBaseResource> resourceType = rsrcProvider.getResourceType();
					if (resourceType == null) {
						throw new NullPointerException("getResourceType() on class '" + rsrcProvider.getClass().getCanonicalName() + "' returned null");
					}
					String resourceName = getFhirContext().getResourceDefinition(resourceType).getName();
					if (myTypeToProvider.containsKey(resourceName)) {
						throw new ServletException("Multiple resource providers return resource type[" + resourceName + "]: First[" + myTypeToProvider.get(resourceName).getClass().getCanonicalName() + "] and Second[" + rsrcProvider.getClass().getCanonicalName() + "]");
					}
					if (!inInit) {
						myResourceProviders.add(rsrcProvider);
					}
					myTypeToProvider.put(resourceName, rsrcProvider);
					providedResourceScanner.scanForProvidedResources(rsrcProvider);
					newResourceProviders.add(rsrcProvider);
				} else {
					if (!inInit) {
						myPlainProviders.add(provider);
					}
					newPlainProviders.add(provider);
				}
				
			}
			if (!newResourceProviders.isEmpty()) {
				ourLog.info("Added {} resource provider(s). Total {}", newResourceProviders.size(), myTypeToProvider.size());
				for (IResourceProvider provider : newResourceProviders) {
					assertProviderIsValid(provider);
					findResourceMethods(provider);
				}
			}
			if (!newPlainProviders.isEmpty()) {
				ourLog.info("Added {} plain provider(s). Total {}", newPlainProviders.size());
				for (Object provider : newPlainProviders) {
					assertProviderIsValid(provider);
					findResourceMethods(provider);
				}
			}
			if (!inInit) {
				ourLog.trace("Invoking provider initialize methods");
				if (!newResourceProviders.isEmpty()) {
					for (IResourceProvider provider : newResourceProviders) {
						invokeInitialize(provider);
					}
				}
				if (!newPlainProviders.isEmpty()) {
					for (Object provider : newPlainProviders) {
						invokeInitialize(provider);
					}
				}
			}
		}
	}
	
	/**
	 * Unregister one provider (either a Resource provider or a plain provider)
	 * 
	 * @param provider
	 * @throws Exception
	 */
	public void unregisterProvider (Object provider) throws Exception {
		if (provider != null) {
			Collection<Object> providerList = new ArrayList<Object>(1);
			providerList.add(provider);
			unregisterProviders(providerList);
		}
	}
	
	/**
	 * Unregister a {@code Collection} of providers
	 * 
	 * @param providers
	 * @throws Exception
	 */
	public void unregisterProviders (Collection<? extends Object> providers) throws Exception {
		ProvidedResourceScanner providedResourceScanner = new ProvidedResourceScanner(getFhirContext());
		if (providers != null) {
			for (Object provider : providers) {
				removeResourceMethods(provider);
				if (provider instanceof IResourceProvider) {
					myResourceProviders.remove(provider);
					IResourceProvider rsrcProvider = (IResourceProvider)provider;
					Class<? extends IBaseResource> resourceType = rsrcProvider.getResourceType();
					String resourceName = getFhirContext().getResourceDefinition(resourceType).getName();
					myTypeToProvider.remove(resourceName);
					providedResourceScanner.removeProvidedResources(rsrcProvider);
				} else {
					myPlainProviders.remove(provider);
				}
				invokeDestroy(provider);
			}
		}
	}

	private void invokeDestroy(Object theProvider) {
		invokeDestroy(theProvider, theProvider.getClass());
	}

	private void invokeInitialize(Object theProvider) {
		invokeInitialize(theProvider, theProvider.getClass());
	}

	private void invokeDestroy(Object theProvider, Class<?> clazz) {
		for (Method m : ReflectionUtil.getDeclaredMethods(clazz)) {
			Destroy destroy = m.getAnnotation(Destroy.class);
			if (destroy != null) {
				try {
					m.invoke(theProvider);
				} catch (IllegalAccessException e) {
					ourLog.error("Exception occurred in destroy ", e);
				} catch (InvocationTargetException e) {
					ourLog.error("Exception occurred in destroy ", e);
				}
				return;
			}
		}

		Class<?> supertype = clazz.getSuperclass();
		if (!Object.class.equals(supertype)) {
			invokeDestroy(theProvider, supertype);
		}
	}

	private void invokeInitialize(Object theProvider, Class<?> clazz) {
		for (Method m : ReflectionUtil.getDeclaredMethods(clazz)) {
			Initialize initialize = m.getAnnotation(Initialize.class);
			if (initialize != null) {
				try {
					m.invoke(theProvider);
				} catch (IllegalAccessException e) {
					ourLog.error("Exception occurred in destroy ", e);
				} catch (InvocationTargetException e) {
					ourLog.error("Exception occurred in destroy ", e);
				}
				return;
			}
		}

		Class<?> supertype = clazz.getSuperclass();
		if (!Object.class.equals(supertype)) {
			invokeInitialize(theProvider, supertype);
		}
	}

	/**
	 * Should the server "pretty print" responses by default (requesting clients can always override this default by supplying an <code>Accept</code> header in the request, or a <code>_pretty</code>
	 * parameter in the request URL.
	 * <p>
	 * The default is <code>false</code>
	 * </p>
	 * 
	 * @return Returns the default pretty print setting
	 */
	public boolean isDefaultPrettyPrint() {
		return myDefaultPrettyPrint;
	}

	public boolean isUseBrowserFriendlyContentTypes() {
		return myUseBrowserFriendlyContentTypes;
	}

	public void registerInterceptor(IServerInterceptor theInterceptor) {
		Validate.notNull(theInterceptor, "Interceptor can not be null");
		myInterceptors.add(theInterceptor);
	}

	/**
	 * Sets the profile tagging behaviour for the server. When set to a value other than {@link AddProfileTagEnum#NEVER} (which is the default), the server will automatically add a profile tag based on
	 * the class of the resource(s) being returned.
	 *
	 * @param theAddProfileTag
	 *           The behaviour enum (must not be null)
	 */
	public void setAddProfileTag(AddProfileTagEnum theAddProfileTag) {
		Validate.notNull(theAddProfileTag, "theAddProfileTag must not be null");
		myAddProfileTag = theAddProfileTag;
	}

	/**
	 * Set how bundle factory should decide whether referenced resources should be included in bundles
	 *
	 * @param theBundleInclusionRule
	 *           - inclusion rule (@see BundleInclusionRule for behaviors)
	 */
	public void setBundleInclusionRule(BundleInclusionRule theBundleInclusionRule) {
		myBundleInclusionRule = theBundleInclusionRule;
	}

	/**
	 * Should the server "pretty print" responses by default (requesting clients can always override this default by supplying an <code>Accept</code> header in the request, or a <code>_pretty</code>
	 * parameter in the request URL.
	 * <p>
	 * The default is <code>false</code>
	 * </p>
	 * 
	 * @param theDefaultPrettyPrint
	 *           The default pretty print setting
	 */
	public void setDefaultPrettyPrint(boolean theDefaultPrettyPrint) {
		myDefaultPrettyPrint = theDefaultPrettyPrint;
	}

	/**
	 * Sets the default encoding to return (XML/JSON) if an incoming request does not specify a preference (either with the <code>_format</code> URL parameter, or with an <code>Accept</code> header in
	 * the request. The default is {@link EncodingEnum#XML}.
	 * <p>
	 * Note when testing this feature: Some browsers will include "application/xml" in their Accept header, which means that the
	 * </p>
	 */
	public void setDefaultResponseEncoding(EncodingEnum theDefaultResponseEncoding) {
		Validate.notNull(theDefaultResponseEncoding, "theDefaultResponseEncoding can not be null");
		myDefaultResponseEncoding = theDefaultResponseEncoding;
	}

	/**
	 * Sets (enables/disables) the server support for ETags. Must not be <code>null</code>. Default is {@link #DEFAULT_ETAG_SUPPORT}
	 * 
	 * @param theETagSupport
	 *           The ETag support mode
	 */
	public void setETagSupport(ETagSupportEnum theETagSupport) {
		if (theETagSupport == null) {
			throw new NullPointerException("theETagSupport can not be null");
		}
		myETagSupport = theETagSupport;
	}

	public void setFhirContext(FhirContext theFhirContext) {
		Validate.notNull(theFhirContext, "FhirContext must not be null");
		myFhirContext = theFhirContext;
	}

	public void setImplementationDescription(String theImplementationDescription) {
		myImplementationDescription = theImplementationDescription;
	}

	/**
	 * Sets (or clears) the list of interceptors
	 *
	 * @param theList
	 *           The list of interceptors (may be null)
	 */
	public void setInterceptors(IServerInterceptor... theList) {
		myInterceptors.clear();
		if (theList != null) {
			myInterceptors.addAll(Arrays.asList(theList));
		}
	}

	/**
	 * Sets (or clears) the list of interceptors
	 *
	 * @param theList
	 *           The list of interceptors (may be null)
	 */
	public void setInterceptors(List<IServerInterceptor> theList) {
		myInterceptors.clear();
		if (theList != null) {
			myInterceptors.addAll(theList);
		}
	}

	/**
	 * Sets the paging provider to use, or <code>null</code> to use no paging (which is the default)
	 */
	public void setPagingProvider(IPagingProvider thePagingProvider) {
		myPagingProvider = thePagingProvider;
	}

	/**
	 * Sets the non-resource specific providers which implement method calls on this server.
	 *
	 * @see #setResourceProviders(Collection)
	 */
	public void setPlainProviders(Collection<Object> theProviders) {
		myPlainProviders.clear();
		if (theProviders != null) {
			myPlainProviders.addAll(theProviders);
		}
	}

	/**
	 * Sets the non-resource specific providers which implement method calls on this server.
	 *
	 * @see #setResourceProviders(Collection)
	 */
	public void setPlainProviders(Object... theProv) {
		setPlainProviders(Arrays.asList(theProv));
	}

	/**
	 * Sets the non-resource specific providers which implement method calls on this server
	 *
	 * @see #setResourceProviders(Collection)
	 */
	public void setProviders(Object... theProviders) {
		myPlainProviders.clear();
		if (theProviders != null) {
			myPlainProviders.addAll(Arrays.asList(theProviders));
		}
	}

	/**
	 * Sets the resource providers for this server
	 */
	public void setResourceProviders(Collection<IResourceProvider> theResourceProviders) {
		myResourceProviders.clear();
		if (theResourceProviders != null) {
			myResourceProviders.addAll(theResourceProviders);
		}
	}

	/**
	 * Sets the resource providers for this server
	 */
	public void setResourceProviders(IResourceProvider... theResourceProviders) {
		myResourceProviders.clear();
		if (theResourceProviders != null) {
			myResourceProviders.addAll(Arrays.asList(theResourceProviders));
		}
	}

	/**
	 * Provide a server address strategy, which is used to determine what base URL to provide clients to refer to this server. Defaults to an instance of {@link IncomingRequestAddressStrategy}
	 */
	public void setServerAddressStrategy(IServerAddressStrategy theServerAddressStrategy) {
		Validate.notNull(theServerAddressStrategy, "Server address strategy can not be null");
		myServerAddressStrategy = theServerAddressStrategy;
	}

	/**
	 * Returns the server conformance provider, which is the provider that is used to generate the server's conformance (metadata) statement.
	 * <p>
	 * By default, the ServerConformanceProvider implementation for the declared version of FHIR is used, but this can be changed, or set to <code>null</code> if you do not wish to export a conformance
	 * statement.
	 * </p>
	 * Note that this method can only be called before the server is initialized.
	 *
	 * @throws IllegalStateException
	 *            Note that this method can only be called prior to {@link #init() initialization} and will throw an {@link IllegalStateException} if called after that.
	 */
	public void setServerConformanceProvider(Object theServerConformanceProvider) {
		if (myStarted) {
			throw new IllegalStateException("Server is already started");
		}

		// call the setRestfulServer() method to point the Conformance
		// Provider to this server instance. This is done to avoid
		// passing the server into the constructor. Having that sort
		// of cross linkage causes reference cycles in Spring wiring 
		try {
			Method setRestfulServer = theServerConformanceProvider.getClass().getMethod("setRestfulServer", new Class[]{RestfulServer.class});
			if (setRestfulServer != null) {
				setRestfulServer.invoke(theServerConformanceProvider, new Object[]{this});
			}
		} catch (Exception e) {
			ourLog.warn("Error calling IServerConformanceProvider.setRestfulServer", e);
		} 
		myServerConformanceProvider = theServerConformanceProvider;
	}

	/**
	 * Sets the server's name, as exported in conformance profiles exported by the server. This is informational only, but can be helpful to set with something appropriate.
	 */
	public void setServerName(String theServerName) {
		myServerName = theServerName;
	}

	/**
	 * Gets the server's version, as exported in conformance profiles exported by the server. This is informational only, but can be helpful to set with something appropriate.
	 */
	public void setServerVersion(String theServerVersion) {
		myServerVersion = theServerVersion;
	}

	/**
	 * If set to <code>true</code> (default is false), the server will use browser friendly content-types (instead of standard FHIR ones) when it detects that the request is coming from a browser
	 * instead of a FHIR
	 */
	public void setUseBrowserFriendlyContentTypes(boolean theUseBrowserFriendlyContentTypes) {
		myUseBrowserFriendlyContentTypes = theUseBrowserFriendlyContentTypes;
	}

	public void unregisterInterceptor(IServerInterceptor theInterceptor) {
		Validate.notNull(theInterceptor, "Interceptor can not be null");
		myInterceptors.remove(theInterceptor);
	}

	private void writeExceptionToResponse(HttpServletResponse theResponse, BaseServerResponseException theException) throws IOException {
		theResponse.setStatus(theException.getStatusCode());
		addHeadersToResponse(theResponse);
		theResponse.setContentType("text/plain");
		theResponse.setCharacterEncoding("UTF-8");
		theResponse.getWriter().write(theException.getMessage());
	}

	private static boolean partIsOperation(String nextString) {
		return nextString.length() > 0 && (nextString.charAt(0) == '_' || nextString.charAt(0) == '$');
	}

	public static boolean requestIsBrowser(HttpServletRequest theRequest) {
		String userAgent = theRequest.getHeader("User-Agent");
		return userAgent != null && userAgent.contains("Mozilla");
	}

}<|MERGE_RESOLUTION|>--- conflicted
+++ resolved
@@ -94,15 +94,9 @@
 	private String myImplementationDescription;
 	private final List<IServerInterceptor> myInterceptors = new ArrayList<IServerInterceptor>();
 	private IPagingProvider myPagingProvider;
-<<<<<<< HEAD
-	private Collection<Object> myPlainProviders = new ArrayList<Object>();
-	private Map<String, ResourceBinding> myResourceNameToBinding = new HashMap<String, ResourceBinding>();
-	private Collection<IResourceProvider> myResourceProviders = new ArrayList<IResourceProvider>();
-=======
 	private final List<Object> myPlainProviders = new ArrayList<Object>();
 	private Map<String, ResourceBinding> myResourceNameToBinding = new HashMap<String, ResourceBinding>();
 	private final List<IResourceProvider> myResourceProviders = new ArrayList<IResourceProvider>();
->>>>>>> 5b64a7f5
 	private Map<String,IResourceProvider> myTypeToProvider = new HashMap<String, IResourceProvider>();
 	private IServerAddressStrategy myServerAddressStrategy = new IncomingRequestAddressStrategy();
 	private ResourceBinding myServerBinding = new ResourceBinding();
@@ -861,21 +855,12 @@
 			}
 			if (confProvider != null) {
 				invokeInitialize(confProvider);
-<<<<<<< HEAD
 			}
 			if (getPlainProviders() != null) {
 				for (Object next : getPlainProviders()) {
 					invokeInitialize(next);
 				}
 			}
-=======
-			}
-			if (getPlainProviders() != null) {
-				for (Object next : getPlainProviders()) {
-					invokeInitialize(next);
-				}
-			}
->>>>>>> 5b64a7f5
 			
 			myStarted = true;
 			ourLog.info("A FHIR has been lit on this server");
