package ca.uhn.fhir.rest.server;

/*
 * #%L
 * HAPI FHIR - Core Library
 * %%
 * Copyright (C) 2014 University Health Network
 * %%
 * Licensed under the Apache License, Version 2.0 (the "License");
 * you may not use this file except in compliance with the License.
 * You may obtain a copy of the License at
 * 
 *      http://www.apache.org/licenses/LICENSE-2.0
 * 
 * Unless required by applicable law or agreed to in writing, software
 * distributed under the License is distributed on an "AS IS" BASIS,
 * WITHOUT WARRANTIES OR CONDITIONS OF ANY KIND, either express or implied.
 * See the License for the specific language governing permissions and
 * limitations under the License.
 * #L%
 */

import static org.apache.commons.lang3.StringUtils.isNotBlank;

import java.io.IOException;
import java.io.OutputStreamWriter;
import java.io.UnsupportedEncodingException;
import java.io.Writer;
import java.lang.annotation.Annotation;
import java.lang.reflect.Method;
import java.lang.reflect.Modifier;
import java.net.URLEncoder;
import java.util.ArrayList;
import java.util.Arrays;
import java.util.Collection;
import java.util.Collections;
import java.util.Enumeration;
import java.util.HashMap;
import java.util.HashSet;
import java.util.List;
import java.util.Map;
import java.util.Set;
import java.util.StringTokenizer;
import java.util.UUID;
import java.util.zip.GZIPOutputStream;

import javax.servlet.ServletException;
import javax.servlet.ServletOutputStream;
import javax.servlet.http.HttpServlet;
import javax.servlet.http.HttpServletRequest;
import javax.servlet.http.HttpServletResponse;

import ca.uhn.fhir.context.ProvidedResourceScanner;
import org.apache.commons.lang3.StringUtils;
import org.apache.commons.lang3.Validate;
import org.apache.commons.lang3.exception.ExceptionUtils;

import ca.uhn.fhir.context.FhirContext;
import ca.uhn.fhir.context.RuntimeResourceDefinition;
import ca.uhn.fhir.model.api.Bundle;
import ca.uhn.fhir.model.api.IResource;
import ca.uhn.fhir.model.api.ResourceMetadataKeyEnum;
import ca.uhn.fhir.model.api.Tag;
import ca.uhn.fhir.model.api.TagList;
import ca.uhn.fhir.model.base.resource.BaseOperationOutcome;
import ca.uhn.fhir.model.base.resource.BaseOperationOutcome.BaseIssue;
import ca.uhn.fhir.model.dstu.composite.ResourceReferenceDt;
import ca.uhn.fhir.model.dstu.resource.Binary;
import ca.uhn.fhir.model.primitive.IdDt;
import ca.uhn.fhir.model.primitive.InstantDt;
import ca.uhn.fhir.parser.IParser;
import ca.uhn.fhir.rest.annotation.IdParam;
import ca.uhn.fhir.rest.method.BaseMethodBinding;
import ca.uhn.fhir.rest.method.ConformanceMethodBinding;
import ca.uhn.fhir.rest.method.OtherOperationTypeEnum;
import ca.uhn.fhir.rest.method.Request;
import ca.uhn.fhir.rest.method.RequestDetails;
import ca.uhn.fhir.rest.method.SearchMethodBinding;
import ca.uhn.fhir.rest.method.SearchMethodBinding.RequestType;
import ca.uhn.fhir.rest.server.exceptions.AuthenticationException;
import ca.uhn.fhir.rest.server.exceptions.BaseServerResponseException;
import ca.uhn.fhir.rest.server.exceptions.InternalErrorException;
import ca.uhn.fhir.rest.server.exceptions.InvalidRequestException;
import ca.uhn.fhir.rest.server.interceptor.IServerInterceptor;
import ca.uhn.fhir.util.VersionUtil;

public class RestfulServer extends HttpServlet {

	private static final org.slf4j.Logger ourLog = org.slf4j.LoggerFactory.getLogger(RestfulServer.class);
	private static final long serialVersionUID = 1L;

	private AddProfileTagEnum myAddProfileTag;
	private FhirContext myFhirContext;
	private String myImplementationDescription;
	private final List<IServerInterceptor> myInterceptors = new ArrayList<IServerInterceptor>();
	private ResourceBinding myNullResourceBinding = new ResourceBinding();
	private IPagingProvider myPagingProvider;
	private Collection<Object> myPlainProviders;
	private Map<String, ResourceBinding> myResourceNameToProvider = new HashMap<String, ResourceBinding>();
	private Collection<IResourceProvider> myResourceProviders;
	private IServerAddressStrategy myServerAddressStrategy = new IncomingRequestAddressStrategy();
	private BaseMethodBinding<?> myServerConformanceMethod;
	private Object myServerConformanceProvider;
	private String myServerName = "HAPI FHIR Server";
	/** This is configurable but by default we just use HAPI version */
	private String myServerVersion = VersionUtil.getVersion();
	private boolean myStarted;
	private boolean myUseBrowserFriendlyContentTypes;

	/**
	 * Constructor
	 */
	public RestfulServer() {
		this(new FhirContext());
	}

	public RestfulServer(FhirContext theCtx) {
		myFhirContext = theCtx;
		myServerConformanceProvider = theCtx.getVersion().createServerConformanceProvider(this);
	}

	/**
	 * This method is called prior to sending a response to incoming requests. It is used to add custom headers.
	 * <p>
	 * Use caution if overriding this method: it is recommended to call <code>super.addHeadersToResponse</code> to avoid inadvertantly disabling functionality.
	 * </p>
	 */
	public void addHeadersToResponse(HttpServletResponse theHttpResponse) {
		theHttpResponse.addHeader("X-Powered-By", "HAPI FHIR " + VersionUtil.getVersion() + " RESTful Server");
	}

	private void assertProviderIsValid(Object theNext) throws ConfigurationException {
		if (Modifier.isPublic(theNext.getClass().getModifiers()) == false) {
			throw new ConfigurationException("Can not use provider '" + theNext.getClass() + "' - Class must be public");
		}
	}

	@Override
	protected void doDelete(HttpServletRequest request, HttpServletResponse response) throws ServletException, IOException {
		handleRequest(SearchMethodBinding.RequestType.DELETE, request, response);
	}

	@Override
	protected void doGet(HttpServletRequest request, HttpServletResponse response) throws ServletException, IOException {
		handleRequest(SearchMethodBinding.RequestType.GET, request, response);
	}

	@Override
	protected void doOptions(HttpServletRequest theReq, HttpServletResponse theResp) throws ServletException, IOException {
		handleRequest(SearchMethodBinding.RequestType.OPTIONS, theReq, theResp);
	}

	@Override
	protected void doPost(HttpServletRequest request, HttpServletResponse response) throws ServletException, IOException {
		handleRequest(SearchMethodBinding.RequestType.POST, request, response);
	}

	@Override
	protected void doPut(HttpServletRequest request, HttpServletResponse response) throws ServletException, IOException {
		handleRequest(SearchMethodBinding.RequestType.PUT, request, response);
	}

	/**
	 * Count length of URL string, but treating unescaped sequences (e.g. ' ') as their unescaped equivalent (%20)
	 */
	private int escapedLength(String theServletPath) {
		int delta = 0;
		for (int i = 0; i < theServletPath.length(); i++) {
			char next = theServletPath.charAt(i);
			if (next == ' ') {
				delta = delta + 2;
			}
		}
		return theServletPath.length() + delta;
	}

	private void findResourceMethods(Object theProvider) throws Exception {

		ourLog.info("Scanning type for RESTful methods: {}", theProvider.getClass());
		int count = 0;

		Class<?> clazz = theProvider.getClass();
		Class<?> supertype = clazz.getSuperclass();
		while (!Object.class.equals(supertype)) {
			count += findResourceMethods(theProvider, supertype);
			supertype = supertype.getSuperclass();
		}

		count += findResourceMethods(theProvider, clazz);

		if (count == 0) {
			throw new ConfigurationException("Did not find any annotated RESTful methods on provider class " + theProvider.getClass().getCanonicalName());
		}
	}

	private int findResourceMethods(Object theProvider, Class<?> clazz) throws ConfigurationException {
		int count = 0;

		for (Method m : clazz.getDeclaredMethods()) {
			BaseMethodBinding<?> foundMethodBinding = BaseMethodBinding.bindMethod(m, myFhirContext, theProvider);
			if (foundMethodBinding == null) {
				continue;
			}

			count++;

			if (!Modifier.isPublic(m.getModifiers())) {
				throw new ConfigurationException("Method '" + m.getName() + "' is not public, FHIR RESTful methods must be public");
			} else {
				if (Modifier.isStatic(m.getModifiers())) {
					throw new ConfigurationException("Method '" + m.getName() + "' is static, FHIR RESTful methods must not be static");
				} else {
					ourLog.debug("Scanning public method: {}#{}", theProvider.getClass(), m.getName());

					String resourceName = foundMethodBinding.getResourceName();
					ResourceBinding resourceBinding;
					if (resourceName == null) {
						resourceBinding = myNullResourceBinding;
					} else {
						RuntimeResourceDefinition definition = myFhirContext.getResourceDefinition(resourceName);
						if (myResourceNameToProvider.containsKey(definition.getName())) {
							resourceBinding = myResourceNameToProvider.get(definition.getName());
						} else {
							resourceBinding = new ResourceBinding();
							resourceBinding.setResourceName(resourceName);
							myResourceNameToProvider.put(resourceName, resourceBinding);
						}
					}

					List<Class<?>> allowableParams = foundMethodBinding.getAllowableParamAnnotations();
					if (allowableParams != null) {
						for (Annotation[] nextParamAnnotations : m.getParameterAnnotations()) {
							for (Annotation annotation : nextParamAnnotations) {
								Package pack = annotation.annotationType().getPackage();
								if (pack.equals(IdParam.class.getPackage())) {
									if (!allowableParams.contains(annotation.annotationType())) {
										throw new ConfigurationException("Method[" + m.toString() + "] is not allowed to have a parameter annotated with " + annotation);
									}
								}
							}
						}
					}

					resourceBinding.addMethod(foundMethodBinding);
					ourLog.debug(" * Method: {}#{} is a handler", theProvider.getClass(), m.getName());
				}
			}
		}

		return count;
	}

	private void findSystemMethods(Object theSystemProvider) {
		Class<?> clazz = theSystemProvider.getClass();

		findSystemMethods(theSystemProvider, clazz);

	}

	private void findSystemMethods(Object theSystemProvider, Class<?> clazz) {
		Class<?> supertype = clazz.getSuperclass();
		if (!Object.class.equals(supertype)) {
			findSystemMethods(theSystemProvider, supertype);
		}

		for (Method m : clazz.getDeclaredMethods()) {
			if (Modifier.isPublic(m.getModifiers())) {
				ourLog.debug("Scanning public method: {}#{}", theSystemProvider.getClass(), m.getName());

				BaseMethodBinding<?> foundMethodBinding = BaseMethodBinding.bindMethod(m, myFhirContext, theSystemProvider);
				if (foundMethodBinding != null) {
					if (foundMethodBinding instanceof ConformanceMethodBinding) {
						myServerConformanceMethod = foundMethodBinding;
					}
					ourLog.info(" * Method: {}#{} is a handler", theSystemProvider.getClass(), m.getName());
				} else {
					ourLog.debug(" * Method: {}#{} is not a handler", theSystemProvider.getClass(), m.getName());
				}
			}
		}
	}

	/**
	 * Returns the setting for automatically adding profile tags
	 * 
	 * @see #setAddProfileTag(AddProfileTagEnum)
	 */
	public AddProfileTagEnum getAddProfileTag() {
		return myAddProfileTag;
	}

	/**
	 * Gets the {@link FhirContext} associated with this server. For efficient processing, resource providers and plain providers should generally use this context if one is needed, as opposed to
	 * creating their own.
	 */
	public FhirContext getFhirContext() {
		return myFhirContext;
	}

	public String getImplementationDescription() {
		return myImplementationDescription;
	}

	/**
	 * Returns a ist of all registered server interceptors
	 */
	public List<IServerInterceptor> getInterceptors() {
		return Collections.unmodifiableList(myInterceptors);
	}

	public IPagingProvider getPagingProvider() {
		return myPagingProvider;
	}

	/**
	 * Provides the non-resource specific providers which implement method calls on this server
	 * 
	 * @see #getResourceProviders()
	 */
	public Collection<Object> getPlainProviders() {
		return myPlainProviders;
	}

	public Collection<ResourceBinding> getResourceBindings() {
		return myResourceNameToProvider.values();
	}

	/**
	 * Provides the resource providers for this server
	 */
	public Collection<IResourceProvider> getResourceProviders() {
		return myResourceProviders;
	}

	/**
	 * Get the server address strategy, which is used to determine what base URL to provide clients to refer to this server. Defaults to an instance of {@link IncomingRequestAddressStrategy}
	 */
	public IServerAddressStrategy getServerAddressStrategy() {
		return myServerAddressStrategy;
	}

	/**
	 * Returns the server conformance provider, which is the provider that is used to generate the server's conformance (metadata) statement.
	 * <p>
	 * By default, the {@link ServerConformanceProvider} is used, but this can be changed, or set to <code>null</code> if you do not wish to export a conformance statement.
	 * </p>
	 */
	public Object getServerConformanceProvider() {
		return myServerConformanceProvider;
	}

	/**
	 * Gets the server's name, as exported in conformance profiles exported by the server. This is informational only, but can be helpful to set with something appropriate.
	 * 
	 * @see RestfulServer#setServerName(String)
	 */
	public String getServerName() {
		return myServerName;
	}

	public IResourceProvider getServerProfilesProvider() {
		return myFhirContext.getVersion().createServerProfilesProvider(this);
	}

	/**
	 * Gets the server's version, as exported in conformance profiles exported by the server. This is informational only, but can be helpful to set with something appropriate.
	 */
	public String getServerVersion() {
		return myServerVersion;
	}

	private void handlePagingRequest(Request theRequest, HttpServletResponse theResponse, String thePagingAction) throws IOException {
		IBundleProvider resultList = getPagingProvider().retrieveResultList(thePagingAction);
		if (resultList == null) {
			ourLog.info("Client requested unknown paging ID[{}]", thePagingAction);
			theResponse.setStatus(Constants.STATUS_HTTP_410_GONE);
			addHeadersToResponse(theResponse);
			theResponse.setContentType("text/plain");
			theResponse.setCharacterEncoding("UTF-8");
			theResponse.getWriter().append("Search ID[" + thePagingAction + "] does not exist and may have expired.");
			theResponse.getWriter().close();
			return;
		}

		Integer count = extractCountParameter(theRequest.getServletRequest());
		if (count == null) {
			count = getPagingProvider().getDefaultPageSize();
		} else if (count > getPagingProvider().getMaximumPageSize()) {
			count = getPagingProvider().getMaximumPageSize();
		}

		Integer offsetI = tryToExtractNamedParameter(theRequest.getServletRequest(), Constants.PARAM_PAGINGOFFSET);
		if (offsetI == null || offsetI < 0) {
			offsetI = 0;
		}

		int start = Math.min(offsetI, resultList.size() - 1);

		EncodingEnum responseEncoding = determineResponseEncoding(theRequest.getServletRequest());
		boolean prettyPrint = prettyPrintResponse(theRequest);
		boolean requestIsBrowser = requestIsBrowser(theRequest.getServletRequest());
		NarrativeModeEnum narrativeMode = determineNarrativeMode(theRequest);
		boolean respondGzip = theRequest.isRespondGzip();

		Bundle bundle = createBundleFromBundleProvider(this, theResponse, resultList, responseEncoding, theRequest.getFhirServerBase(), theRequest.getCompleteUrl(), prettyPrint, requestIsBrowser,
				narrativeMode, start, count, thePagingAction);

		for (int i = getInterceptors().size() - 1; i >= 0; i--) {
			IServerInterceptor next = getInterceptors().get(i);
			boolean continueProcessing = next.outgoingResponse(theRequest, bundle, theRequest.getServletRequest(), theRequest.getServletResponse());
			if (!continueProcessing) {
				ourLog.debug("Interceptor {} returned false, not continuing processing");
				return;
			}
		}

		streamResponseAsBundle(this, theResponse, bundle, responseEncoding, theRequest.getFhirServerBase(), prettyPrint, narrativeMode, respondGzip);

	}

	protected void handleRequest(SearchMethodBinding.RequestType theRequestType, HttpServletRequest theRequest, HttpServletResponse theResponse) throws ServletException, IOException {
		for (IServerInterceptor next : myInterceptors) {
			boolean continueProcessing = next.incomingRequestPreProcessed(theRequest, theResponse);
			if (!continueProcessing) {
				ourLog.debug("Interceptor {} returned false, not continuing processing");
				return;
			}
		}

		String fhirServerBase = null;
		boolean requestIsBrowser = requestIsBrowser(theRequest);
		RequestDetails requestDetails=null;
		try {

			String resourceName = null;
			String requestFullPath = StringUtils.defaultString(theRequest.getRequestURI());
			String servletPath = StringUtils.defaultString(theRequest.getServletPath());
			StringBuffer requestUrl = theRequest.getRequestURL();
			String servletContextPath = "";

			// if (getServletContext().getMajorVersion() >= 3) {
			// // getServletContext is only supported in version 3+ of servlet-api
			if (getServletContext() != null) {
				servletContextPath = StringUtils.defaultString(getServletContext().getContextPath());
			}
			// }

			if (ourLog.isTraceEnabled()) {
				ourLog.trace("Request FullPath: {}", requestFullPath);
				ourLog.trace("Servlet Path: {}", servletPath);
				ourLog.trace("Request Url: {}", requestUrl);
				ourLog.trace("Context Path: {}", servletContextPath);
			}

			IdDt id = null;
			String operation = null;
			String compartment = null;

			String requestPath = requestFullPath.substring(escapedLength(servletContextPath) + escapedLength(servletPath));
			if (requestPath.length() > 0 && requestPath.charAt(0) == '/') {
				requestPath = requestPath.substring(1);
			}

			fhirServerBase = myServerAddressStrategy.determineServerBase(getServletContext(), theRequest);

			if (fhirServerBase.endsWith("/")) {
				fhirServerBase = fhirServerBase.substring(0, fhirServerBase.length() - 1);
			}

			String completeUrl = StringUtils.isNotBlank(theRequest.getQueryString()) ? requestUrl + "?" + theRequest.getQueryString() : requestUrl.toString();

			Map<String, String[]> params = new HashMap<String, String[]>(theRequest.getParameterMap());

			StringTokenizer tok = new StringTokenizer(requestPath, "/");
			if (tok.hasMoreTokens()) {
				resourceName = tok.nextToken();
				if (resourceName.startsWith("_")) {
					operation = resourceName;
					resourceName = null;
				}
			}

			ResourceBinding resourceBinding = null;
			BaseMethodBinding<?> resourceMethod = null;
			if ("metadata".equals(resourceName) || theRequestType == RequestType.OPTIONS) {
				resourceMethod = myServerConformanceMethod;
			} else if (resourceName == null) {
				resourceBinding = myNullResourceBinding;
			} else {
				resourceBinding = myResourceNameToProvider.get(resourceName);
				if (resourceBinding == null) {
					throw new InvalidRequestException("Unknown resource type '" + resourceName + "' - Server knows how to handle: " + myResourceNameToProvider.keySet());
				}
			}

			if (tok.hasMoreTokens()) {
				String nextString = tok.nextToken();
				if (nextString.startsWith("_")) {
					operation = nextString;
				} else {
					id = new IdDt(resourceName, nextString);
				}
			}

			if (tok.hasMoreTokens()) {
				String nextString = tok.nextToken();
				if (nextString.equals(Constants.PARAM_HISTORY)) {
					if (tok.hasMoreTokens()) {
						String versionString = tok.nextToken();
						if (id == null) {
							throw new InvalidRequestException("Don't know how to handle request path: " + requestPath);
						}
						id = new IdDt(resourceName + "/" + id.getIdPart() + "/_history/" + versionString);
					} else {
						operation = Constants.PARAM_HISTORY;
					}
				} else if (nextString.startsWith("_")) {
					if (operation != null) {
						throw new InvalidRequestException("URL Path contains two operations (part beginning with _): " + requestPath);
					}
					operation = nextString;
				} else {
					compartment = nextString;
				}
			}

			// Secondary is for things like ..../_tags/_delete
			String secondaryOperation = null;

			while (tok.hasMoreTokens()) {
				String nextString = tok.nextToken();
				if (operation == null) {
					operation = nextString;
				} else if (secondaryOperation == null) {
					secondaryOperation = nextString;
				} else {
					throw new InvalidRequestException("URL path has unexpected token '" + nextString + "' at the end: " + requestPath);
				}
			}

			if (theRequestType == RequestType.PUT) {
				String contentLocation = theRequest.getHeader(Constants.HEADER_CONTENT_LOCATION);
				if (contentLocation != null) {
					id = new IdDt(contentLocation);
				}
			}

			// TODO: look for more tokens for version, compartments, etc...

			String acceptEncoding = theRequest.getHeader(Constants.HEADER_ACCEPT_ENCODING);
			boolean respondGzip = false;
			if (acceptEncoding != null) {
				String[] parts = acceptEncoding.trim().split("\\s*,\\s*");
				for (String string : parts) {
					if (string.equals("gzip")) {
						respondGzip = true;
					}
				}
			}

			Request r = new Request();
			r.setResourceName(resourceName);
			r.setId(id);
			r.setOperation(operation);
			r.setSecondaryOperation(secondaryOperation);
			r.setParameters(params);
			r.setRequestType(theRequestType);
			r.setFhirServerBase(fhirServerBase);
			r.setCompleteUrl(completeUrl);
			r.setServletRequest(theRequest);
			r.setServletResponse(theResponse);
			r.setRespondGzip(respondGzip);
			r.setCompartmentName(compartment);

			String pagingAction = theRequest.getParameter(Constants.PARAM_PAGINGACTION);
			if (getPagingProvider() != null && isNotBlank(pagingAction)) {
				r.setOtherOperationType(OtherOperationTypeEnum.GET_PAGE);
				handlePagingRequest(r, theResponse, pagingAction);
				return;
			}

			if (resourceMethod == null && resourceBinding != null) {
				resourceMethod = resourceBinding.getMethod(r);
			}
			if (resourceMethod == null) {
				StringBuilder b = new StringBuilder();
				b.append("No resource method available for ");
				b.append(theRequestType.name());
				b.append(" operation[");
				b.append(requestPath);
				b.append("]");
				b.append(" with parameters ");
				b.append(params.keySet());
				throw new InvalidRequestException(b.toString());
			}

			requestDetails = r;
			requestDetails.setResourceOperationType(resourceMethod.getResourceOperationType());
			requestDetails.setSystemOperationType(resourceMethod.getSystemOperationType());
			requestDetails.setOtherOperationType(resourceMethod.getOtherOperationType());

			for (IServerInterceptor next : myInterceptors) {
				boolean continueProcessing = next.incomingRequestPostProcessed(requestDetails, theRequest, theResponse);
				if (!continueProcessing) {
					ourLog.debug("Interceptor {} returned false, not continuing processing");
					return;
				}
			}

			resourceMethod.invokeServer(this, r);

		} catch (AuthenticationException e) {

			for (int i = getInterceptors().size() - 1; i >= 0; i--) {
				IServerInterceptor next = getInterceptors().get(i);
				if (!next.handleException(requestDetails, e, theRequest, theResponse)) {
					ourLog.debug("Interceptor {} returned false, not continuing processing");
					return;
				}
			}

			if (requestIsBrowser) {
				// if request is coming from a browser, prompt the user to enter login credentials
				theResponse.setHeader("WWW-Authenticate", "BASIC realm=\"FHIR\"");
			}
			theResponse.setStatus(e.getStatusCode());
			addHeadersToResponse(theResponse);
			theResponse.setContentType("text/plain");
			theResponse.setCharacterEncoding("UTF-8");
			theResponse.getWriter().write(e.getMessage());

		} catch (Throwable e) {

<<<<<<< HEAD
			BaseOperationOutcome oo = null;
			int statusCode = 500;
=======
			/*
			 * We have caught an exception while handling an incoming server request.
			 * Start by notifying the interceptors..
			 */
			for (int i = getInterceptors().size() - 1; i >= 0; i--) {
				IServerInterceptor next = getInterceptors().get(i);
				if (!next.handleException(requestDetails, e, theRequest, theResponse)) {
					ourLog.debug("Interceptor {} returned false, not continuing processing");
					return;
				}
			}
			
			BaseOperationOutcome oo = null;
			int statusCode = Constants.STATUS_HTTP_500_INTERNAL_ERROR;
>>>>>>> d22a3578

			if (e instanceof BaseServerResponseException) {
				oo = ((BaseServerResponseException) e).getOperationOutcome();
				statusCode = ((BaseServerResponseException) e).getStatusCode();
			}

			/*
			 * Generate an OperationOutcome to return, unless the exception throw by 
			 * the resource provider had one 
			 */
			if (oo == null) {
				try {
					oo = (BaseOperationOutcome) myFhirContext.getResourceDefinition("OperationOutcome").getImplementingClass().newInstance();
				} catch (Exception e1) {
					ourLog.error("Failed to instantiate OperationOutcome resource instance", e1);
					throw new ServletException("Failed to instantiate OperationOutcome resource instance", e1);
				}
<<<<<<< HEAD
				
=======

>>>>>>> d22a3578
				BaseIssue issue = oo.addIssue();
				issue.getSeverityElement().setValue("error");
				if (e instanceof InternalErrorException) {
					ourLog.error("Failure during REST processing", e);
					issue.getDetailsElement().setValue(e.toString() + "\n\n" + ExceptionUtils.getStackTrace(e));
<<<<<<< HEAD
				} else if (e instanceof BaseServerResponseException) {
					ourLog.warn("Failure during REST processing: {}", e.toString());
					statusCode = ((BaseServerResponseException) e).getStatusCode();
					issue.getDetailsElement().setValue(e.getMessage());
				} else {
					ourLog.error("Failure during REST processing", e);
					issue.getDetailsElement().setValue(e.toString() + "\n\n" + ExceptionUtils.getStackTrace(e));
=======
					statusCode = ((InternalErrorException) e).getStatusCode();
				} else if (e instanceof BaseServerResponseException) {
					ourLog.warn("Failure during REST processing: {}", e.toString());
					BaseServerResponseException baseServerResponseException = (BaseServerResponseException) e;
					statusCode = baseServerResponseException.getStatusCode();
					issue.getDetailsElement().setValue(e.getMessage());
					if (baseServerResponseException.getAdditionalMessages() != null) {
						for (String next : baseServerResponseException.getAdditionalMessages()) {
							BaseIssue issue2 = oo.addIssue();
							issue2.getSeverityElement().setValue("error");
							issue2.setDetails(next);
						}
					}
				} else {
					ourLog.error("Failure during REST processing: " + e.toString(), e);
					issue.getDetailsElement().setValue(e.toString() + "\n\n" + ExceptionUtils.getStackTrace(e));
					statusCode = Constants.STATUS_HTTP_500_INTERNAL_ERROR;
>>>>>>> d22a3578
				}
			}

			streamResponseAsResource(this, theResponse, oo, determineResponseEncoding(theRequest), true, requestIsBrowser, NarrativeModeEnum.NORMAL, statusCode, false, fhirServerBase);

			theResponse.setStatus(statusCode);
			addHeadersToResponse(theResponse);
			theResponse.setContentType("text/plain");
			theResponse.setCharacterEncoding("UTF-8");
			theResponse.getWriter().append(e.getMessage());
			theResponse.getWriter().close();

		}

	}

	/**
	 * Initializes the server. Note that this method is final to avoid accidentally introducing bugs in implementations, but subclasses may put initialization code in {@link #initialize()}, which is
	 * called immediately before beginning initialization of the restful server's internal init.
	 */
	@Override
	public final void init() throws ServletException {
		initialize();
		try {
			ourLog.info("Initializing HAPI FHIR restful server");

			ProvidedResourceScanner providedResourceScanner = new ProvidedResourceScanner(getFhirContext());
			providedResourceScanner.scanForProvidedResources(this);

			Collection<IResourceProvider> resourceProvider = getResourceProviders();
			if (resourceProvider != null) {
				Map<Class<? extends IResource>, IResourceProvider> typeToProvider = new HashMap<Class<? extends IResource>, IResourceProvider>();
				for (IResourceProvider nextProvider : resourceProvider) {
					Class<? extends IResource> resourceType = nextProvider.getResourceType();
					if (resourceType == null) {
						throw new NullPointerException("getResourceType() on class '" + nextProvider.getClass().getCanonicalName() + "' returned null");
					}
					if (typeToProvider.containsKey(resourceType)) {
						throw new ServletException("Multiple providers for type: " + resourceType.getCanonicalName());
					}
					typeToProvider.put(resourceType, nextProvider);
					providedResourceScanner.scanForProvidedResources(nextProvider);
				}
				ourLog.info("Got {} resource providers", typeToProvider.size());
				for (IResourceProvider provider : typeToProvider.values()) {
					assertProviderIsValid(provider);
					findResourceMethods(provider);
				}
			}

			Collection<Object> providers = getPlainProviders();
			if (providers != null) {
				for (Object next : providers) {
					assertProviderIsValid(next);
					findResourceMethods(next);
				}
			}

			findResourceMethods(getServerProfilesProvider());
			findSystemMethods(getServerConformanceProvider());

		} catch (Exception ex) {
			ourLog.error("An error occurred while loading request handlers!", ex);
			throw new ServletException("Failed to initialize FHIR Restful server", ex);
		}

		myStarted = true;
		ourLog.info("A FHIR has been lit on this server");
	}

	/**
	 * This method may be overridden by subclasses to do perform initialization that needs to be performed prior to the server being used.
	 */
	protected void initialize() throws ServletException {
		// nothing by default
	}

	public boolean isUseBrowserFriendlyContentTypes() {
		return myUseBrowserFriendlyContentTypes;
	}

	public void registerInterceptor(IServerInterceptor theInterceptor) {
		Validate.notNull(theInterceptor, "Interceptor can not be null");
		myInterceptors.add(theInterceptor);
	}

	private boolean requestIsBrowser(HttpServletRequest theRequest) {
		String userAgent = theRequest.getHeader("User-Agent");
		return userAgent != null && userAgent.contains("Mozilla");
	}

	/**
	 * Sets the profile tagging behaviour for the server. When set to a value other than {@link AddProfileTagEnum#NEVER} (which is the default), the server will automatically add a profile tag based
	 * on the class of the resource(s) being returned.
	 * 
	 * @param theAddProfileTag
	 *            The behaviour enum (must not be null)
	 */
	public void setAddProfileTag(AddProfileTagEnum theAddProfileTag) {
		Validate.notNull(theAddProfileTag, "theAddProfileTag must not be null");
		myAddProfileTag = theAddProfileTag;
	}

	public void setFhirContext(FhirContext theFhirContext) {
		Validate.notNull(theFhirContext, "FhirContext must not be null");
		myFhirContext = theFhirContext;
	}

	public void setImplementationDescription(String theImplementationDescription) {
		myImplementationDescription = theImplementationDescription;
	}

	/**
	 * Sets (or clears) the list of interceptors
	 * 
	 * @param theList
	 *            The list of interceptors (may be null)
	 */
	public void setInterceptors(List<IServerInterceptor> theList) {
		myInterceptors.clear();
		if (theList != null) {
			myInterceptors.addAll(theList);
		}
	}

	/**
	 * Sets (or clears) the list of interceptors
	 * 
	 * @param theList
	 *            The list of interceptors (may be null)
	 */
	public void setInterceptors(IServerInterceptor... theList) {
		myInterceptors.clear();
		if (theList != null) {
			myInterceptors.addAll(Arrays.asList(theList));
		}
	}

	/**
	 * Sets the paging provider to use, or <code>null</code> to use no paging (which is the default)
	 */
	public void setPagingProvider(IPagingProvider thePagingProvider) {
		myPagingProvider = thePagingProvider;
	}

	/**
	 * Sets the non-resource specific providers which implement method calls on this server.
	 * 
	 * @see #setResourceProviders(Collection)
	 */
	public void setPlainProviders(Collection<Object> theProviders) {
		myPlainProviders = theProviders;
	}

	/**
	 * Sets the non-resource specific providers which implement method calls on this server.
	 * 
	 * @see #setResourceProviders(Collection)
	 */
	public void setPlainProviders(Object... theProv) {
		setPlainProviders(Arrays.asList(theProv));
	}

	/**
	 * Sets the non-resource specific providers which implement method calls on this server
	 * 
	 * @see #setResourceProviders(Collection)
	 */
	public void setProviders(Object... theProviders) {
		myPlainProviders = Arrays.asList(theProviders);
	}

	/**
	 * Sets the resource providers for this server
	 */
	public void setResourceProviders(Collection<IResourceProvider> theResourceProviders) {
		myResourceProviders = theResourceProviders;
	}

	/**
	 * Sets the resource providers for this server
	 */
	public void setResourceProviders(IResourceProvider... theResourceProviders) {
		myResourceProviders = Arrays.asList(theResourceProviders);
	}

	/**
	 * Provide a server address strategy, which is used to determine what base URL to provide clients to refer to this server. Defaults to an instance of {@link IncomingRequestAddressStrategy}
	 */
	public void setServerAddressStrategy(IServerAddressStrategy theServerAddressStrategy) {
		Validate.notNull(theServerAddressStrategy, "Server address strategy can not be null");
		myServerAddressStrategy = theServerAddressStrategy;
	}

	/**
	 * Returns the server conformance provider, which is the provider that is used to generate the server's conformance (metadata) statement.
	 * <p>
	 * By default, the {@link ServerConformanceProvider} is used, but this can be changed, or set to <code>null</code> if you do not wish to export a conformance statement.
	 * </p>
	 * Note that this method can only be called before the server is initialized.
	 * 
	 * @throws IllegalStateException
	 *             Note that this method can only be called prior to {@link #init() initialization} and will throw an {@link IllegalStateException} if called after that.
	 */
	public void setServerConformanceProvider(Object theServerConformanceProvider) {
		if (myStarted) {
			throw new IllegalStateException("Server is already started");
		}
		myServerConformanceProvider = theServerConformanceProvider;
	}

	/**
	 * Sets the server's name, as exported in conformance profiles exported by the server. This is informational only, but can be helpful to set with something appropriate.
	 */
	public void setServerName(String theServerName) {
		myServerName = theServerName;
	}

	/**
	 * Gets the server's version, as exported in conformance profiles exported by the server. This is informational only, but can be helpful to set with something appropriate.
	 */
	public void setServerVersion(String theServerVersion) {
		myServerVersion = theServerVersion;
	}

	/**
	 * If set to <code>true</code> (default is false), the server will use browser friendly content-types (instead of standard FHIR ones) when it detects that the request is coming from a browser
	 * instead of a FHIR
	 */
	public void setUseBrowserFriendlyContentTypes(boolean theUseBrowserFriendlyContentTypes) {
		myUseBrowserFriendlyContentTypes = theUseBrowserFriendlyContentTypes;
	}

	public void unregisterInterceptor(IServerInterceptor theInterceptor) {
		Validate.notNull(theInterceptor, "Interceptor can not be null");
		myInterceptors.remove(theInterceptor);
	}

	private static void addProfileToBundleEntry(FhirContext theContext, IResource theResource) {

		TagList tl = ResourceMetadataKeyEnum.TAG_LIST.get(theResource);
		if (tl == null) {
			tl = new TagList();
			ResourceMetadataKeyEnum.TAG_LIST.put(theResource, tl);
		}

		RuntimeResourceDefinition nextDef = theContext.getResourceDefinition(theResource);
		String profile = nextDef.getResourceProfile();
		if (isNotBlank(profile)) {
			tl.add(new Tag(Tag.HL7_ORG_PROFILE_TAG, profile, null));
		}
	}

	public static Bundle createBundleFromBundleProvider(RestfulServer theServer, HttpServletResponse theHttpResponse, IBundleProvider theResult, EncodingEnum theResponseEncoding,
			String theServerBase, String theCompleteUrl, boolean thePrettyPrint, boolean theRequestIsBrowser, NarrativeModeEnum theNarrativeMode, int theOffset, Integer theLimit, String theSearchId) {
		theHttpResponse.setStatus(200);

		if (theRequestIsBrowser && theServer.isUseBrowserFriendlyContentTypes()) {
			theHttpResponse.setContentType(theResponseEncoding.getBrowserFriendlyBundleContentType());
		} else if (theNarrativeMode == NarrativeModeEnum.ONLY) {
			theHttpResponse.setContentType(Constants.CT_HTML);
		} else {
			theHttpResponse.setContentType(theResponseEncoding.getBundleContentType());
		}

		theHttpResponse.setCharacterEncoding(Constants.CHARSET_UTF_8);

		theServer.addHeadersToResponse(theHttpResponse);

		int numToReturn;
		String searchId = null;
		List<IResource> resourceList;
		if (theServer.getPagingProvider() == null) {
			numToReturn = theResult.size();
			resourceList = theResult.getResources(0, numToReturn);
			validateResourceListNotNull(resourceList);

		} else {
			IPagingProvider pagingProvider = theServer.getPagingProvider();
			if (theLimit == null) {
				numToReturn = pagingProvider.getDefaultPageSize();
			} else {
				numToReturn = Math.min(pagingProvider.getMaximumPageSize(), theLimit);
			}

			numToReturn = Math.min(numToReturn, theResult.size() - theOffset);
			resourceList = theResult.getResources(theOffset, numToReturn + theOffset);
			validateResourceListNotNull(resourceList);

			if (theSearchId != null) {
				searchId = theSearchId;
			} else {
				if (theResult.size() > numToReturn) {
					searchId = pagingProvider.storeResultList(theResult);
					Validate.notNull(searchId, "Paging provider returned null searchId");
				}
			}
		}

		for (IResource next : resourceList) {
			if (next.getId() == null || next.getId().isEmpty()) {
				if (!(next instanceof BaseOperationOutcome)) {
					throw new InternalErrorException("Server method returned resource of type[" + next.getClass().getSimpleName() + "] with no ID specified (IResource#setId(IdDt) must be called)");
				}
			}
		}

		if (theServer.getAddProfileTag() != AddProfileTagEnum.NEVER) {
			for (int i = 0; i < resourceList.size(); i++) {
				IResource nextRes = resourceList.get(i);
				RuntimeResourceDefinition def = theServer.getFhirContext().getResourceDefinition(nextRes);
				if (theServer.getAddProfileTag() == AddProfileTagEnum.ALWAYS || !def.isStandardProfile()) {
					addProfileToBundleEntry(theServer.getFhirContext(), nextRes);
				}
			}
		}

		Bundle bundle = createBundleFromResourceList(theServer.getFhirContext(), theServer.getServerName(), resourceList, theServerBase, theCompleteUrl, theResult.size());

		bundle.setPublished(theResult.getPublished());

		if (theServer.getPagingProvider() != null) {
			int limit;
			limit = theLimit != null ? theLimit : theServer.getPagingProvider().getDefaultPageSize();
			limit = Math.min(limit, theServer.getPagingProvider().getMaximumPageSize());

			if (searchId != null) {
				if (theOffset + numToReturn < theResult.size()) {
					bundle.getLinkNext().setValue(createPagingLink(theServerBase, searchId, theOffset + numToReturn, numToReturn, theResponseEncoding, thePrettyPrint));
				}
				if (theOffset > 0) {
					int start = Math.max(0, theOffset - limit);
					bundle.getLinkPrevious().setValue(createPagingLink(theServerBase, searchId, start, limit, theResponseEncoding, thePrettyPrint));
				}
			}
		}
		return bundle;
	}

	private static void validateResourceListNotNull(List<IResource> theResourceList) {
		if (theResourceList == null) {
			throw new InternalErrorException("IBundleProvider returned a null list of resources - This is not allowed");
		}
	}

	public static Bundle createBundleFromResourceList(FhirContext theContext, String theAuthor, List<IResource> theResult, String theServerBase, String theCompleteUrl, int theTotalResults) {
		Bundle bundle = new Bundle();
		bundle.getAuthorName().setValue(theAuthor);
		bundle.getBundleId().setValue(UUID.randomUUID().toString());
		bundle.getPublished().setToCurrentTimeInLocalTimeZone();
		bundle.getLinkBase().setValue(theServerBase);
		bundle.getLinkSelf().setValue(theCompleteUrl);

		List<IResource> addedResources = new ArrayList<IResource>();
		Set<IdDt> addedResourceIds = new HashSet<IdDt>();
		for (IResource next : theResult) {

			Set<String> containedIds = new HashSet<String>();
			for (IResource nextContained : next.getContained().getContainedResources()) {
				if (nextContained.getId().isEmpty() == false) {
					containedIds.add(nextContained.getId().getValue());
				}
			}

			if (theContext.getNarrativeGenerator() != null) {
				String title = theContext.getNarrativeGenerator().generateTitle(next);
				ourLog.trace("Narrative generator created title: {}", title);
				if (StringUtils.isNotBlank(title)) {
					ResourceMetadataKeyEnum.TITLE.put(next, title);
				}
			} else {
				ourLog.trace("No narrative generator specified");
			}

			List<ResourceReferenceDt> references = theContext.newTerser().getAllPopulatedChildElementsOfType(next, ResourceReferenceDt.class);
			do {
				List<IResource> addedResourcesThisPass = new ArrayList<IResource>();

				for (ResourceReferenceDt nextRef : references) {
					IResource nextRes = nextRef.getResource();
					if (nextRes != null) {
						if (nextRes.getId().hasIdPart()) {
							if (containedIds.contains(nextRes.getId().getValue())) {
								// Don't add contained IDs as top level resources
								continue;
							}

							IdDt id = nextRes.getId().toVersionless();
							if (id.hasResourceType() == false) {
								String resName = theContext.getResourceDefinition(nextRes).getName();
								id = id.withResourceType(resName);
							}

							if (!addedResourceIds.contains(id)) {
								addedResourceIds.add(id);
								addedResourcesThisPass.add(nextRes);
							}

							nextRef.setResource(null);
							nextRef.setReference(id);
						}
					}
				}

				// Linked resources may themselves have linked resources
				references = new ArrayList<ResourceReferenceDt>();
				for (IResource iResource : addedResourcesThisPass) {
					List<ResourceReferenceDt> newReferences = theContext.newTerser().getAllPopulatedChildElementsOfType(iResource, ResourceReferenceDt.class);
					references.addAll(newReferences);
				}

				addedResources.addAll(addedResourcesThisPass);

			} while (references.isEmpty() == false);

			bundle.addResource(next, theContext, theServerBase);

		}

		/*
		 * Actually add the resources to the bundle
		 */
		for (IResource next : addedResources) {
			bundle.addResource(next, theContext, theServerBase);
		}

		bundle.getTotalResults().setValue(theTotalResults);
		return bundle;
	}

	public static String createPagingLink(String theServerBase, String theSearchId, int theOffset, int theCount, EncodingEnum theResponseEncoding, boolean thePrettyPrint) {
		StringBuilder b = new StringBuilder();
		b.append(theServerBase);
		b.append('?');
		b.append(Constants.PARAM_PAGINGACTION);
		b.append('=');
		try {
			b.append(URLEncoder.encode(theSearchId, "UTF-8"));
		} catch (UnsupportedEncodingException e) {
			throw new Error("UTF-8 not supported", e);// should not happen
		}
		b.append('&');
		b.append(Constants.PARAM_PAGINGOFFSET);
		b.append('=');
		b.append(theOffset);
		b.append('&');
		b.append(Constants.PARAM_COUNT);
		b.append('=');
		b.append(theCount);
		b.append('&');
		b.append(Constants.PARAM_FORMAT);
		b.append('=');
		b.append(theResponseEncoding.getRequestContentType());
		if (thePrettyPrint) {
			b.append('&');
			b.append(Constants.PARAM_PRETTY);
			b.append('=');
			b.append(Constants.PARAM_PRETTY_VALUE_TRUE);
		}
		return b.toString();
	}

	public static NarrativeModeEnum determineNarrativeMode(RequestDetails theRequest) {
		Map<String, String[]> requestParams = theRequest.getParameters();
		String[] narrative = requestParams.remove(Constants.PARAM_NARRATIVE);
		NarrativeModeEnum narrativeMode = null;
		if (narrative != null && narrative.length > 0) {
			narrativeMode = NarrativeModeEnum.valueOfCaseInsensitive(narrative[0]);
		}
		if (narrativeMode == null) {
			narrativeMode = NarrativeModeEnum.NORMAL;
		}
		return narrativeMode;
	}

	public static EncodingEnum determineRequestEncoding(Request theReq) {
		Enumeration<String> acceptValues = theReq.getServletRequest().getHeaders(Constants.HEADER_CONTENT_TYPE);
		if (acceptValues != null) {
			while (acceptValues.hasMoreElements()) {
				String nextAcceptHeaderValue = acceptValues.nextElement();
				if (nextAcceptHeaderValue != null && isNotBlank(nextAcceptHeaderValue)) {
					for (String nextPart : nextAcceptHeaderValue.split(",")) {
						int scIdx = nextPart.indexOf(';');
						if (scIdx == 0) {
							continue;
						}
						if (scIdx != -1) {
							nextPart = nextPart.substring(0, scIdx);
						}
						nextPart = nextPart.trim();
						EncodingEnum retVal = Constants.FORMAT_VAL_TO_ENCODING.get(nextPart);
						if (retVal != null) {
							return retVal;
						}
					}
				}
			}
		}
		return EncodingEnum.XML;
	}

	/**
<<<<<<< HEAD
	 * Determine whether a response should be given in JSON or XML format based on the
	 * incoming HttpServletRequest's <code>"_format"</code> parameter and <code>"Accept:"</code>
	 * HTTP header. 
=======
	 * Determine whether a response should be given in JSON or XML format based on the incoming HttpServletRequest's <code>"_format"</code> parameter and <code>"Accept:"</code> HTTP header.
>>>>>>> d22a3578
	 */
	public static EncodingEnum determineResponseEncoding(HttpServletRequest theReq) {
		String[] format = theReq.getParameterValues(Constants.PARAM_FORMAT);
		if (format != null) {
			for (String nextFormat : format) {
				EncodingEnum retVal = Constants.FORMAT_VAL_TO_ENCODING.get(nextFormat);
				if (retVal != null) {
					return retVal;
				}
			}
		}

		Enumeration<String> acceptValues = theReq.getHeaders(Constants.HEADER_ACCEPT);
		if (acceptValues != null) {
			while (acceptValues.hasMoreElements()) {
				String nextAcceptHeaderValue = acceptValues.nextElement();
				if (nextAcceptHeaderValue != null && isNotBlank(nextAcceptHeaderValue)) {
					for (String nextPart : nextAcceptHeaderValue.split(",")) {
						int scIdx = nextPart.indexOf(';');
						if (scIdx == 0) {
							continue;
						}
						if (scIdx != -1) {
							nextPart = nextPart.substring(0, scIdx);
						}
						nextPart = nextPart.trim();
						EncodingEnum retVal = Constants.FORMAT_VAL_TO_ENCODING.get(nextPart);
						if (retVal != null) {
							return retVal;
						}
					}
				}
			}
		}
		return EncodingEnum.XML;
	}

	public static Integer extractCountParameter(HttpServletRequest theRequest) {
		String name = Constants.PARAM_COUNT;
		return tryToExtractNamedParameter(theRequest, name);
	}

	public static IParser getNewParser(FhirContext theContext, EncodingEnum theResponseEncoding, boolean thePrettyPrint, NarrativeModeEnum theNarrativeMode) {
		IParser parser;
		switch (theResponseEncoding) {
		case JSON:
			parser = theContext.newJsonParser();
			break;
		case XML:
		default:
			parser = theContext.newXmlParser();
			break;
		}
		return parser.setPrettyPrint(thePrettyPrint).setSuppressNarratives(theNarrativeMode == NarrativeModeEnum.SUPPRESS);
	}

	private static Writer getWriter(HttpServletResponse theHttpResponse, boolean theRespondGzip) throws UnsupportedEncodingException, IOException {
		Writer writer;
		if (theRespondGzip) {
			theHttpResponse.addHeader(Constants.HEADER_CONTENT_ENCODING, Constants.ENCODING_GZIP);
			writer = new OutputStreamWriter(new GZIPOutputStream(theHttpResponse.getOutputStream()), "UTF-8");
		} else {
			writer = theHttpResponse.getWriter();
		}
		return writer;
	}

	public static boolean prettyPrintResponse(Request theRequest) {
		Map<String, String[]> requestParams = theRequest.getParameters();
		String[] pretty = requestParams.remove(Constants.PARAM_PRETTY);
		boolean prettyPrint;
		if (pretty != null && pretty.length > 0) {
			if (Constants.PARAM_PRETTY_VALUE_TRUE.equals(pretty[0])) {
				prettyPrint = true;
			} else {
				prettyPrint = false;
			}
		} else {
			prettyPrint = false;
			Enumeration<String> acceptValues = theRequest.getServletRequest().getHeaders(Constants.HEADER_ACCEPT);
			if (acceptValues != null) {
				while (acceptValues.hasMoreElements()) {
					String nextAcceptHeaderValue = acceptValues.nextElement();
					if (nextAcceptHeaderValue.contains("pretty=true")) {
						prettyPrint = true;
					}
				}
			}
		}
		return prettyPrint;
	}

	public static void streamResponseAsBundle(RestfulServer theServer, HttpServletResponse theHttpResponse, Bundle bundle, EncodingEnum theResponseEncoding, String theServerBase,
			boolean thePrettyPrint, NarrativeModeEnum theNarrativeMode, boolean theRespondGzip) throws IOException {
		assert !theServerBase.endsWith("/");

		Writer writer = getWriter(theHttpResponse, theRespondGzip);
		try {
			if (theNarrativeMode == NarrativeModeEnum.ONLY) {
				for (IResource next : bundle.toListOfResources()) {
					writer.append(next.getText().getDiv().getValueAsString());
					writer.append("<hr/>");
				}
			} else {
				RestfulServer.getNewParser(theServer.getFhirContext(), theResponseEncoding, thePrettyPrint, theNarrativeMode).encodeBundleToWriter(bundle, writer);
			}
		} finally {
			writer.close();
		}
	}

	public static void streamResponseAsResource(RestfulServer theServer, HttpServletResponse theHttpResponse, IResource theResource, EncodingEnum theResponseEncoding, boolean thePrettyPrint,
			boolean theRequestIsBrowser, NarrativeModeEnum theNarrativeMode, boolean theRespondGzip, String theServerBase) throws IOException {
		int stausCode = 200;
		streamResponseAsResource(theServer, theHttpResponse, theResource, theResponseEncoding, thePrettyPrint, theRequestIsBrowser, theNarrativeMode, stausCode, theRespondGzip, theServerBase);
	}

	private static void streamResponseAsResource(RestfulServer theServer, HttpServletResponse theHttpResponse, IResource theResource, EncodingEnum theResponseEncoding, boolean thePrettyPrint,
			boolean theRequestIsBrowser, NarrativeModeEnum theNarrativeMode, int stausCode, boolean theRespondGzip, String theServerBase) throws IOException {
		theHttpResponse.setStatus(stausCode);

		if (theResource.getId() != null && theResource.getId().hasIdPart() && isNotBlank(theServerBase)) {
			String resName = theServer.getFhirContext().getResourceDefinition(theResource).getName();
			String fullId = theResource.getId().withServerBase(theServerBase, resName);
			theHttpResponse.addHeader(Constants.HEADER_CONTENT_LOCATION, fullId);
		}

		if (theServer.getAddProfileTag() != AddProfileTagEnum.NEVER) {
			RuntimeResourceDefinition def = theServer.getFhirContext().getResourceDefinition(theResource);
			if (theServer.getAddProfileTag() == AddProfileTagEnum.ALWAYS || !def.isStandardProfile()) {
				addProfileToBundleEntry(theServer.getFhirContext(), theResource);
			}
		}

		if (theResource instanceof Binary) {
			Binary bin = (Binary) theResource;
			if (isNotBlank(bin.getContentType())) {
				theHttpResponse.setContentType(bin.getContentType());
			} else {
				theHttpResponse.setContentType(Constants.CT_OCTET_STREAM);
			}
			if (bin.getContent() == null || bin.getContent().length == 0) {
				return;
			}

			theHttpResponse.addHeader(Constants.HEADER_CONTENT_DISPOSITION, "Attachment;");

			theHttpResponse.setContentLength(bin.getContent().length);
			ServletOutputStream oos = theHttpResponse.getOutputStream();
			oos.write(bin.getContent());
			oos.close();
			return;
		}

		if (theRequestIsBrowser && theServer.isUseBrowserFriendlyContentTypes()) {
			theHttpResponse.setContentType(theResponseEncoding.getBrowserFriendlyBundleContentType());
		} else if (theNarrativeMode == NarrativeModeEnum.ONLY) {
			theHttpResponse.setContentType(Constants.CT_HTML);
		} else {
			theHttpResponse.setContentType(theResponseEncoding.getResourceContentType());
		}
		theHttpResponse.setCharacterEncoding(Constants.CHARSET_UTF_8);

		theServer.addHeadersToResponse(theHttpResponse);

		InstantDt lastUpdated = ResourceMetadataKeyEnum.UPDATED.get(theResource);
		if (lastUpdated != null) {
			theHttpResponse.addHeader(Constants.HEADER_LAST_MODIFIED, lastUpdated.getValueAsString());
		}

		TagList list = (TagList) theResource.getResourceMetadata().get(ResourceMetadataKeyEnum.TAG_LIST);
		if (list != null) {
			for (Tag tag : list) {
				if (StringUtils.isNotBlank(tag.getTerm())) {
					theHttpResponse.addHeader(Constants.HEADER_CATEGORY, tag.toHeaderValue());
				}
			}
		}

		Writer writer = getWriter(theHttpResponse, theRespondGzip);
		try {
			if (theNarrativeMode == NarrativeModeEnum.ONLY) {
				writer.append(theResource.getText().getDiv().getValueAsString());
			} else {
				RestfulServer.getNewParser(theServer.getFhirContext(), theResponseEncoding, thePrettyPrint, theNarrativeMode).encodeResourceToWriter(theResource, writer);
			}
		} finally {
			writer.close();
		}
	}

	private static Integer tryToExtractNamedParameter(HttpServletRequest theRequest, String name) {
		String countString = theRequest.getParameter(name);
		Integer count = null;
		if (isNotBlank(countString)) {
			try {
				count = Integer.parseInt(countString);
			} catch (NumberFormatException e) {
				ourLog.debug("Failed to parse _count value '{}': {}", countString, e);
			}
		}
		return count;
	}

	public enum NarrativeModeEnum {
		NORMAL, ONLY, SUPPRESS;

		public static NarrativeModeEnum valueOfCaseInsensitive(String theCode) {
			return valueOf(NarrativeModeEnum.class, theCode.toUpperCase());
		}
	}

}<|MERGE_RESOLUTION|>--- conflicted
+++ resolved
@@ -631,10 +631,6 @@
 
 		} catch (Throwable e) {
 
-<<<<<<< HEAD
-			BaseOperationOutcome oo = null;
-			int statusCode = 500;
-=======
 			/*
 			 * We have caught an exception while handling an incoming server request.
 			 * Start by notifying the interceptors..
@@ -649,7 +645,6 @@
 			
 			BaseOperationOutcome oo = null;
 			int statusCode = Constants.STATUS_HTTP_500_INTERNAL_ERROR;
->>>>>>> d22a3578
 
 			if (e instanceof BaseServerResponseException) {
 				oo = ((BaseServerResponseException) e).getOperationOutcome();
@@ -667,17 +662,12 @@
 					ourLog.error("Failed to instantiate OperationOutcome resource instance", e1);
 					throw new ServletException("Failed to instantiate OperationOutcome resource instance", e1);
 				}
-<<<<<<< HEAD
-				
-=======
-
->>>>>>> d22a3578
+
 				BaseIssue issue = oo.addIssue();
 				issue.getSeverityElement().setValue("error");
 				if (e instanceof InternalErrorException) {
 					ourLog.error("Failure during REST processing", e);
 					issue.getDetailsElement().setValue(e.toString() + "\n\n" + ExceptionUtils.getStackTrace(e));
-<<<<<<< HEAD
 				} else if (e instanceof BaseServerResponseException) {
 					ourLog.warn("Failure during REST processing: {}", e.toString());
 					statusCode = ((BaseServerResponseException) e).getStatusCode();
@@ -685,7 +675,6 @@
 				} else {
 					ourLog.error("Failure during REST processing", e);
 					issue.getDetailsElement().setValue(e.toString() + "\n\n" + ExceptionUtils.getStackTrace(e));
-=======
 					statusCode = ((InternalErrorException) e).getStatusCode();
 				} else if (e instanceof BaseServerResponseException) {
 					ourLog.warn("Failure during REST processing: {}", e.toString());
@@ -703,7 +692,6 @@
 					ourLog.error("Failure during REST processing: " + e.toString(), e);
 					issue.getDetailsElement().setValue(e.toString() + "\n\n" + ExceptionUtils.getStackTrace(e));
 					statusCode = Constants.STATUS_HTTP_500_INTERNAL_ERROR;
->>>>>>> d22a3578
 				}
 			}
 
@@ -1206,13 +1194,7 @@
 	}
 
 	/**
-<<<<<<< HEAD
-	 * Determine whether a response should be given in JSON or XML format based on the
-	 * incoming HttpServletRequest's <code>"_format"</code> parameter and <code>"Accept:"</code>
-	 * HTTP header. 
-=======
 	 * Determine whether a response should be given in JSON or XML format based on the incoming HttpServletRequest's <code>"_format"</code> parameter and <code>"Accept:"</code> HTTP header.
->>>>>>> d22a3578
 	 */
 	public static EncodingEnum determineResponseEncoding(HttpServletRequest theReq) {
 		String[] format = theReq.getParameterValues(Constants.PARAM_FORMAT);
