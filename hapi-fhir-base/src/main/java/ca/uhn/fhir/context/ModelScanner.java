package ca.uhn.fhir.context;

/*
 * #%L
 * HAPI FHIR - Core Library
 * %%
 * Copyright (C) 2014 - 2015 University Health Network
 * %%
 * Licensed under the Apache License, Version 2.0 (the "License");
 * you may not use this file except in compliance with the License.
 * You may obtain a copy of the License at
 * 
 *      http://www.apache.org/licenses/LICENSE-2.0
 * 
 * Unless required by applicable law or agreed to in writing, software
 * distributed under the License is distributed on an "AS IS" BASIS,
 * WITHOUT WARRANTIES OR CONDITIONS OF ANY KIND, either express or implied.
 * See the License for the specific language governing permissions and
 * limitations under the License.
 * #L%
 */

import static org.apache.commons.lang3.StringUtils.*;

import java.io.IOException;
import java.io.InputStream;
import java.lang.annotation.Annotation;
import java.lang.reflect.AnnotatedElement;
import java.lang.reflect.Field;
import java.lang.reflect.InvocationHandler;
import java.lang.reflect.Method;
import java.lang.reflect.Modifier;
import java.lang.reflect.ParameterizedType;
import java.lang.reflect.Proxy;
import java.lang.reflect.Type;
import java.util.ArrayList;
import java.util.Collection;
import java.util.HashMap;
import java.util.HashSet;
import java.util.Iterator;
import java.util.LinkedHashMap;
import java.util.LinkedList;
import java.util.List;
import java.util.Map;
import java.util.Map.Entry;
import java.util.Properties;
import java.util.Set;
import java.util.TreeMap;
import java.util.TreeSet;

import org.hl7.fhir.instance.model.IBase;
import org.hl7.fhir.instance.model.IBaseResource;
import org.hl7.fhir.instance.model.ICompositeType;
import org.hl7.fhir.instance.model.IPrimitiveType;
import org.hl7.fhir.instance.model.api.IRiResource;
import org.hl7.fhir.instance.model.api.IBackboneElement;
import org.hl7.fhir.instance.model.api.IBaseDatatype;
import org.hl7.fhir.instance.model.api.IBaseEnumFactory;
import org.hl7.fhir.instance.model.api.IBaseEnumeration;
import org.hl7.fhir.instance.model.api.IBaseExtension;
import org.hl7.fhir.instance.model.api.IBaseXhtml;
import org.hl7.fhir.instance.model.api.IDatatypeElement;
import org.hl7.fhir.instance.model.api.IIdType;
import org.hl7.fhir.instance.model.api.INarrative;
import org.hl7.fhir.instance.model.api.IBaseReference;

import ca.uhn.fhir.model.api.CodeableConceptElement;
import ca.uhn.fhir.model.api.ExtensionDt;
import ca.uhn.fhir.model.api.IBoundCodeableConcept;
import ca.uhn.fhir.model.api.ICodeEnum;
import ca.uhn.fhir.model.api.IDatatype;
import ca.uhn.fhir.model.api.IElement;
import ca.uhn.fhir.model.api.IResource;
import ca.uhn.fhir.model.api.IResourceBlock;
import ca.uhn.fhir.model.api.IValueSetEnumBinder;
import ca.uhn.fhir.model.api.annotation.Block;
import ca.uhn.fhir.model.api.annotation.Child;
import ca.uhn.fhir.model.api.annotation.DatatypeDef;
import ca.uhn.fhir.model.api.annotation.Description;
import ca.uhn.fhir.model.api.annotation.Extension;
import ca.uhn.fhir.model.api.annotation.ResourceDef;
import ca.uhn.fhir.model.api.annotation.SearchParamDefinition;
import ca.uhn.fhir.model.base.composite.BaseContainedDt;
import ca.uhn.fhir.model.base.composite.BaseNarrativeDt;
import ca.uhn.fhir.model.base.composite.BaseResourceReferenceDt;
import ca.uhn.fhir.model.primitive.BoundCodeDt;
import ca.uhn.fhir.model.primitive.ICodedDatatype;
import ca.uhn.fhir.model.primitive.XhtmlDt;
import ca.uhn.fhir.rest.method.RestSearchParameterTypeEnum;
import ca.uhn.fhir.util.ReflectionUtil;

class ModelScanner {
	private static final org.slf4j.Logger ourLog = org.slf4j.LoggerFactory.getLogger(ModelScanner.class);

	private Map<Class<? extends IBase>, BaseRuntimeElementDefinition<?>> myClassToElementDefinitions = new HashMap<Class<? extends IBase>, BaseRuntimeElementDefinition<?>>();
	private FhirContext myContext;
	private Map<String, RuntimeResourceDefinition> myIdToResourceDefinition = new HashMap<String, RuntimeResourceDefinition>();
	private Map<String, RuntimeResourceDefinition> myNameToResourceDefinitions = new HashMap<String, RuntimeResourceDefinition>();
	private Map<String, Class<? extends IBaseResource>> myNameToResourceType = new HashMap<String, Class<? extends IBaseResource>>();
	private RuntimeChildUndeclaredExtensionDefinition myRuntimeChildUndeclaredExtensionDefinition;
	private Set<Class<? extends IBase>> myScanAlso = new HashSet<Class<? extends IBase>>();
	private Set<Class<? extends ICodeEnum>> myScanAlsoCodeTable = new HashSet<Class<? extends ICodeEnum>>();
	private FhirVersionEnum myVersion;
	private Map<String, BaseRuntimeElementDefinition<?>> myNameToElementDefinitions = new HashMap<String, BaseRuntimeElementDefinition<?>>();

	ModelScanner(FhirContext theContext, FhirVersionEnum theVersion, Map<Class<? extends IBase>, BaseRuntimeElementDefinition<?>> theExistingDefinitions, Collection<Class<? extends IElement>> theResourceTypes) throws ConfigurationException {
		myContext = theContext;
		myVersion = theVersion;
		Set<Class<? extends IBase>> toScan;
		if (theResourceTypes != null) {
			toScan = new HashSet<Class<? extends IBase>>(theResourceTypes);
		} else {
			toScan = new HashSet<Class<? extends IBase>>();
		}
		init(theExistingDefinitions, toScan);
	}

	private void addScanAlso(Class<? extends IBase> theType) {
		if (theType.isInterface() || Modifier.isAbstract(theType.getModifiers())) {
			return;
		}
		myScanAlso.add(theType);
	}

	private Class<?> determineElementType(Field next) {
		Class<?> nextElementType = next.getType();
		if (List.class.equals(nextElementType)) {
			nextElementType = ReflectionUtil.getGenericCollectionTypeOfField(next);
		} else if (Collection.class.isAssignableFrom(nextElementType)) {
			throw new ConfigurationException("Field '" + next.getName() + "' in type '" + next.getClass().getCanonicalName() + "' is a Collection - Only java.util.List curently supported");
		}
		return nextElementType;
	}

	@SuppressWarnings("unchecked")
	private IValueSetEnumBinder<Enum<?>> getBoundCodeBinder(Field theNext) {
		Class<?> bound = getGenericCollectionTypeOfCodedField(theNext);
		if (bound == null) {
			throw new ConfigurationException("Field '" + theNext + "' has no parameter for " + BoundCodeDt.class.getSimpleName() + " to determine enum type");
		}

		try {
			Field bindingField = bound.getField("VALUESET_BINDER");
			return (IValueSetEnumBinder<Enum<?>>) bindingField.get(null);
		} catch (IllegalArgumentException e) {
			throw new ConfigurationException("Field '" + theNext + "' has type parameter " + bound.getCanonicalName() + " but this class has no valueset binding field", e);
		} catch (IllegalAccessException e) {
			throw new ConfigurationException("Field '" + theNext + "' has type parameter " + bound.getCanonicalName() + " but this class has no valueset binding field", e);
		} catch (NoSuchFieldException e) {
			throw new ConfigurationException("Field '" + theNext + "' has type parameter " + bound.getCanonicalName() + " but this class has no valueset binding field", e);
		} catch (SecurityException e) {
			throw new ConfigurationException("Field '" + theNext + "' has type parameter " + bound.getCanonicalName() + " but this class has no valueset binding field", e);
		}
	}

	public Map<Class<? extends IBase>, BaseRuntimeElementDefinition<?>> getClassToElementDefinitions() {
		return myClassToElementDefinitions;
	}

	public Map<String, RuntimeResourceDefinition> getIdToResourceDefinition() {
		return myIdToResourceDefinition;
	}

	public Map<String, RuntimeResourceDefinition> getNameToResourceDefinitions() {
		return (myNameToResourceDefinitions);
	}

	public Map<String, Class<? extends IBaseResource>> getNameToResourceType() {
		return myNameToResourceType;
	}

	public RuntimeChildUndeclaredExtensionDefinition getRuntimeChildUndeclaredExtensionDefinition() {
		return myRuntimeChildUndeclaredExtensionDefinition;
	}

	private void init(Map<Class<? extends IBase>, BaseRuntimeElementDefinition<?>> theExistingDefinitions, Set<Class<? extends IBase>> theDatatypes) {
		if (theExistingDefinitions != null) {
			myClassToElementDefinitions.putAll(theExistingDefinitions);
		}

		int startSize = myClassToElementDefinitions.size();
		long start = System.currentTimeMillis();
		Map<String, Class<? extends IBaseResource>> resourceTypes = myNameToResourceType;

		scanVersionPropertyFile(theDatatypes, resourceTypes, myVersion);

		// toScan.add(DateDt.class);
		// toScan.add(CodeDt.class);
		// toScan.add(DecimalDt.class);
		// toScan.add(AttachmentDt.class);
		// toScan.add(ResourceReferenceDt.class);
		// toScan.add(QuantityDt.class);

		do {
			for (Class<? extends IBase> nextClass : theDatatypes) {
				scan(nextClass);
			}
			for (Iterator<Class<? extends IBase>> iter = myScanAlso.iterator(); iter.hasNext();) {
				if (myClassToElementDefinitions.containsKey(iter.next())) {
					iter.remove();
				}
			}
			theDatatypes.clear();
			theDatatypes.addAll(myScanAlso);
			myScanAlso.clear();
		} while (!theDatatypes.isEmpty());

		for (Entry<Class<? extends IBase>, BaseRuntimeElementDefinition<?>> nextEntry : myClassToElementDefinitions.entrySet()) {
			if (theExistingDefinitions != null && theExistingDefinitions.containsKey(nextEntry.getKey())) {
				continue;
			}
			BaseRuntimeElementDefinition<?> next = nextEntry.getValue();
			next.sealAndInitialize(myContext, myClassToElementDefinitions);
		}

		myRuntimeChildUndeclaredExtensionDefinition = new RuntimeChildUndeclaredExtensionDefinition();
		myRuntimeChildUndeclaredExtensionDefinition.sealAndInitialize(myContext, myClassToElementDefinitions);

		long time = System.currentTimeMillis() - start;
		int size = myClassToElementDefinitions.size() - startSize;
		ourLog.debug("Done scanning FHIR library, found {} model entries in {}ms", size, time);
	}

	/**
	 * There are two implementations of all of the annotations (e.g. {@link Child} and
	 * {@link org.hl7.fhir.instance.model.annotations.Child}) since the HL7.org ones will eventually replace the HAPI
	 * ones. Annotations can't extend each other or implement interfaces or anything like that, so rather than duplicate
	 * all of the annotation processing code this method just creates an interface Proxy to simulate the HAPI
	 * annotations if the HL7.org ones are found instead.
	 */
	@SuppressWarnings("unchecked")
	private <T extends Annotation> T pullAnnotation(AnnotatedElement theTarget, Class<T> theAnnotationType) {

		T retVal = theTarget.getAnnotation(theAnnotationType);
		if (myContext.getVersion().getVersion().equals(FhirVersionEnum.DSTU2_HL7ORG) == false) {
			return retVal;
		}

		if (retVal == null) {
			String sourceClassName = theAnnotationType.getName();
			String candidateAltClassName = sourceClassName.replace("ca.uhn.fhir.model.api.annotation", "org.hl7.fhir.instance.model.annotations");

			if (!sourceClassName.equals(candidateAltClassName)) {
				try {
					final Class<? extends Annotation> altAnnotationClass = (Class<? extends Annotation>) Class.forName(candidateAltClassName);
					final Annotation altAnnotation = theTarget.getAnnotation(altAnnotationClass);
					if (altAnnotation == null) {
						return null;
					}

					ourLog.debug("Forwarding annotation request for [{}] to class [{}]", sourceClassName, candidateAltClassName);

					InvocationHandler h = new InvocationHandler() {

						@Override
						public Object invoke(Object theProxy, Method theMethod, Object[] theArgs) throws Throwable {
							Method altMethod = altAnnotationClass.getMethod(theMethod.getName(), theMethod.getParameterTypes());
							return altMethod.invoke(altAnnotation, theArgs);
						}
					};
					retVal = (T) Proxy.newProxyInstance(theAnnotationType.getClassLoader(), new Class<?>[] { theAnnotationType }, h);

				} catch (ClassNotFoundException e) {
					return null;
				}
			}
		}

		return retVal;
	}

	private void scan(Class<? extends IBase> theClass) throws ConfigurationException {
		BaseRuntimeElementDefinition<?> existingDef = myClassToElementDefinitions.get(theClass);
		if (existingDef != null) {
			return;
		}

		ResourceDef resourceDefinition = pullAnnotation(theClass, ResourceDef.class);
		if (resourceDefinition != null) {
			if (!IBaseResource.class.isAssignableFrom(theClass)) {
				throw new ConfigurationException("Resource type contains a @" + ResourceDef.class.getSimpleName() + " annotation but does not implement " + IResource.class.getCanonicalName() + ": " + theClass.getCanonicalName());
			}
			@SuppressWarnings("unchecked")
			Class<? extends IBaseResource> resClass = (Class<? extends IBaseResource>) theClass;
			scanResource(resClass, resourceDefinition);
		}

		DatatypeDef datatypeDefinition = pullAnnotation(theClass, DatatypeDef.class);
		if (datatypeDefinition != null) {
			if (ICompositeType.class.isAssignableFrom(theClass)) {
				@SuppressWarnings("unchecked")
				Class<? extends ICompositeType> resClass = (Class<? extends ICompositeType>) theClass;
				scanCompositeDatatype(resClass, datatypeDefinition);
			} else if (IPrimitiveType.class.isAssignableFrom(theClass)) {
				@SuppressWarnings({ "unchecked" })
				Class<? extends IPrimitiveType<?>> resClass = (Class<? extends IPrimitiveType<?>>) theClass;
				scanPrimitiveDatatype(resClass, datatypeDefinition);
			} else {
				throw new ConfigurationException("Resource type contains a @" + DatatypeDef.class.getSimpleName() + " annotation but does not implement " + IDatatype.class.getCanonicalName() + ": " + theClass.getCanonicalName());
			}
		}

		Block blockDefinition = pullAnnotation(theClass, Block.class);

		if (blockDefinition != null) {
			if (IResourceBlock.class.isAssignableFrom(theClass) || IBackboneElement.class.isAssignableFrom(theClass) || IDatatypeElement.class.isAssignableFrom(theClass)) {
				scanBlock(theClass);
			} else {
				throw new ConfigurationException("Type contains a @" + Block.class.getSimpleName() + " annotation but does not implement " + IResourceBlock.class.getCanonicalName() + ": " + theClass.getCanonicalName());
			}
		}

		if (blockDefinition == null && datatypeDefinition == null && resourceDefinition == null) {
			throw new ConfigurationException("Resource class[" + theClass.getName() + "] does not contain any valid HAPI-FHIR annotations");
		}
	}

	private void scanBlock(Class<? extends IBase> theClass) {
		ourLog.debug("Scanning resource block class: {}", theClass.getName());

		String resourceName = theClass.getCanonicalName();
		if (isBlank(resourceName)) {
			throw new ConfigurationException("Block type @" + Block.class.getSimpleName() + " annotation contains no name: " + theClass.getCanonicalName());
		}

		RuntimeResourceBlockDefinition resourceDef = new RuntimeResourceBlockDefinition(resourceName, theClass);
		myClassToElementDefinitions.put(theClass, resourceDef);

		scanCompositeElementForChildren(theClass, resourceDef);
	}

	private void scanCompositeDatatype(Class<? extends ICompositeType> theClass, DatatypeDef theDatatypeDefinition) {
		ourLog.debug("Scanning datatype class: {}", theClass.getName());

		RuntimeCompositeDatatypeDefinition resourceDef;
		if (theClass.equals(ExtensionDt.class)) {
			resourceDef = new RuntimeExtensionDtDefinition(theDatatypeDefinition, theClass);
		} else {
			resourceDef = new RuntimeCompositeDatatypeDefinition(theDatatypeDefinition, theClass);
		}
		myClassToElementDefinitions.put(theClass, resourceDef);
		myNameToElementDefinitions.put(resourceDef.getName(), resourceDef);
		scanCompositeElementForChildren(theClass, resourceDef);
	}

	@SuppressWarnings("unchecked")
	private void scanCompositeElementForChildren(Class<? extends IBase> theClass, BaseRuntimeElementCompositeDefinition<?> theDefinition) {
		Set<String> elementNames = new HashSet<String>();
		TreeMap<Integer, BaseRuntimeDeclaredChildDefinition> orderToElementDef = new TreeMap<Integer, BaseRuntimeDeclaredChildDefinition>();
		TreeMap<Integer, BaseRuntimeDeclaredChildDefinition> orderToExtensionDef = new TreeMap<Integer, BaseRuntimeDeclaredChildDefinition>();

		LinkedList<Class<? extends IBase>> classes = new LinkedList<Class<? extends IBase>>();

		/*
		 * We scan classes for annotated fields in the class but also all of its superclasses
		 */
		Class<? extends IBase> current = theClass;
		do {
			classes.push(current);
			if (IBase.class.isAssignableFrom(current.getSuperclass())) {
				current = (Class<? extends IBase>) current.getSuperclass();
			} else {
				current = null;
			}
		} while (current != null);

		for (Class<? extends IBase> next : classes) {
			scanCompositeElementForChildren(next, elementNames, orderToElementDef, orderToExtensionDef);
		}

		// while (orderToElementDef.size() > 0 && orderToElementDef.firstKey() <
		// 0) {
		// BaseRuntimeDeclaredChildDefinition elementDef =
		// orderToElementDef.remove(orderToElementDef.firstKey());
		// if (elementDef.getElementName().equals("identifier")) {
		// orderToElementDef.put(theIdentifierOrder, elementDef);
		// } else {
		// throw new ConfigurationException("Don't know how to handle element: "
		// + elementDef.getElementName());
		// }
		// }

		TreeSet<Integer> orders = new TreeSet<Integer>();
		orders.addAll(orderToElementDef.keySet());
		orders.addAll(orderToExtensionDef.keySet());

		for (Integer i : orders) {
			BaseRuntimeChildDefinition nextChild = orderToElementDef.get(i);
			if (nextChild != null) {
				theDefinition.addChild(nextChild);
			}
			BaseRuntimeDeclaredChildDefinition nextExt = orderToExtensionDef.get(i);
			if (nextExt != null) {
				theDefinition.addExtension((RuntimeChildDeclaredExtensionDefinition) nextExt);
			}
		}

	}

	@SuppressWarnings("unchecked")
	private void scanCompositeElementForChildren(Class<? extends IBase> theClass, Set<String> elementNames, TreeMap<Integer, BaseRuntimeDeclaredChildDefinition> theOrderToElementDef, TreeMap<Integer, BaseRuntimeDeclaredChildDefinition> theOrderToExtensionDef) {
		int baseElementOrder = theOrderToElementDef.isEmpty() ? 0 : theOrderToElementDef.lastEntry().getKey() + 1;

		for (Field next : theClass.getDeclaredFields()) {

			if (Modifier.isFinal(next.getModifiers())) {
				ourLog.trace("Ignoring constant {} on target type {}", next.getName(), theClass);
				continue;
			}

			Child childAnnotation = pullAnnotation(next, Child.class);
			if (childAnnotation == null) {
				ourLog.trace("Ignoring non @Child field {} on target type {}", next.getName(), theClass);
				continue;
			}

			Description descriptionAnnotation = pullAnnotation(next, Description.class);

			TreeMap<Integer, BaseRuntimeDeclaredChildDefinition> orderMap = theOrderToElementDef;
			Extension extensionAttr = pullAnnotation(next, Extension.class);
			if (extensionAttr != null) {
				orderMap = theOrderToExtensionDef;
			}

			String elementName = childAnnotation.name();
			int order = childAnnotation.order();
			if (order == Child.REPLACE_PARENT) {

				if (extensionAttr != null) {

					for (Entry<Integer, BaseRuntimeDeclaredChildDefinition> nextEntry : orderMap.entrySet()) {
						BaseRuntimeDeclaredChildDefinition nextDef = nextEntry.getValue();
						if (nextDef instanceof RuntimeChildDeclaredExtensionDefinition) {
							if (nextDef.getExtensionUrl().equals(extensionAttr.url())) {
								order = nextEntry.getKey();
								orderMap.remove(nextEntry.getKey());
								elementNames.remove(elementName);
								break;
							}
						}
					}
					if (order == Child.REPLACE_PARENT) {
						throw new ConfigurationException("Field " + next.getName() + "' on target type " + theClass.getSimpleName() + " has order() of REPLACE_PARENT (" + Child.REPLACE_PARENT + ") but no parent element with extension URL " + extensionAttr.url() + " could be found on type "
								+ next.getDeclaringClass().getSimpleName());
					}

				} else {

					for (Entry<Integer, BaseRuntimeDeclaredChildDefinition> nextEntry : orderMap.entrySet()) {
						BaseRuntimeDeclaredChildDefinition nextDef = nextEntry.getValue();
						if (elementName.equals(nextDef.getElementName())) {
							order = nextEntry.getKey();
							orderMap.remove(nextEntry.getKey());
							elementNames.remove(elementName);
							break;
						}
					}
					if (order == Child.REPLACE_PARENT) {
						throw new ConfigurationException("Field " + next.getName() + "' on target type " + theClass.getSimpleName() + " has order() of REPLACE_PARENT (" + Child.REPLACE_PARENT + ") but no parent element with name " + elementName + " could be found on type "
								+ next.getDeclaringClass().getSimpleName());
					}

				}

			}
			if (order < 0 && order != Child.ORDER_UNKNOWN) {
				throw new ConfigurationException("Invalid order '" + order + "' on @Child for field '" + next.getName() + "' on target type: " + theClass);
			}
			if (order != Child.ORDER_UNKNOWN) {
				order = order + baseElementOrder;
			}
			// int min = childAnnotation.min();
			// int max = childAnnotation.max();

			/*
			 * Anything that's marked as unknown is given a new ID that is <0 so that it doesn't conflict with any given
			 * IDs and can be figured out later
			 */
			if (order == Child.ORDER_UNKNOWN) {
				order = Integer.MIN_VALUE;
				while (orderMap.containsKey(order)) {
					order++;
				}
			}

			List<Class<? extends IBase>> choiceTypes = new ArrayList<Class<? extends IBase>>();
			for (Class<? extends IBase> nextChoiceType : childAnnotation.type()) {
				choiceTypes.add(nextChoiceType);
			}

			if (orderMap.containsKey(order)) {
				throw new ConfigurationException("Detected duplicate field order '" + childAnnotation.order() + "' for element named '" + elementName + "' in type '" + theClass.getCanonicalName() + "'");
			}

			if (elementNames.contains(elementName)) {
				throw new ConfigurationException("Detected duplicate field name '" + elementName + "' in type '" + theClass.getCanonicalName() + "'");
			}

			Class<?> nextElementType = determineElementType(next);

			if (BaseContainedDt.class.isAssignableFrom(nextElementType) || (childAnnotation.name().equals("contained") && IBaseResource.class.isAssignableFrom(nextElementType))) {
				/*
				 * Child is contained resources
				 */
				RuntimeChildContainedResources def = new RuntimeChildContainedResources(next, childAnnotation, descriptionAnnotation, elementName);
				orderMap.put(order, def);

<<<<<<< HEAD
			} else if (IRiResource.class.isAssignableFrom(nextElementType) || IResource.class.equals(nextElementType)) {
=======
			} else if (IAnyResource.class.isAssignableFrom(nextElementType) || IResource.class.equals(nextElementType)) {
>>>>>>> f8dee1f4
				/*
				 * Child is a resource as a direct child, as in Bundle.entry.resource
				 */
				RuntimeChildDirectResource def = new RuntimeChildDirectResource(next, childAnnotation, descriptionAnnotation, elementName);
				orderMap.put(order, def);

			} else if (choiceTypes.size() > 1 && !BaseResourceReferenceDt.class.isAssignableFrom(nextElementType) && !IBaseReference.class.isAssignableFrom(nextElementType)) {
				/*
				 * Child is a choice element
				 */
				for (Class<? extends IBase> nextType : choiceTypes) {
					addScanAlso(nextType);
				}
				RuntimeChildChoiceDefinition def = new RuntimeChildChoiceDefinition(next, elementName, childAnnotation, descriptionAnnotation, choiceTypes);
				orderMap.put(order, def);

			} else if (next.getType().equals(ExtensionDt.class)) {

				RuntimeChildExtensionDt def = new RuntimeChildExtensionDt(next, elementName, childAnnotation, descriptionAnnotation);
				orderMap.put(order, def);
				if (IElement.class.isAssignableFrom(nextElementType)) {
					addScanAlso((Class<? extends IElement>) nextElementType);
				}

			} else if (extensionAttr != null) {
				/*
				 * Child is an extension
				 */
				Class<? extends IBase> et = (Class<? extends IBase>) nextElementType;

				Object binder = null;
				if (BoundCodeDt.class.isAssignableFrom(nextElementType) || IBoundCodeableConcept.class.isAssignableFrom(nextElementType)) {
					binder = getBoundCodeBinder(next);
				}

				RuntimeChildDeclaredExtensionDefinition def = new RuntimeChildDeclaredExtensionDefinition(next, childAnnotation, descriptionAnnotation, extensionAttr, elementName, extensionAttr.url(), et, binder);
				
				if (IBaseEnumeration.class.isAssignableFrom(nextElementType)) {
					def.setEnumerationType(ReflectionUtil.getGenericCollectionTypeOfField(next));
				}
				
				orderMap.put(order, def);
				if (IBase.class.isAssignableFrom(nextElementType)) {
					addScanAlso((Class<? extends IBase>) nextElementType);
				}
			} else if (BaseResourceReferenceDt.class.isAssignableFrom(nextElementType) || IBaseReference.class.isAssignableFrom(nextElementType)) {
				/*
				 * Child is a resource reference
				 */
				List<Class<? extends IBaseResource>> refTypesList = new ArrayList<Class<? extends IBaseResource>>();
				for (Class<? extends IElement> nextType : childAnnotation.type()) {
					if (IBaseResource.class.isAssignableFrom(nextType) == false) {
						throw new ConfigurationException("Field '" + next.getName() + "' in class '" + next.getDeclaringClass().getCanonicalName() + "' is of type " + BaseResourceReferenceDt.class + " but contains a non-resource type: " + nextType.getCanonicalName());
					}
					refTypesList.add((Class<? extends IBaseResource>) nextType);
					addScanAlso(nextType);
				}
				RuntimeChildResourceDefinition def = new RuntimeChildResourceDefinition(next, elementName, childAnnotation, descriptionAnnotation, refTypesList);
				orderMap.put(order, def);

			} else if (IResourceBlock.class.isAssignableFrom(nextElementType) || IBackboneElement.class.isAssignableFrom(nextElementType) || IDatatypeElement.class.isAssignableFrom(nextElementType)) {
				/*
				 * Child is a resource block (i.e. a sub-tag within a resource) TODO: do these have a better name
				 * according to HL7?
				 */

				Class<? extends IBase> blockDef = (Class<? extends IBase>) nextElementType;
				addScanAlso(blockDef);
				RuntimeChildResourceBlockDefinition def = new RuntimeChildResourceBlockDefinition(next, childAnnotation, descriptionAnnotation, elementName, blockDef);
				orderMap.put(order, def);

			} else if (IDatatype.class.equals(nextElementType) || IElement.class.equals(nextElementType) || "org.hl7.fhir.instance.model.Type".equals(nextElementType.getName()) || IBaseDatatype.class.equals(nextElementType)) {

				RuntimeChildAny def = new RuntimeChildAny(next, elementName, childAnnotation, descriptionAnnotation);
				orderMap.put(order, def);

			} else if (IDatatype.class.isAssignableFrom(nextElementType) || IPrimitiveType.class.isAssignableFrom(nextElementType) || ICompositeType.class.isAssignableFrom(nextElementType) || IBaseDatatype.class.isAssignableFrom(nextElementType)
					|| IBaseExtension.class.isAssignableFrom(nextElementType)) {
				Class<? extends IBase> nextDatatype = (Class<? extends IBase>) nextElementType;

				addScanAlso(nextDatatype);
				BaseRuntimeChildDatatypeDefinition def;
				if (IPrimitiveType.class.isAssignableFrom(nextElementType)) {
					if (nextElementType.equals(BoundCodeDt.class)) {
						IValueSetEnumBinder<Enum<?>> binder = getBoundCodeBinder(next);
						def = new RuntimeChildPrimitiveBoundCodeDatatypeDefinition(next, elementName, childAnnotation, descriptionAnnotation, nextDatatype, binder);
					} else if (IBaseEnumeration.class.isAssignableFrom(nextElementType)) {
						Class<?> binderType = ReflectionUtil.getGenericCollectionTypeOfField(next);
						def = new RuntimeChildPrimitiveEnumerationDatatypeDefinition(next, elementName, childAnnotation, descriptionAnnotation, nextDatatype, binderType);
					} else if (childAnnotation.enumFactory().getSimpleName().equals("NoEnumFactory") == false) {
						Class<? extends IBaseEnumFactory<?>> enumFactory = childAnnotation.enumFactory();
						def = new RuntimeChildEnumerationDatatypeDefinition(next, elementName, childAnnotation, descriptionAnnotation, nextDatatype, enumFactory);
						// } else if ("id".equals(elementName) && IIdType.class.isAssignableFrom(nextDatatype)) {
						// def = new RuntimeChildIdDatatypeDefinition(next, elementName, descriptionAnnotation,
						// childAnnotation, nextDatatype);
					} else {
						def = new RuntimeChildPrimitiveDatatypeDefinition(next, elementName, descriptionAnnotation, childAnnotation, nextDatatype);
					}
				} else if (IBaseXhtml.class.isAssignableFrom(nextElementType)) {
					def = new RuntimeChildXhtmlDatatypeDefinition(next, elementName, descriptionAnnotation, childAnnotation, nextDatatype);
				} else {
					if (IBoundCodeableConcept.class.isAssignableFrom(nextElementType)) {
						IValueSetEnumBinder<Enum<?>> binder = getBoundCodeBinder(next);
						def = new RuntimeChildCompositeBoundDatatypeDefinition(next, elementName, childAnnotation, descriptionAnnotation, nextDatatype, binder);
					} else if (BaseNarrativeDt.class.isAssignableFrom(nextElementType) || INarrative.class.isAssignableFrom(nextElementType)) {
						def = new RuntimeChildNarrativeDefinition(next, elementName, childAnnotation, descriptionAnnotation, nextDatatype);
					} else {
						def = new RuntimeChildCompositeDatatypeDefinition(next, elementName, childAnnotation, descriptionAnnotation, nextDatatype);
					}
				}

				CodeableConceptElement concept = pullAnnotation(next, CodeableConceptElement.class);
				if (concept != null) {
					if (!ICodedDatatype.class.isAssignableFrom(nextDatatype)) {
						throw new ConfigurationException("Field '" + elementName + "' in type '" + theClass.getCanonicalName() + "' is marked as @" + CodeableConceptElement.class.getCanonicalName() + " but type is not a subtype of " + ICodedDatatype.class.getName());
					} else {
						Class<? extends ICodeEnum> type = concept.type();
						myScanAlsoCodeTable.add(type);
						def.setCodeType(type);
					}
				}

				orderMap.put(order, def);

			} else {
				throw new ConfigurationException("Field '" + elementName + "' in type '" + theClass.getCanonicalName() + "' is not a valid child type: " + nextElementType);
			}

			elementNames.add(elementName);
		}
	}

	private String scanPrimitiveDatatype(Class<? extends IPrimitiveType<?>> theClass, DatatypeDef theDatatypeDefinition) {
		ourLog.debug("Scanning resource class: {}", theClass.getName());

		String resourceName = theDatatypeDefinition.name();
		if (isBlank(resourceName)) {
			throw new ConfigurationException("Resource type @" + ResourceDef.class.getSimpleName() + " annotation contains no resource name: " + theClass.getCanonicalName());
		}

		BaseRuntimeElementDefinition<?> resourceDef;
		if (theClass.equals(XhtmlDt.class)) {
			@SuppressWarnings("unchecked")
			Class<XhtmlDt> clazz = (Class<XhtmlDt>) theClass;
			resourceDef = new RuntimePrimitiveDatatypeNarrativeDefinition(resourceName, clazz);
		} else if (IBaseXhtml.class.isAssignableFrom(theClass)) {
			@SuppressWarnings("unchecked")
			Class<? extends IBaseXhtml> clazz = (Class<? extends IBaseXhtml>) theClass;
			resourceDef = new RuntimePrimitiveDatatypeXhtmlHl7OrgDefinition(resourceName, clazz);
		} else if (IIdType.class.isAssignableFrom(theClass)) {
			resourceDef = new RuntimeIdDatatypeDefinition(theDatatypeDefinition, theClass);
		} else {
			resourceDef = new RuntimePrimitiveDatatypeDefinition(theDatatypeDefinition, theClass);
		}
		myClassToElementDefinitions.put(theClass, resourceDef);
		myNameToElementDefinitions.put(resourceName, resourceDef);

		return resourceName;
	}

	private String scanResource(Class<? extends IBaseResource> theClass, ResourceDef resourceDefinition) {
		ourLog.debug("Scanning resource class: {}", theClass.getName());

		boolean primaryNameProvider = true;
		String resourceName = resourceDefinition.name();
		if (isBlank(resourceName)) {
			Class<?> parent = theClass.getSuperclass();
			primaryNameProvider = false;
			while (parent.equals(Object.class) == false && isBlank(resourceName)) {
				ResourceDef nextDef = pullAnnotation(parent, ResourceDef.class);
				if (nextDef != null) {
					resourceName = nextDef.name();
				}
				parent = parent.getSuperclass();
			}
			if (isBlank(resourceName)) {
				throw new ConfigurationException("Resource type @" + ResourceDef.class.getSimpleName() + " annotation contains no resource name(): " + theClass.getCanonicalName() + " - This is only allowed for types that extend other resource types ");
			}
		}

		String resourceId = resourceDefinition.id();
		if (!isBlank(resourceId)) {
			if (myIdToResourceDefinition.containsKey(resourceId)) {
				throw new ConfigurationException("The following resource types have the same ID of '" + resourceId + "' - " + theClass.getCanonicalName() + " and " + myIdToResourceDefinition.get(resourceId).getImplementingClass().getCanonicalName());
			}
		}

		RuntimeResourceDefinition resourceDef = new RuntimeResourceDefinition(myContext, resourceName, theClass, resourceDefinition);
		myClassToElementDefinitions.put(theClass, resourceDef);
		if (primaryNameProvider) {
			if (resourceDef.getStructureVersion() == myVersion) {
				myNameToResourceDefinitions.put(resourceName, resourceDef);
			}
		}
		scanCompositeElementForChildren(theClass, resourceDef);

		myIdToResourceDefinition.put(resourceId, resourceDef);

		scanResourceForSearchParams(theClass, resourceDef);

		return resourceName;
	}

	private void scanResourceForSearchParams(Class<? extends IBaseResource> theClass, RuntimeResourceDefinition theResourceDef) {

		Map<String, RuntimeSearchParam> nameToParam = new HashMap<String, RuntimeSearchParam>();
		Map<Field, SearchParamDefinition> compositeFields = new LinkedHashMap<Field, SearchParamDefinition>();

		for (Field nextField : theClass.getFields()) {
			SearchParamDefinition searchParam = pullAnnotation(nextField, SearchParamDefinition.class);
			if (searchParam != null) {
				RestSearchParameterTypeEnum paramType = RestSearchParameterTypeEnum.valueOf(searchParam.type().toUpperCase());
				if (paramType == null) {
					throw new ConfigurationException("Search param " + searchParam.name() + " has an invalid type: " + searchParam.type());
				}
				if (paramType == RestSearchParameterTypeEnum.COMPOSITE) {
					compositeFields.put(nextField, searchParam);
					continue;
				}
				RuntimeSearchParam param = new RuntimeSearchParam(searchParam.name(), searchParam.description(), searchParam.path(), paramType);
				theResourceDef.addSearchParam(param);
				nameToParam.put(param.getName(), param);
			}
		}

		for (Entry<Field, SearchParamDefinition> nextEntry : compositeFields.entrySet()) {
			SearchParamDefinition searchParam = nextEntry.getValue();

			List<RuntimeSearchParam> compositeOf = new ArrayList<RuntimeSearchParam>();
			for (String nextName : searchParam.compositeOf()) {
				RuntimeSearchParam param = nameToParam.get(nextName);
				if (param == null) {
					ourLog.warn("Search parameter {}.{} declares that it is a composite with compositeOf value '{}' but that is not a valid parametr name itself. Valid values are: {}", new Object[] { theResourceDef.getName(), searchParam.name(), nextName, nameToParam.keySet() });
					continue;
				}
				compositeOf.add(param);
			}

			RuntimeSearchParam param = new RuntimeSearchParam(searchParam.name(), searchParam.description(), searchParam.path(), RestSearchParameterTypeEnum.COMPOSITE, compositeOf);
			theResourceDef.addSearchParam(param);
		}
	}

	private static Class<?> getGenericCollectionTypeOfCodedField(Field next) {
		Class<?> type;
		ParameterizedType collectionType = (ParameterizedType) next.getGenericType();
		Type firstArg = collectionType.getActualTypeArguments()[0];
		if (ParameterizedType.class.isAssignableFrom(firstArg.getClass())) {
			ParameterizedType pt = ((ParameterizedType) firstArg);
			firstArg = pt.getActualTypeArguments()[0];
			type = (Class<?>) firstArg;
		} else {
			type = (Class<?>) firstArg;
		}
		return type;
	}

	static void scanVersionPropertyFile(Set<Class<? extends IBase>> theDatatypes, Map<String, Class<? extends IBaseResource>> theResourceTypes, FhirVersionEnum version) {
		InputStream str = version.getVersionImplementation().getFhirVersionPropertiesFile();
		Properties prop = new Properties();
		try {
			prop.load(str);
			for (Entry<Object, Object> nextEntry : prop.entrySet()) {
				String nextKey = nextEntry.getKey().toString();
				String nextValue = nextEntry.getValue().toString();

				if (nextKey.startsWith("datatype.")) {
					if (theDatatypes != null) {
						try {
							// Datatypes
							Class<?> dtType = Class.forName(nextValue);
							if (IElement.class.isAssignableFrom(dtType)) {
								@SuppressWarnings("unchecked")
								Class<? extends IElement> nextClass = (Class<? extends IElement>) dtType;
								theDatatypes.add(nextClass);
							} else if (IBaseDatatype.class.isAssignableFrom(dtType)) {
								@SuppressWarnings("unchecked")
								Class<? extends IBaseDatatype> nextClass = (Class<? extends IBaseDatatype>) dtType;
								theDatatypes.add(nextClass);
							} else {
								ourLog.warn("Class is not assignable from " + IElement.class.getSimpleName() + " or " + IBaseDatatype.class.getSimpleName() + ": " + nextValue);
								continue;
							}

						} catch (ClassNotFoundException e) {
							ourLog.error("Unknown class[" + nextValue + "] for data type definition: " + nextKey.substring("datatype.".length()), e);
						}
					}
				} else if (nextKey.startsWith("resource.")) {
					// Resources
					String resName = nextKey.substring("resource.".length()).toLowerCase();
					try {
						@SuppressWarnings("unchecked")
						Class<? extends IBaseResource> nextClass = (Class<? extends IBaseResource>) Class.forName(nextValue);
						if (!IBaseResource.class.isAssignableFrom(nextClass)) {
							ourLog.warn("Class is not assignable from " + IBaseResource.class.getSimpleName() + ": " + nextValue);
							continue;
						}

						theResourceTypes.put(resName, nextClass);
					} catch (ClassNotFoundException e) {
						ourLog.error("Unknown class[" + nextValue + "] for resource definition: " + nextKey.substring("resource.".length()), e);
					}
				} else {
					ourLog.warn("Unexpected property in version property file: {}={}", nextKey, nextValue);
				}
			}
		} catch (IOException e) {
			throw new ConfigurationException("Failed to load model property file from classpath: " + "/ca/uhn/fhir/model/dstu/model.properties");
		}
	}

	public Map<String, BaseRuntimeElementDefinition<?>> getNameToElementDefinitions() {
		return myNameToElementDefinitions;
	}

	public Map<String, RuntimeResourceDefinition> getNameToResourceDefinition() {
		return myNameToResourceDefinitions;
	}

}<|MERGE_RESOLUTION|>--- conflicted
+++ resolved
@@ -505,11 +505,7 @@
 				RuntimeChildContainedResources def = new RuntimeChildContainedResources(next, childAnnotation, descriptionAnnotation, elementName);
 				orderMap.put(order, def);
 
-<<<<<<< HEAD
 			} else if (IRiResource.class.isAssignableFrom(nextElementType) || IResource.class.equals(nextElementType)) {
-=======
-			} else if (IAnyResource.class.isAssignableFrom(nextElementType) || IResource.class.equals(nextElementType)) {
->>>>>>> f8dee1f4
 				/*
 				 * Child is a resource as a direct child, as in Bundle.entry.resource
 				 */
