package ca.uhn.fhir.context;

import ca.uhn.fhir.context.api.AddProfileTagEnum;
import ca.uhn.fhir.context.support.IContextValidationSupport;
import ca.uhn.fhir.fluentpath.IFluentPath;
import ca.uhn.fhir.i18n.HapiLocalizer;
import ca.uhn.fhir.model.api.IElement;
import ca.uhn.fhir.model.api.IFhirVersion;
import ca.uhn.fhir.model.api.IResource;
import ca.uhn.fhir.model.view.ViewGenerator;
import ca.uhn.fhir.narrative.INarrativeGenerator;
import ca.uhn.fhir.parser.*;
import ca.uhn.fhir.rest.api.IVersionSpecificBundleFactory;
import ca.uhn.fhir.rest.client.api.IBasicClient;
import ca.uhn.fhir.rest.client.api.IGenericClient;
import ca.uhn.fhir.rest.client.api.IRestfulClient;
import ca.uhn.fhir.rest.client.api.IRestfulClientFactory;
import ca.uhn.fhir.util.FhirTerser;
import ca.uhn.fhir.util.ReflectionUtil;
import ca.uhn.fhir.util.VersionUtil;
import ca.uhn.fhir.validation.FhirValidator;
import org.apache.commons.lang3.Validate;
import org.apache.jena.riot.Lang;
import org.hl7.fhir.instance.model.api.IBase;
import org.hl7.fhir.instance.model.api.IBaseBundle;
import org.hl7.fhir.instance.model.api.IBaseResource;

import java.io.IOException;
import java.lang.reflect.Method;
import java.lang.reflect.Modifier;
import java.util.*;
import java.util.Map.Entry;

/*
 * #%L
 * HAPI FHIR - Core Library
 * %%
 * Copyright (C) 2014 - 2019 University Health Network
 * %%
 * Licensed under the Apache License, Version 2.0 (the "License");
 * you may not use this file except in compliance with the License.
 * You may obtain a copy of the License at
 *
 * http://www.apache.org/licenses/LICENSE-2.0
 *
 * Unless required by applicable law or agreed to in writing, software
 * distributed under the License is distributed on an "AS IS" BASIS,
 * WITHOUT WARRANTIES OR CONDITIONS OF ANY KIND, either express or implied.
 * See the License for the specific language governing permissions and
 * limitations under the License.
 * #L%
 */

/**
 * The FHIR context is the central starting point for the use of the HAPI FHIR API. It should be created once, and then
 * used as a factory for various other types of objects (parsers, clients, etc.).
 *
 * <p>
 * Important usage notes:
 * </p>
 * <ul>
 * <li>
 * Thread safety: <b>This class is thread safe</b> and may be shared between multiple processing
 * threads, except for the {@link #registerCustomType} and {@link #registerCustomTypes} methods.
 * </li>
 * <li>
 * Performance: <b>This class is expensive</b> to create, as it scans every resource class it needs to parse or encode
 * to build up an internal model of those classes. For that reason, you should try to create one FhirContext instance
 * which remains for the life of your application and reuse that instance. Note that it will not cause problems to
 * create multiple instances (ie. resources originating from one FhirContext may be passed to parsers originating from
 * another) but you will incur a performance penalty if a new FhirContext is created for every message you parse/encode.
 * </li>
 * </ul>
 */
public class FhirContext {

	private static final List<Class<? extends IBaseResource>> EMPTY_LIST = Collections.emptyList();
	private static final org.slf4j.Logger ourLog = org.slf4j.LoggerFactory.getLogger(FhirContext.class);
	private final IFhirVersion myVersion;
	private AddProfileTagEnum myAddProfileTagWhenEncoding = AddProfileTagEnum.ONLY_FOR_CUSTOM;
	private volatile Map<Class<? extends IBase>, BaseRuntimeElementDefinition<?>> myClassToElementDefinition = Collections.emptyMap();
	private ArrayList<Class<? extends IBase>> myCustomTypes;
	private Map<String, Class<? extends IBaseResource>> myDefaultTypeForProfile = new HashMap<>();
	private volatile Map<String, RuntimeResourceDefinition> myIdToResourceDefinition = Collections.emptyMap();
	private volatile boolean myInitialized;
	private volatile boolean myInitializing = false;
	private HapiLocalizer myLocalizer = new HapiLocalizer();
	private volatile Map<String, BaseRuntimeElementDefinition<?>> myNameToElementDefinition = Collections.emptyMap();
	private volatile Map<String, RuntimeResourceDefinition> myNameToResourceDefinition = Collections.emptyMap();
	private volatile Map<String, Class<? extends IBaseResource>> myNameToResourceType;
	private volatile INarrativeGenerator myNarrativeGenerator;
	private volatile IParserErrorHandler myParserErrorHandler = new LenientErrorHandler();
	private ParserOptions myParserOptions = new ParserOptions();
	private Set<PerformanceOptionsEnum> myPerformanceOptions = new HashSet<>();
	private Collection<Class<? extends IBaseResource>> myResourceTypesToScan;
	private volatile IRestfulClientFactory myRestfulClientFactory;
	private volatile RuntimeChildUndeclaredExtensionDefinition myRuntimeChildUndeclaredExtensionDefinition;
	private IContextValidationSupport<?, ?, ?, ?, ?, ?> myValidationSupport;
	private Map<FhirVersionEnum, Map<String, Class<? extends IBaseResource>>> myVersionToNameToResourceType = Collections.emptyMap();

	/**
	 * @deprecated It is recommended that you use one of the static initializer methods instead
	 * of this method, e.g. {@link #forDstu2()} or {@link #forDstu3()} or {@link #forR4()}
	 */
	@Deprecated
	public FhirContext() {
		this(EMPTY_LIST);
	}

	/**
	 * @deprecated It is recommended that you use one of the static initializer methods instead
	 * of this method, e.g. {@link #forDstu2()} or {@link #forDstu3()} or {@link #forR4()}
	 */
	@Deprecated
	public FhirContext(final Class<? extends IBaseResource> theResourceType) {
		this(toCollection(theResourceType));
	}

	/**
	 * @deprecated It is recommended that you use one of the static initializer methods instead
	 * of this method, e.g. {@link #forDstu2()} or {@link #forDstu3()} or {@link #forR4()}
	 */
	@Deprecated
	public FhirContext(final Class<?>... theResourceTypes) {
		this(toCollection(theResourceTypes));
	}

	/**
	 * @deprecated It is recommended that you use one of the static initializer methods instead
	 * of this method, e.g. {@link #forDstu2()} or {@link #forDstu3()} or {@link #forR4()}
	 */
	@Deprecated
	public FhirContext(final Collection<Class<? extends IBaseResource>> theResourceTypes) {
		this(null, theResourceTypes);
	}

	/**
	 * In most cases it is recommended that you use one of the static initializer methods instead
	 * of this method, e.g. {@link #forDstu2()} or {@link #forDstu3()} or {@link #forR4()}, but
	 * this method can also be used if you wish to supply the version programmatically.
	 */
	public FhirContext(final FhirVersionEnum theVersion) {
		this(theVersion, null);
	}

	private FhirContext(final FhirVersionEnum theVersion, final Collection<Class<? extends IBaseResource>> theResourceTypes) {
		VersionUtil.getVersion();

		if (theVersion != null) {
			if (!theVersion.isPresentOnClasspath()) {
				throw new IllegalStateException(getLocalizer().getMessage(FhirContext.class, "noStructuresForSpecifiedVersion", theVersion.name()));
			}
			myVersion = theVersion.getVersionImplementation();
		} else if (FhirVersionEnum.DSTU2.isPresentOnClasspath()) {
			myVersion = FhirVersionEnum.DSTU2.getVersionImplementation();
		} else if (FhirVersionEnum.DSTU2_HL7ORG.isPresentOnClasspath()) {
			myVersion = FhirVersionEnum.DSTU2_HL7ORG.getVersionImplementation();
		} else if (FhirVersionEnum.DSTU2_1.isPresentOnClasspath()) {
			myVersion = FhirVersionEnum.DSTU2_1.getVersionImplementation();
		} else if (FhirVersionEnum.DSTU3.isPresentOnClasspath()) {
			myVersion = FhirVersionEnum.DSTU3.getVersionImplementation();
		} else if (FhirVersionEnum.R4.isPresentOnClasspath()) {
			myVersion = FhirVersionEnum.R4.getVersionImplementation();
		} else {
			throw new IllegalStateException(getLocalizer().getMessage(FhirContext.class, "noStructures"));
		}

		if (theVersion == null) {
			ourLog.info("Creating new FhirContext with auto-detected version [{}]. It is recommended to explicitly select a version for future compatibility by invoking FhirContext.forDstuX()",
				myVersion.getVersion().name());
		} else {
			ourLog.info("Creating new FHIR context for FHIR version [{}]", myVersion.getVersion().name());
		}

		myResourceTypesToScan = theResourceTypes;

		/*
		 * Check if we're running in Android mode and configure the context appropriately if so
		 */
		try {
			Class<?> clazz = Class.forName("ca.uhn.fhir.android.AndroidMarker");
			ourLog.info("Android mode detected, configuring FhirContext for Android operation");
			try {
				Method method = clazz.getMethod("configureContext", FhirContext.class);
				method.invoke(null, this);
			} catch (Throwable e) {
				ourLog.warn("Failed to configure context for Android operation", e);
			}
		} catch (ClassNotFoundException e) {
			ourLog.trace("Android mode not detected");
		}

	}

	private String createUnknownResourceNameError(final String theResourceName, final FhirVersionEnum theVersion) {
		return getLocalizer().getMessage(FhirContext.class, "unknownResourceName", theResourceName, theVersion);
	}

	private void ensureCustomTypeList() {
		myClassToElementDefinition.clear();
		if (myCustomTypes == null) {
			myCustomTypes = new ArrayList<>();
		}
	}

	/**
	 * When encoding resources, this setting configures the parser to include
	 * an entry in the resource's metadata section which indicates which profile(s) the
	 * resource claims to conform to. The default is {@link AddProfileTagEnum#ONLY_FOR_CUSTOM}.
	 *
	 * @see #setAddProfileTagWhenEncoding(AddProfileTagEnum) for more information
	 */
	public AddProfileTagEnum getAddProfileTagWhenEncoding() {
		return myAddProfileTagWhenEncoding;
	}

	/**
	 * When encoding resources, this setting configures the parser to include
	 * an entry in the resource's metadata section which indicates which profile(s) the
	 * resource claims to conform to. The default is {@link AddProfileTagEnum#ONLY_FOR_CUSTOM}.
	 * <p>
	 * This feature is intended for situations where custom resource types are being used,
	 * avoiding the need to manually add profile declarations for these custom types.
	 * </p>
	 * <p>
	 * See <a href="http://jamesagnew.gihhub.io/hapi-fhir/doc_extensions.html">Profiling and Extensions</a>
	 * for more information on using custom types.
	 * </p>
	 * <p>
	 * Note that this feature automatically adds the profile, but leaves any profile tags
	 * which have been manually added in place as well.
	 * </p>
	 *
	 * @param theAddProfileTagWhenEncoding The add profile mode (must not be <code>null</code>)
	 */
	public void setAddProfileTagWhenEncoding(final AddProfileTagEnum theAddProfileTagWhenEncoding) {
		Validate.notNull(theAddProfileTagWhenEncoding, "theAddProfileTagWhenEncoding must not be null");
		myAddProfileTagWhenEncoding = theAddProfileTagWhenEncoding;
	}

	Collection<RuntimeResourceDefinition> getAllResourceDefinitions() {
		validateInitialized();
		return myNameToResourceDefinition.values();
	}

	/**
	 * Returns the default resource type for the given profile
	 *
	 * @see #setDefaultTypeForProfile(String, Class)
	 */
	public Class<? extends IBaseResource> getDefaultTypeForProfile(final String theProfile) {
		validateInitialized();
		return myDefaultTypeForProfile.get(theProfile);
	}

	/**
	 * Returns the scanned runtime model for the given type. This is an advanced feature which is generally only needed
	 * for extending the core library.
	 */
	@SuppressWarnings("unchecked")
	public BaseRuntimeElementDefinition<?> getElementDefinition(final Class<? extends IBase> theElementType) {
		validateInitialized();
		BaseRuntimeElementDefinition<?> retVal = myClassToElementDefinition.get(theElementType);
		if (retVal == null) {
			retVal = scanDatatype((Class<? extends IElement>) theElementType);
		}
		return retVal;
	}

	/**
	 * Returns the scanned runtime model for the given type. This is an advanced feature which is generally only needed
	 * for extending the core library.
	 * <p>
	 * Note that this method is case insensitive!
	 * </p>
	 */
	public BaseRuntimeElementDefinition<?> getElementDefinition(final String theElementName) {
		validateInitialized();
		return myNameToElementDefinition.get(theElementName.toLowerCase());
	}

	/**
	 * Returns all element definitions (resources, datatypes, etc.)
	 */
	public Collection<BaseRuntimeElementDefinition<?>> getElementDefinitions() {
		validateInitialized();
		return Collections.unmodifiableCollection(myClassToElementDefinition.values());
	}

	/**
	 * This feature is not yet in its final state and should be considered an internal part of HAPI for now - use with
	 * caution
	 */
	public HapiLocalizer getLocalizer() {
		if (myLocalizer == null) {
			myLocalizer = new HapiLocalizer();
		}
		return myLocalizer;
	}

	/**
	 * This feature is not yet in its final state and should be considered an internal part of HAPI for now - use with
	 * caution
	 */
	public void setLocalizer(final HapiLocalizer theMessages) {
		myLocalizer = theMessages;
	}

	public INarrativeGenerator getNarrativeGenerator() {
		return myNarrativeGenerator;
	}

	public void setNarrativeGenerator(final INarrativeGenerator theNarrativeGenerator) {
		myNarrativeGenerator = theNarrativeGenerator;
	}

	/**
	 * Returns the parser options object which will be used to supply default
	 * options to newly created parsers
	 *
	 * @return The parser options - Will not return <code>null</code>
	 */
	public ParserOptions getParserOptions() {
		return myParserOptions;
	}

	/**
	 * Sets the parser options object which will be used to supply default
	 * options to newly created parsers
	 *
	 * @param theParserOptions The parser options object - Must not be <code>null</code>
	 */
	public void setParserOptions(final ParserOptions theParserOptions) {
		Validate.notNull(theParserOptions, "theParserOptions must not be null");
		myParserOptions = theParserOptions;
	}

	/**
	 * Get the configured performance options
	 */
	public Set<PerformanceOptionsEnum> getPerformanceOptions() {
		return myPerformanceOptions;
	}

	// /**
	// * Return an unmodifiable collection containing all known resource definitions
	// */
	// public Collection<RuntimeResourceDefinition> getResourceDefinitions() {
	//
	// Set<Class<? extends IBase>> datatypes = Collections.emptySet();
	// Map<Class<? extends IBase>, BaseRuntimeElementDefinition<?>> existing = Collections.emptyMap();
	// HashMap<String, Class<? extends IBaseResource>> types = new HashMap<String, Class<? extends IBaseResource>>();
	// ModelScanner.scanVersionPropertyFile(datatypes, types, myVersion.getVersion(), existing);
	// for (int next : types.)
	//
	// return Collections.unmodifiableCollection(myIdToResourceDefinition.values());
	// }

	/**
	 * Sets the configured performance options
	 *
	 * @see PerformanceOptionsEnum for a list of available options
	 */
	public void setPerformanceOptions(final Collection<PerformanceOptionsEnum> theOptions) {
		myPerformanceOptions.clear();
		if (theOptions != null) {
			myPerformanceOptions.addAll(theOptions);
		}
	}

	/**
	 * Returns the scanned runtime model for the given type. This is an advanced feature which is generally only needed
	 * for extending the core library.
	 */
	public RuntimeResourceDefinition getResourceDefinition(final Class<? extends IBaseResource> theResourceType) {
		validateInitialized();
		if (theResourceType == null) {
			throw new NullPointerException("theResourceType can not be null");
		}
		if (Modifier.isAbstract(theResourceType.getModifiers())) {
			throw new IllegalArgumentException("Can not scan abstract or interface class (resource definitions must be concrete classes): " + theResourceType.getName());
		}

		RuntimeResourceDefinition retVal = (RuntimeResourceDefinition) myClassToElementDefinition.get(theResourceType);
		if (retVal == null) {
			retVal = scanResourceType(theResourceType);
		}
		return retVal;
	}

	public RuntimeResourceDefinition getResourceDefinition(final FhirVersionEnum theVersion, final String theResourceName) {
		Validate.notNull(theVersion, "theVersion can not be null");
		validateInitialized();

		if (theVersion.equals(myVersion.getVersion())) {
			return getResourceDefinition(theResourceName);
		}

		Map<String, Class<? extends IBaseResource>> nameToType = myVersionToNameToResourceType.get(theVersion);
		if (nameToType == null) {
			nameToType = new HashMap<>();
			Map<Class<? extends IBase>, BaseRuntimeElementDefinition<?>> existing = new HashMap<>();
			ModelScanner.scanVersionPropertyFile(null, nameToType, theVersion, existing);

			Map<FhirVersionEnum, Map<String, Class<? extends IBaseResource>>> newVersionToNameToResourceType = new HashMap<>();
			newVersionToNameToResourceType.putAll(myVersionToNameToResourceType);
			newVersionToNameToResourceType.put(theVersion, nameToType);
			myVersionToNameToResourceType = newVersionToNameToResourceType;
		}

		Class<? extends IBaseResource> resourceType = nameToType.get(theResourceName.toLowerCase());
		if (resourceType == null) {
			throw new DataFormatException(createUnknownResourceNameError(theResourceName, theVersion));
		}

		return getResourceDefinition(resourceType);
	}

	/**
	 * Returns the scanned runtime model for the given type. This is an advanced feature which is generally only needed
	 * for extending the core library.
	 */
	public RuntimeResourceDefinition getResourceDefinition(final IBaseResource theResource) {
		validateInitialized();
		Validate.notNull(theResource, "theResource must not be null");
		return getResourceDefinition(theResource.getClass());
	}

	/**
	 * Returns the scanned runtime model for the given type. This is an advanced feature which is generally only needed
	 * for extending the core library.
	 * <p>
	 * Note that this method is case insensitive!
	 * </p>
	 *
	 * @throws DataFormatException If the resource name is not known
	 */
	public RuntimeResourceDefinition getResourceDefinition(final String theResourceName) throws DataFormatException {
		validateInitialized();
		Validate.notBlank(theResourceName, "theResourceName must not be blank");

		String resourceName = theResourceName.toLowerCase();
		RuntimeResourceDefinition retVal = myNameToResourceDefinition.get(resourceName);

		if (retVal == null) {
			Class<? extends IBaseResource> clazz = myNameToResourceType.get(resourceName.toLowerCase());
			if (clazz == null) {
				// ***********************************************************************
				// Multiple spots in HAPI FHIR and Smile CDR depend on DataFormatException
				// being thrown by this method, don't change that.
				// ***********************************************************************
				throw new DataFormatException(createUnknownResourceNameError(theResourceName, myVersion.getVersion()));
			}
			if (IBaseResource.class.isAssignableFrom(clazz)) {
				retVal = scanResourceType(clazz);
			}
		}

		return retVal;
	}

	/**
	 * Returns the scanned runtime model for the given type. This is an advanced feature which is generally only needed
	 * for extending the core library.
	 */
	public RuntimeResourceDefinition getResourceDefinitionById(final String theId) {
		validateInitialized();
		return myIdToResourceDefinition.get(theId);
	}

	/**
	 * Returns the scanned runtime models. This is an advanced feature which is generally only needed for extending the
	 * core library.
	 */
	public Collection<RuntimeResourceDefinition> getResourceDefinitionsWithExplicitId() {
		validateInitialized();
		return myIdToResourceDefinition.values();
	}

	/**
	 * Returns an unmodifiable set containing all resource names known to this
	 * context
	 */
	public Set<String> getResourceNames() {
		Set<String> resourceNames = new HashSet<>();

		if (myNameToResourceDefinition.isEmpty()) {
			Properties props = new Properties();
			try {
				props.load(myVersion.getFhirVersionPropertiesFile());
			} catch (IOException theE) {
				throw new ConfigurationException("Failed to load version properties file");
			}
			Enumeration<?> propNames = props.propertyNames();
			while (propNames.hasMoreElements()) {
				String next = (String) propNames.nextElement();
				if (next.startsWith("resource.")) {
					resourceNames.add(next.substring("resource.".length()).trim());
				}
			}
		}

		for (RuntimeResourceDefinition next : myNameToResourceDefinition.values()) {
			resourceNames.add(next.getName());
		}

		return Collections.unmodifiableSet(resourceNames);
	}

	/**
	 * Get the restful client factory. If no factory has been set, this will be initialized with
	 * a new ApacheRestfulClientFactory.
	 *
	 * @return the factory used to create the restful clients
	 */
	public IRestfulClientFactory getRestfulClientFactory() {
		if (myRestfulClientFactory == null) {
			try {
				myRestfulClientFactory = (IRestfulClientFactory) ReflectionUtil.newInstance(Class.forName("ca.uhn.fhir.rest.client.apache.ApacheRestfulClientFactory"), FhirContext.class, this);
			} catch (ClassNotFoundException e) {
				throw new ConfigurationException("hapi-fhir-client does not appear to be on the classpath");
			}
		}
		return myRestfulClientFactory;
	}

	/**
	 * Set the restful client factory
	 *
	 * @param theRestfulClientFactory
	 */
	public void setRestfulClientFactory(final IRestfulClientFactory theRestfulClientFactory) {
		Validate.notNull(theRestfulClientFactory, "theRestfulClientFactory must not be null");
		this.myRestfulClientFactory = theRestfulClientFactory;
	}

	public RuntimeChildUndeclaredExtensionDefinition getRuntimeChildUndeclaredExtensionDefinition() {
		validateInitialized();
		return myRuntimeChildUndeclaredExtensionDefinition;
	}

	/**
	 * Returns the validation support module configured for this context, creating a default
	 * implementation if no module has been passed in via the {@link #setValidationSupport(IContextValidationSupport)}
	 * method
	 *
	 * @see #setValidationSupport(IContextValidationSupport)
	 */
	public IContextValidationSupport<?, ?, ?, ?, ?, ?> getValidationSupport() {
		if (myValidationSupport == null) {
			myValidationSupport = myVersion.createValidationSupport();
		}
		return myValidationSupport;
	}

	/**
	 * Sets the validation support module to use for this context. The validation support module
	 * is used to supply underlying infrastructure such as conformance resources (StructureDefinition, ValueSet, etc)
	 * as well as to provide terminology services to modules such as the validator and FluentPath executor
	 */
	public void setValidationSupport(IContextValidationSupport<?, ?, ?, ?, ?, ?> theValidationSupport) {
		myValidationSupport = theValidationSupport;
	}

	public IFhirVersion getVersion() {
		return myVersion;
	}

	/**
	 * Returns <code>true</code> if any default types for specific profiles have been defined
	 * within this context.
	 *
	 * @see #setDefaultTypeForProfile(String, Class)
	 * @see #getDefaultTypeForProfile(String)
	 */
	public boolean hasDefaultTypeForProfile() {
		validateInitialized();
		return !myDefaultTypeForProfile.isEmpty();
	}

	public IVersionSpecificBundleFactory newBundleFactory() {
		return myVersion.newBundleFactory(this);
	}

	/**
	 * Creates a new FluentPath engine which can be used to exvaluate
	 * path expressions over FHIR resources. Note that this engine will use the
	 * {@link IContextValidationSupport context validation support} module which is
	 * configured on the context at the time this method is called.
	 * <p>
	 * In other words, call {@link #setValidationSupport(IContextValidationSupport)} before
	 * calling {@link #newFluentPath()}
	 * </p>
	 * <p>
	 * Note that this feature was added for FHIR DSTU3 and is not available
	 * for contexts configured to use an older version of FHIR. Calling this method
	 * on a context for a previous version of fhir will result in an
	 * {@link UnsupportedOperationException}
	 * </p>
	 *
	 * @since 2.2
	 */
	public IFluentPath newFluentPath() {
		return myVersion.createFluentPathExecutor(this);
	}

	/**
	 * Create and return a new JSON parser.
	 *
	 * <p>
	 * Thread safety: <b>Parsers are not guaranteed to be thread safe</b>. Create a new parser instance for every thread
	 * or every message being parsed/encoded.
	 * </p>
	 * <p>
	 * Performance Note: <b>This method is cheap</b> to call, and may be called once for every message being processed
	 * without incurring any performance penalty
	 * </p>
	 */
	public IParser newJsonParser() {
		return new JsonParser(this, myParserErrorHandler);
	}

	/**
	 * Create and return a new RDF parser.
	 *
	 * <p>
	 * Thread safety: <b>Parsers are not guaranteed to be thread safe</b>. Create a new parser instance for every thread
	 * or every message being parsed/encoded.
	 * </p>
	 * <p>
	 * Performance Note: <b>This method is cheap</b> to call, and may be called once for every message being processed
	 * without incurring any performance penalty
	 * </p>
	 */
	public IParser newRDFParser() {
		return new RDFParser(this, myParserErrorHandler, Lang.TURTLE);
	}


	/**
	 * Instantiates a new client instance. This method requires an interface which is defined specifically for your use
	 * cases to contain methods for each of the RESTful operations you wish to implement (e.g. "read ImagingStudy",
	 * "search Patient by identifier", etc.). This interface must extend {@link IRestfulClient} (or commonly its
	 * sub-interface {@link IBasicClient}). See the <a
	 * href="http://jamesagnew.github.io/hapi-fhir/doc_rest_client.html">RESTful Client</a> documentation for more
	 * information on how to define this interface.
	 *
	 * <p>
	 * Performance Note: <b>This method is cheap</b> to call, and may be called once for every operation invocation
	 * without incurring any performance penalty
	 * </p>
	 *
	 * @param theClientType The client type, which is an interface type to be instantiated
	 * @param theServerBase The URL of the base for the restful FHIR server to connect to
	 * @return A newly created client
	 * @throws ConfigurationException If the interface type is not an interface
	 */
	public <T extends IRestfulClient> T newRestfulClient(final Class<T> theClientType, final String theServerBase) {
		return getRestfulClientFactory().newClient(theClientType, theServerBase);
	}

	/**
	 * Instantiates a new generic client. A generic client is able to perform any of the FHIR RESTful operations against
	 * a compliant server, but does not have methods defining the specific functionality required (as is the case with
	 * {@link #newRestfulClient(Class, String) non-generic clients}).
	 *
	 * <p>
	 * Performance Note: <b>This method is cheap</b> to call, and may be called once for every operation invocation
	 * without incurring any performance penalty
	 * </p>
	 *
	 * @param theServerBase The URL of the base for the restful FHIR server to connect to
	 */
	public IGenericClient newRestfulGenericClient(final String theServerBase) {
		return getRestfulClientFactory().newGenericClient(theServerBase);
	}

	public FhirTerser newTerser() {
		return new FhirTerser(this);
	}

	/**
	 * Create a new validator instance.
	 * <p>
	 * Note on thread safety: Validators are thread safe, you may use a single validator
	 * in multiple threads. (This is in contrast to parsers)
	 * </p>
	 */
	public FhirValidator newValidator() {
		return new FhirValidator(this);
	}

	public ViewGenerator newViewGenerator() {
		return new ViewGenerator(this);
	}

	/**
	 * Create and return a new XML parser.
	 *
	 * <p>
	 * Thread safety: <b>Parsers are not guaranteed to be thread safe</b>. Create a new parser instance for every thread
	 * or every message being parsed/encoded.
	 * </p>
	 * <p>
	 * Performance Note: <b>This method is cheap</b> to call, and may be called once for every message being processed
	 * without incurring any performance penalty
	 * </p>
	 */
	public IParser newXmlParser() {
		return new XmlParser(this, myParserErrorHandler);
	}

	/**
	 * This method may be used to register a custom resource or datatype. Note that by using
	 * custom types, you are creating a system that will not interoperate with other systems that
	 * do not know about your custom type. There are valid reasons however for wanting to create
	 * custom types and this method can be used to enable them.
	 * <p>
	 * <b>THREAD SAFETY WARNING:</b> This method is not thread safe. It should be called before any
	 * threads are able to call any methods on this context.
	 * </p>
	 *
	 * @param theType The custom type to add (must not be <code>null</code>)
	 */
	public void registerCustomType(final Class<? extends IBase> theType) {
		Validate.notNull(theType, "theType must not be null");

		ensureCustomTypeList();
		myCustomTypes.add(theType);
	}

	/**
	 * This method may be used to register a custom resource or datatype. Note that by using
	 * custom types, you are creating a system that will not interoperate with other systems that
	 * do not know about your custom type. There are valid reasons however for wanting to create
	 * custom types and this method can be used to enable them.
	 * <p>
	 * <b>THREAD SAFETY WARNING:</b> This method is not thread safe. It should be called before any
	 * threads are able to call any methods on this context.
	 * </p>
	 *
	 * @param theTypes The custom types to add (must not be <code>null</code> or contain null elements in the collection)
	 */
	public void registerCustomTypes(final Collection<Class<? extends IBase>> theTypes) {
		Validate.notNull(theTypes, "theTypes must not be null");
		Validate.noNullElements(theTypes.toArray(), "theTypes must not contain any null elements");

		ensureCustomTypeList();

		myCustomTypes.addAll(theTypes);
	}

<<<<<<< HEAD
	private BaseRuntimeElementDefinition<?> scanDatatype(final Class<? extends IElement> theResourceType) {
		ArrayList<Class<? extends IElement>> resourceTypes = new ArrayList<Class<? extends IElement>>();
=======
	private BaseRuntimeElementDefinition<?> scanDatatype(Class<? extends IElement> theResourceType) {
		ArrayList<Class<? extends IElement>> resourceTypes = new ArrayList<>();
>>>>>>> e2044301
		resourceTypes.add(theResourceType);
		Map<Class<? extends IBase>, BaseRuntimeElementDefinition<?>> defs = scanResourceTypes(resourceTypes);
		return defs.get(theResourceType);
	}

<<<<<<< HEAD
	private RuntimeResourceDefinition scanResourceType(final Class<? extends IBaseResource> theResourceType) {
		ArrayList<Class<? extends IElement>> resourceTypes = new ArrayList<Class<? extends IElement>>();
=======
	private RuntimeResourceDefinition scanResourceType(Class<? extends IBaseResource> theResourceType) {
		ArrayList<Class<? extends IElement>> resourceTypes = new ArrayList<>();
>>>>>>> e2044301
		resourceTypes.add(theResourceType);
		Map<Class<? extends IBase>, BaseRuntimeElementDefinition<?>> defs = scanResourceTypes(resourceTypes);
		return (RuntimeResourceDefinition) defs.get(theResourceType);
	}

<<<<<<< HEAD
	private synchronized Map<Class<? extends IBase>, BaseRuntimeElementDefinition<?>> scanResourceTypes(final Collection<Class<? extends IElement>> theResourceTypes) {
		List<Class<? extends IBase>> typesToScan = new ArrayList<Class<? extends IBase>>();
=======
	private synchronized Map<Class<? extends IBase>, BaseRuntimeElementDefinition<?>> scanResourceTypes(Collection<Class<? extends IElement>> theResourceTypes) {
		List<Class<? extends IBase>> typesToScan = new ArrayList<>();
>>>>>>> e2044301
		if (theResourceTypes != null) {
			typesToScan.addAll(theResourceTypes);
		}
		if (myCustomTypes != null) {
			typesToScan.addAll(myCustomTypes);
			myCustomTypes = null;
		}

		ModelScanner scanner = new ModelScanner(this, myVersion.getVersion(), myClassToElementDefinition, typesToScan);
		if (myRuntimeChildUndeclaredExtensionDefinition == null) {
			myRuntimeChildUndeclaredExtensionDefinition = scanner.getRuntimeChildUndeclaredExtensionDefinition();
		}

		Map<String, BaseRuntimeElementDefinition<?>> nameToElementDefinition = new HashMap<>();
		nameToElementDefinition.putAll(myNameToElementDefinition);
		for (Entry<String, BaseRuntimeElementDefinition<?>> next : scanner.getNameToElementDefinitions().entrySet()) {
			if (!nameToElementDefinition.containsKey(next.getKey())) {
				nameToElementDefinition.put(next.getKey().toLowerCase(), next.getValue());
			}
		}

		Map<String, RuntimeResourceDefinition> nameToResourceDefinition = new HashMap<>();
		nameToResourceDefinition.putAll(myNameToResourceDefinition);
		for (Entry<String, RuntimeResourceDefinition> next : scanner.getNameToResourceDefinition().entrySet()) {
			if (!nameToResourceDefinition.containsKey(next.getKey())) {
				nameToResourceDefinition.put(next.getKey(), next.getValue());
			}
		}

		Map<Class<? extends IBase>, BaseRuntimeElementDefinition<?>> classToElementDefinition = new HashMap<>();
		classToElementDefinition.putAll(myClassToElementDefinition);
		classToElementDefinition.putAll(scanner.getClassToElementDefinitions());
		for (BaseRuntimeElementDefinition<?> next : classToElementDefinition.values()) {
			if (next instanceof RuntimeResourceDefinition) {
				if ("Bundle".equals(next.getName())) {
					if (!IBaseBundle.class.isAssignableFrom(next.getImplementingClass())) {
						throw new ConfigurationException("Resource type declares resource name Bundle but does not implement IBaseBundle");
					}
				}
			}
		}

		Map<String, RuntimeResourceDefinition> idToElementDefinition = new HashMap<>();
		idToElementDefinition.putAll(myIdToResourceDefinition);
		idToElementDefinition.putAll(scanner.getIdToResourceDefinition());

		myNameToElementDefinition = nameToElementDefinition;
		myClassToElementDefinition = classToElementDefinition;
		myIdToResourceDefinition = idToElementDefinition;
		myNameToResourceDefinition = nameToResourceDefinition;

		myNameToResourceType = scanner.getNameToResourceType();

		myInitialized = true;
		return classToElementDefinition;
	}

	/**
	 * Sets the default type which will be used when parsing a resource that is found to be
	 * of the given profile.
	 * <p>
	 * For example, this method is invoked with the profile string of
	 * <code>"http://example.com/some_patient_profile"</code> and the type of <code>MyPatient.class</code>,
	 * if the parser is parsing a resource and finds that it declares that it conforms to that profile,
	 * the <code>MyPatient</code> type will be used unless otherwise specified.
	 * </p>
	 *
	 * @param theProfile The profile string, e.g. <code>"http://example.com/some_patient_profile"</code>. Must not be
	 *                   <code>null</code> or empty.
	 * @param theClass   The resource type, or <code>null</code> to clear any existing type
	 */
	public void setDefaultTypeForProfile(final String theProfile, final Class<? extends IBaseResource> theClass) {
		Validate.notBlank(theProfile, "theProfile must not be null or empty");
		if (theClass == null) {
			myDefaultTypeForProfile.remove(theProfile);
		} else {
			myDefaultTypeForProfile.put(theProfile, theClass);
		}
	}

	/**
	 * Sets a parser error handler to use by default on all parsers
	 *
	 * @param theParserErrorHandler The error handler
	 */
	public void setParserErrorHandler(final IParserErrorHandler theParserErrorHandler) {
		Validate.notNull(theParserErrorHandler, "theParserErrorHandler must not be null");
		myParserErrorHandler = theParserErrorHandler;
	}

	/**
	 * Sets the configured performance options
	 *
	 * @see PerformanceOptionsEnum for a list of available options
	 */
	public void setPerformanceOptions(final PerformanceOptionsEnum... thePerformanceOptions) {
		Collection<PerformanceOptionsEnum> asList = null;
		if (thePerformanceOptions != null) {
			asList = Arrays.asList(thePerformanceOptions);
		}
		setPerformanceOptions(asList);
	}

	@SuppressWarnings({"cast"})
	private List<Class<? extends IElement>> toElementList(final Collection<Class<? extends IBaseResource>> theResourceTypes) {
		if (theResourceTypes == null) {
			return null;
		}
		List<Class<? extends IElement>> resTypes = new ArrayList<>();
		for (Class<? extends IBaseResource> next : theResourceTypes) {
			resTypes.add(next);
		}
		return resTypes;
	}

	private void validateInitialized() {
		// See #610
		if (!myInitialized) {
			synchronized (this) {
				if (!myInitialized && !myInitializing) {
					myInitializing = true;
					scanResourceTypes(toElementList(myResourceTypesToScan));
				}
			}
		}
	}

	/**
	 * Creates and returns a new FhirContext with version {@link FhirVersionEnum#DSTU2 DSTU2}
	 */
	public static FhirContext forDstu2() {
		return new FhirContext(FhirVersionEnum.DSTU2);
	}

	/**
	 * Creates and returns a new FhirContext with version {@link FhirVersionEnum#DSTU2_HL7ORG DSTU2} (using the Reference
	 * Implementation Structures)
	 */
	public static FhirContext forDstu2Hl7Org() {
		return new FhirContext(FhirVersionEnum.DSTU2_HL7ORG);
	}

	/**
	 * Creates and returns a new FhirContext with version {@link FhirVersionEnum#DSTU2 DSTU2} (2016 May DSTU3 Snapshot)
	 */
	public static FhirContext forDstu2_1() {
		return new FhirContext(FhirVersionEnum.DSTU2_1);
	}

	/**
	 * Creates and returns a new FhirContext with version {@link FhirVersionEnum#DSTU3 DSTU3}
	 *
	 * @since 1.4
	 */
	public static FhirContext forDstu3() {
		return new FhirContext(FhirVersionEnum.DSTU3);
	}

	/**
	 * Creates and returns a new FhirContext with version {@link FhirVersionEnum#DSTU3 DSTU3}
	 *
	 * @since 3.0.0
	 */
	public static FhirContext forR4() {
		return new FhirContext(FhirVersionEnum.R4);
	}

	private static Collection<Class<? extends IBaseResource>> toCollection(Class<? extends IBaseResource> theResourceType) {
		ArrayList<Class<? extends IBaseResource>> retVal = new ArrayList<>(1);
		retVal.add(theResourceType);
		return retVal;
	}

	@SuppressWarnings("unchecked")
<<<<<<< HEAD
	private static List<Class<? extends IBaseResource>> toCollection(final Class<?>[] theResourceTypes) {
		ArrayList<Class<? extends IBaseResource>> retVal = new ArrayList<Class<? extends IBaseResource>>(1);
=======
	private static List<Class<? extends IBaseResource>> toCollection(Class<?>[] theResourceTypes) {
		ArrayList<Class<? extends IBaseResource>> retVal = new ArrayList<>(1);
>>>>>>> e2044301
		for (Class<?> clazz : theResourceTypes) {
			if (!IResource.class.isAssignableFrom(clazz)) {
				throw new IllegalArgumentException(clazz.getCanonicalName() + " is not an instance of " + IResource.class.getSimpleName());
			}
			retVal.add((Class<? extends IResource>) clazz);
		}
		return retVal;
	}
}<|MERGE_RESOLUTION|>--- conflicted
+++ resolved
@@ -750,37 +750,22 @@
 		myCustomTypes.addAll(theTypes);
 	}
 
-<<<<<<< HEAD
 	private BaseRuntimeElementDefinition<?> scanDatatype(final Class<? extends IElement> theResourceType) {
 		ArrayList<Class<? extends IElement>> resourceTypes = new ArrayList<Class<? extends IElement>>();
-=======
-	private BaseRuntimeElementDefinition<?> scanDatatype(Class<? extends IElement> theResourceType) {
-		ArrayList<Class<? extends IElement>> resourceTypes = new ArrayList<>();
->>>>>>> e2044301
 		resourceTypes.add(theResourceType);
 		Map<Class<? extends IBase>, BaseRuntimeElementDefinition<?>> defs = scanResourceTypes(resourceTypes);
 		return defs.get(theResourceType);
 	}
 
-<<<<<<< HEAD
 	private RuntimeResourceDefinition scanResourceType(final Class<? extends IBaseResource> theResourceType) {
 		ArrayList<Class<? extends IElement>> resourceTypes = new ArrayList<Class<? extends IElement>>();
-=======
-	private RuntimeResourceDefinition scanResourceType(Class<? extends IBaseResource> theResourceType) {
-		ArrayList<Class<? extends IElement>> resourceTypes = new ArrayList<>();
->>>>>>> e2044301
 		resourceTypes.add(theResourceType);
 		Map<Class<? extends IBase>, BaseRuntimeElementDefinition<?>> defs = scanResourceTypes(resourceTypes);
 		return (RuntimeResourceDefinition) defs.get(theResourceType);
 	}
 
-<<<<<<< HEAD
 	private synchronized Map<Class<? extends IBase>, BaseRuntimeElementDefinition<?>> scanResourceTypes(final Collection<Class<? extends IElement>> theResourceTypes) {
 		List<Class<? extends IBase>> typesToScan = new ArrayList<Class<? extends IBase>>();
-=======
-	private synchronized Map<Class<? extends IBase>, BaseRuntimeElementDefinition<?>> scanResourceTypes(Collection<Class<? extends IElement>> theResourceTypes) {
-		List<Class<? extends IBase>> typesToScan = new ArrayList<>();
->>>>>>> e2044301
 		if (theResourceTypes != null) {
 			typesToScan.addAll(theResourceTypes);
 		}
@@ -955,13 +940,8 @@
 	}
 
 	@SuppressWarnings("unchecked")
-<<<<<<< HEAD
 	private static List<Class<? extends IBaseResource>> toCollection(final Class<?>[] theResourceTypes) {
 		ArrayList<Class<? extends IBaseResource>> retVal = new ArrayList<Class<? extends IBaseResource>>(1);
-=======
-	private static List<Class<? extends IBaseResource>> toCollection(Class<?>[] theResourceTypes) {
-		ArrayList<Class<? extends IBaseResource>> retVal = new ArrayList<>(1);
->>>>>>> e2044301
 		for (Class<?> clazz : theResourceTypes) {
 			if (!IResource.class.isAssignableFrom(clazz)) {
 				throw new IllegalArgumentException(clazz.getCanonicalName() + " is not an instance of " + IResource.class.getSimpleName());
