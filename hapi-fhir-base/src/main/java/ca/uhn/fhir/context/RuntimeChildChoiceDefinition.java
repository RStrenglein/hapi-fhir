package ca.uhn.fhir.context;

/*
 * #%L
 * HAPI FHIR - Core Library
 * %%
 * Copyright (C) 2014 - 2015 University Health Network
 * %%
 * Licensed under the Apache License, Version 2.0 (the "License");
 * you may not use this file except in compliance with the License.
 * You may obtain a copy of the License at
 * 
 *      http://www.apache.org/licenses/LICENSE-2.0
 * 
 * Unless required by applicable law or agreed to in writing, software
 * distributed under the License is distributed on an "AS IS" BASIS,
 * WITHOUT WARRANTIES OR CONDITIONS OF ANY KIND, either express or implied.
 * See the License for the specific language governing permissions and
 * limitations under the License.
 * #L%
 */

import java.lang.reflect.Field;
import java.util.ArrayList;
import java.util.Collections;
import java.util.HashMap;
import java.util.List;
import java.util.Map;
import java.util.Set;

import org.apache.commons.lang3.StringUtils;
import org.hl7.fhir.instance.model.IBase;
import org.hl7.fhir.instance.model.IBaseResource;

import ca.uhn.fhir.model.api.annotation.Child;
import ca.uhn.fhir.model.api.annotation.Description;

public class RuntimeChildChoiceDefinition extends BaseRuntimeDeclaredChildDefinition {

	private List<Class<? extends IBase>> myChoiceTypes;
	private Map<String, BaseRuntimeElementDefinition<?>> myNameToChildDefinition;
	private Map<Class<? extends IBase>, String> myDatatypeToElementName;
	private Map<Class<? extends IBase>, BaseRuntimeElementDefinition<?>> myDatatypeToElementDefinition;

	public RuntimeChildChoiceDefinition(Field theField, String theElementName, Child theChildAnnotation, Description theDescriptionAnnotation, List<Class<? extends IBase>> theChoiceTypes) {
		super(theField, theChildAnnotation, theDescriptionAnnotation, theElementName);

		myChoiceTypes = Collections.unmodifiableList(theChoiceTypes);
	}

	/**
	 * For extension, if myChoiceTypes will be set some other way
	 */
	RuntimeChildChoiceDefinition(Field theField, String theElementName, Child theChildAnnotation, Description theDescriptionAnnotation) {
		super(theField, theChildAnnotation, theDescriptionAnnotation, theElementName);
	}

	void setChoiceTypes(List<Class<? extends IBase>> theChoiceTypes) {
		myChoiceTypes = Collections.unmodifiableList(theChoiceTypes);
	}

	public List<Class<? extends IBase>> getChoices() {
		return myChoiceTypes;
	}

	@Override
	public Set<String> getValidChildNames() {
		return myNameToChildDefinition.keySet();
	}

	@Override
	public BaseRuntimeElementDefinition<?> getChildByName(String theName) {
		assert myNameToChildDefinition.containsKey(theName);

		return myNameToChildDefinition.get(theName);
	}

	@SuppressWarnings("unchecked")
	@Override
	void sealAndInitialize(FhirContext theContext, Map<Class<? extends IBase>, BaseRuntimeElementDefinition<?>> theClassToElementDefinitions) {
		myNameToChildDefinition = new HashMap<String, BaseRuntimeElementDefinition<?>>();
		myDatatypeToElementName = new HashMap<Class<? extends IBase>, String>();
		myDatatypeToElementDefinition = new HashMap<Class<? extends IBase>, BaseRuntimeElementDefinition<?>>();

		String referenceChildName = theContext.getVersion().getVersion().equals(FhirVersionEnum.DSTU1) ? "Resource" : "Reference";
		
		for (Class<? extends IBase> next : myChoiceTypes) {

			String elementName;
			BaseRuntimeElementDefinition<?> nextDef;
			if (IBaseResource.class.isAssignableFrom(next)) {
				elementName = getElementName() + StringUtils.capitalize(next.getSimpleName());
<<<<<<< HEAD
				alternateElementName = getElementName() + referenceChildName;
=======
>>>>>>> f8dee1f4
				List<Class<? extends IBaseResource>> types = new ArrayList<Class<? extends IBaseResource>>();
				types.add((Class<? extends IBaseResource>) next);
				nextDef = new RuntimeResourceReferenceDefinition(elementName, types);
				nextDef.sealAndInitialize(theContext, theClassToElementDefinitions);
				
				myNameToChildDefinition.put(getElementName() + "Reference", nextDef);
				myNameToChildDefinition.put(getElementName() + "Resource", nextDef);
				
			} else {
				nextDef = theClassToElementDefinitions.get(next);
				elementName = getElementName() + StringUtils.capitalize(nextDef.getName());
			}

			myNameToChildDefinition.put(elementName, nextDef);
			
			if (IBaseResource.class.isAssignableFrom(next)) {
				Class<? extends IBase> refType = theContext.getVersion().getResourceReferenceType();
				myDatatypeToElementDefinition.put(refType, nextDef);
<<<<<<< HEAD
				alternateElementName = getElementName() + referenceChildName;
=======
				
				String alternateElementName;
				if (theContext.getVersion().getVersion().equals(FhirVersionEnum.DSTU1)) {
					alternateElementName = getElementName() + "Resource";
				} else {
					alternateElementName = getElementName() + "Reference";
				}
>>>>>>> f8dee1f4
				myDatatypeToElementName.put(refType, alternateElementName);
			}
			
			myDatatypeToElementDefinition.put(next, nextDef);
			myDatatypeToElementName.put(next, elementName);
		}

		myNameToChildDefinition = Collections.unmodifiableMap(myNameToChildDefinition);
		myDatatypeToElementName = Collections.unmodifiableMap(myDatatypeToElementName);
		myDatatypeToElementDefinition = Collections.unmodifiableMap(myDatatypeToElementDefinition);

	}

	@Override
	public String getChildNameByDatatype(Class<? extends IBase> theDatatype) {
		return myDatatypeToElementName.get(theDatatype);
	}

	@Override
	public BaseRuntimeElementDefinition<?> getChildElementDefinitionByDatatype(Class<? extends IBase> theDatatype) {
		return myDatatypeToElementDefinition.get(theDatatype);
	}

	public Set<Class<? extends IBase>> getValidChildTypes() {
		return Collections.unmodifiableSet((myDatatypeToElementDefinition.keySet()));
	}

}<|MERGE_RESOLUTION|>--- conflicted
+++ resolved
@@ -82,18 +82,12 @@
 		myDatatypeToElementName = new HashMap<Class<? extends IBase>, String>();
 		myDatatypeToElementDefinition = new HashMap<Class<? extends IBase>, BaseRuntimeElementDefinition<?>>();
 
-		String referenceChildName = theContext.getVersion().getVersion().equals(FhirVersionEnum.DSTU1) ? "Resource" : "Reference";
-		
 		for (Class<? extends IBase> next : myChoiceTypes) {
 
 			String elementName;
 			BaseRuntimeElementDefinition<?> nextDef;
 			if (IBaseResource.class.isAssignableFrom(next)) {
 				elementName = getElementName() + StringUtils.capitalize(next.getSimpleName());
-<<<<<<< HEAD
-				alternateElementName = getElementName() + referenceChildName;
-=======
->>>>>>> f8dee1f4
 				List<Class<? extends IBaseResource>> types = new ArrayList<Class<? extends IBaseResource>>();
 				types.add((Class<? extends IBaseResource>) next);
 				nextDef = new RuntimeResourceReferenceDefinition(elementName, types);
@@ -112,9 +106,6 @@
 			if (IBaseResource.class.isAssignableFrom(next)) {
 				Class<? extends IBase> refType = theContext.getVersion().getResourceReferenceType();
 				myDatatypeToElementDefinition.put(refType, nextDef);
-<<<<<<< HEAD
-				alternateElementName = getElementName() + referenceChildName;
-=======
 				
 				String alternateElementName;
 				if (theContext.getVersion().getVersion().equals(FhirVersionEnum.DSTU1)) {
@@ -122,7 +113,6 @@
 				} else {
 					alternateElementName = getElementName() + "Reference";
 				}
->>>>>>> f8dee1f4
 				myDatatypeToElementName.put(refType, alternateElementName);
 			}
 			
