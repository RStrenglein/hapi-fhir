package ca.uhn.fhir.interceptor.api;

/*-
 * #%L
 * HAPI FHIR - Core Library
 * %%
 * Copyright (C) 2014 - 2020 University Health Network
 * %%
 * Licensed under the Apache License, Version 2.0 (the "License");
 * you may not use this file except in compliance with the License.
 * You may obtain a copy of the License at
 *
 *      http://www.apache.org/licenses/LICENSE-2.0
 *
 * Unless required by applicable law or agreed to in writing, software
 * distributed under the License is distributed on an "AS IS" BASIS,
 * WITHOUT WARRANTIES OR CONDITIONS OF ANY KIND, either express or implied.
 * See the License for the specific language governing permissions and
 * limitations under the License.
 * #L%
 */

import ca.uhn.fhir.model.base.resource.BaseOperationOutcome;
import ca.uhn.fhir.rest.annotation.Read;
import ca.uhn.fhir.rest.annotation.Search;
import ca.uhn.fhir.rest.server.exceptions.AuthenticationException;
import ca.uhn.fhir.rest.server.exceptions.BaseServerResponseException;

import javax.annotation.Nonnull;
import java.io.Writer;
import java.util.Arrays;
import java.util.Collections;
import java.util.HashSet;
import java.util.List;
import java.util.Set;

/**
 * Value for {@link Hook#value()}
 * <p>
 * Hook pointcuts are divided into several broad categories:
 * <ul>
 * <li>INTERCEPTOR_xxx: Hooks on the interceptor infrastructure itself</li>
 * <li>CLIENT_xxx: Hooks on the HAPI FHIR Client framework</li>
 * <li>SERVER_xxx: Hooks on the HAPI FHIR Server framework</li>
 * <li>SUBSCRIPTION_xxx: Hooks on the HAPI FHIR Subscription framework</li>
 * <li>STORAGE_xxx: Hooks on the storage engine</li>
 * <li>JPA_PERFTRACE_xxx: Performance tracing hooks on the JPA server</li>
 * </ul>
 * </p>
 */
public enum Pointcut {

	/**
	 * <b>Interceptor Framework Hook:</b>
	 * This pointcut will be called once when a given interceptor is registered
	 */
	INTERCEPTOR_REGISTERED(void.class),

	/**
	 * <b>Client Hook:</b>
	 * This hook is called before an HTTP client request is sent
	 * <p>
	 * Hooks may accept the following parameters:
	 * <ul>
	 * <li>
	 * ca.uhn.fhir.rest.client.api.IHttpRequest - The details of the request
	 * </li>
	 * <li>
	 *    ca.uhn.fhir.rest.client.api.IRestfulClient - The client object making the request
	 * </li>
	 * </ul>
	 * </p>
	 * Hook methods must return <code>void</code>.
	 */
	CLIENT_REQUEST(void.class,
		"ca.uhn.fhir.rest.client.api.IHttpRequest",
		"ca.uhn.fhir.rest.client.api.IRestfulClient"
	),

	/**
	 * <b>Client Hook:</b>
	 * This hook is called after an HTTP client request has completed, prior to returning
	 * the results to the calling code. Hook methods may modify the response.
	 * <p>
	 * Hooks may accept the following parameters:
	 * <ul>
	 * <li>
	 * ca.uhn.fhir.rest.client.api.IHttpRequest - The details of the request
	 * </li>
	 * <li>
	 * ca.uhn.fhir.rest.client.api.IHttpResponse - The details of the response
	 * </li>
	 * <li>
	 *    ca.uhn.fhir.rest.client.api.IRestfulClient - The client object making the request
	 * </li>
	 * </ul>
	 * </p>
	 * Hook methods must return <code>void</code>.
	 */
	CLIENT_RESPONSE(void.class,
		"ca.uhn.fhir.rest.client.api.IHttpRequest",
		"ca.uhn.fhir.rest.client.api.IHttpResponse",
		"ca.uhn.fhir.rest.client.api.IRestfulClient"
	),

	/**
	 * <b>Server Hook:</b>
	 * This hook is called before any other processing takes place for each incoming request. It may be used to provide
	 * alternate handling for some requests, or to screen requests before they are handled, etc.
	 * <p>
	 * Note that any exceptions thrown by this method will not be trapped by HAPI (they will be passed up to the server)
	 * </p>
	 * <p>
	 * Hooks may accept the following parameters:
	 * <ul>
	 * <li>
	 * javax.servlet.http.HttpServletRequest - The servlet request, when running in a servlet environment
	 * </li>
	 * <li>
	 * javax.servlet.http.HttpServletResponse - The servlet response, when running in a servlet environment
	 * </li>
	 * </ul>
	 * </p>
	 * Hook methods may return <code>true</code> or <code>void</code> if processing should continue normally.
	 * This is generally the right thing to do. If your interceptor is providing a response rather than
	 * letting HAPI handle the response normally, you must return <code>false</code>. In this case,
	 * no further processing will occur and no further interceptors will be called.
	 */
	SERVER_INCOMING_REQUEST_PRE_PROCESSED(boolean.class,
		"javax.servlet.http.HttpServletRequest",
		"javax.servlet.http.HttpServletResponse"
	),

	/**
	 * <b>Server Hook:</b>
	 * This hook is invoked upon any exception being thrown within the server's request processing code. This includes
	 * any exceptions thrown within resource provider methods (e.g. {@link Search} and {@link Read} methods) as well as
	 * any runtime exceptions thrown by the server itself. This also includes any {@link AuthenticationException}
	 * thrown.
	 * <p>
	 * Hooks may accept the following parameters:
	 * <ul>
	 * <li>
	 * ca.uhn.fhir.rest.api.server.RequestDetails - A bean containing details about the request that is about to be processed, including details such as the
	 * resource type and logical ID (if any) and other FHIR-specific aspects of the request which have been
	 * pulled out of the servlet request. Note that the bean
	 * properties are not all guaranteed to be populated, depending on how early during processing the
	 * exception occurred.
	 * </li>
	 * <li>
	 * ca.uhn.fhir.rest.server.servlet.ServletRequestDetails - A bean containing details about the request that is about to be processed, including details such as the
	 * resource type and logical ID (if any) and other FHIR-specific aspects of the request which have been
	 * pulled out of the servlet request. Note that the bean
	 * properties are not all guaranteed to be populated, depending on how early during processing the
	 * exception occurred. This parameter is identical to the RequestDetails parameter above but will
	 * only be populated when operating in a RestfulServer implementation. It is provided as a convenience.
	 * </li>
	 * <li>
	 * javax.servlet.http.HttpServletRequest - The servlet request, when running in a servlet environment
	 * </li>
	 * <li>
	 * javax.servlet.http.HttpServletResponse - The servlet response, when running in a servlet environment
	 * </li>
	 * <li>
	 * ca.uhn.fhir.rest.server.exceptions.BaseServerResponseException - The exception that was thrown
	 * </li>
	 * </ul>
	 * </p>
	 * <p>
	 * Implementations of this method may choose to ignore/log/count/etc exceptions, and return <code>true</code> or
	 * <code>void</code>. In
	 * this case, processing will continue, and the server will automatically generate an {@link BaseOperationOutcome
	 * OperationOutcome}. Implementations may also choose to provide their own response to the client. In this case, they
	 * should return <code>false</code>, to indicate that they have handled the request and processing should stop.
	 * </p>
	 */
	SERVER_HANDLE_EXCEPTION(boolean.class,
		"ca.uhn.fhir.rest.api.server.RequestDetails",
		"ca.uhn.fhir.rest.server.servlet.ServletRequestDetails",
		"javax.servlet.http.HttpServletRequest",
		"javax.servlet.http.HttpServletResponse",
		"ca.uhn.fhir.rest.server.exceptions.BaseServerResponseException"
	),

	/**
	 * <b>Server Hook:</b>
	 * This method is called just before the actual implementing server method is invoked.
	 * <p>
	 * Hooks may accept the following parameters:
	 * <ul>
	 * <li>
	 * ca.uhn.fhir.rest.api.server.RequestDetails - A bean containing details about the request that is about to be processed, including details such as the
	 * resource type and logical ID (if any) and other FHIR-specific aspects of the request which have been
	 * pulled out of the servlet request. Note that the bean
	 * properties are not all guaranteed to be populated, depending on how early during processing the
	 * exception occurred.
	 * </li>
	 * <li>
	 * ca.uhn.fhir.rest.server.servlet.ServletRequestDetails - A bean containing details about the request that is about to be processed, including details such as the
	 * resource type and logical ID (if any) and other FHIR-specific aspects of the request which have been
	 * pulled out of the servlet request. This parameter is identical to the RequestDetails parameter above but will
	 * only be populated when operating in a RestfulServer implementation. It is provided as a convenience.
	 * </li>
	 * <li>
	 * javax.servlet.http.HttpServletRequest - The servlet request, when running in a servlet environment
	 * </li>
	 * <li>
	 * javax.servlet.http.HttpServletResponse - The servlet response, when running in a servlet environment
	 * </li>
	 * </ul>
	 * <p>
	 * Hook methods may return <code>true</code> or <code>void</code> if processing should continue normally.
	 * This is generally the right thing to do.
	 * If your interceptor is providing an HTTP response rather than letting HAPI handle the response normally, you
	 * must return <code>false</code>. In this case, no further processing will occur and no further interceptors
	 * will be called.
	 * </p>
	 * <p>
	 * Hook methods may also throw {@link AuthenticationException} if they would like. This exception may be thrown
	 * to indicate that the interceptor has detected an unauthorized access
	 * attempt. If thrown, processing will stop and an HTTP 401 will be returned to the client.
	 */
	SERVER_INCOMING_REQUEST_POST_PROCESSED(boolean.class,
		"ca.uhn.fhir.rest.api.server.RequestDetails",
		"ca.uhn.fhir.rest.server.servlet.ServletRequestDetails",
		"javax.servlet.http.HttpServletRequest",
		"javax.servlet.http.HttpServletResponse"
	),


	/**
	 * <b>Server Hook:</b>
	 * This hook is invoked before an incoming request is processed. Note that this method is called
	 * after the server has begun preparing the response to the incoming client request.
	 * As such, it is not able to supply a response to the incoming request in the way that
	 * SERVER_INCOMING_REQUEST_PRE_PROCESSED and
	 * {@link #SERVER_INCOMING_REQUEST_POST_PROCESSED}
	 * are.
	 * <p>
	 * Hooks may accept the following parameters:
	 * <ul>
	 * <li>
	 * ca.uhn.fhir.rest.api.server.RequestDetails - A bean containing details about the request that is about to be processed, including details such as the
	 * resource type and logical ID (if any) and other FHIR-specific aspects of the request which have been
	 * pulled out of the servlet request. Note that the bean
	 * properties are not all guaranteed to be populated, depending on how early during processing the
	 * exception occurred.
	 * </li>
	 * <li>
	 * ca.uhn.fhir.rest.server.servlet.ServletRequestDetails - A bean containing details about the request that is about to be processed, including details such as the
	 * resource type and logical ID (if any) and other FHIR-specific aspects of the request which have been
	 * pulled out of the servlet request. This parameter is identical to the RequestDetails parameter above but will
	 * only be populated when operating in a RestfulServer implementation. It is provided as a convenience.
	 * </li>
	 * <li>
	 * ca.uhn.fhir.rest.api.RestOperationTypeEnum - The type of operation that the FHIR server has determined that the client is trying to invoke
	 * </li>
	 * <li>
	 * ca.uhn.fhir.rest.server.interceptor.IServerInterceptor.ActionRequestDetails - This parameter is provided for legacy reasons only and will be removed in the future. Do not use.
	 * </li>
	 * </ul>
	 * </p>
	 * <p>
	 * Hook methods must return <code>void</code>
	 * </p>
	 * <p>
	 * Hook methods method may throw a subclass of {@link BaseServerResponseException}, and processing
	 * will be aborted with an appropriate error returned to the client.
	 * </p>
	 */
	SERVER_INCOMING_REQUEST_PRE_HANDLED(void.class,
		"ca.uhn.fhir.rest.api.server.RequestDetails",
		"ca.uhn.fhir.rest.server.servlet.ServletRequestDetails",
		"ca.uhn.fhir.rest.api.RestOperationTypeEnum",
		"ca.uhn.fhir.rest.server.interceptor.IServerInterceptor$ActionRequestDetails"
	),

	/**
	 * <b>Server Hook:</b>
	 * This method is called upon any exception being thrown within the server's request processing code. This includes
	 * any exceptions thrown within resource provider methods (e.g. {@link Search} and {@link Read} methods) as well as
	 * any runtime exceptions thrown by the server itself. This hook method is invoked for each interceptor (until one of them
	 * returns a non-<code>null</code> response or the end of the list is reached), after which
	 * {@link #SERVER_HANDLE_EXCEPTION} is
	 * called for each interceptor.
	 * <p>
	 * This may be used to add an OperationOutcome to a response, or to convert between exception types for any reason.
	 * </p>
	 * <p>
	 * Implementations of this method may choose to ignore/log/count/etc exceptions, and return <code>null</code>. In
	 * this case, processing will continue, and the server will automatically generate an {@link BaseOperationOutcome
	 * OperationOutcome}. Implementations may also choose to provide their own response to the client. In this case, they
	 * should return a non-<code>null</code>, to indicate that they have handled the request and processing should stop.
	 * </p>
	 * <p>
	 * Hooks may accept the following parameters:
	 * <ul>
	 * <li>
	 * ca.uhn.fhir.rest.api.server.RequestDetails - A bean containing details about the request that is about to be processed, including details such as the
	 * resource type and logical ID (if any) and other FHIR-specific aspects of the request which have been
	 * pulled out of the servlet request. Note that the bean
	 * properties are not all guaranteed to be populated, depending on how early during processing the
	 * exception occurred.
	 * </li>
	 * <li>
	 * ca.uhn.fhir.rest.server.servlet.ServletRequestDetails - A bean containing details about the request that is about to be processed, including details such as the
	 * resource type and logical ID (if any) and other FHIR-specific aspects of the request which have been
	 * pulled out of the servlet request. This parameter is identical to the RequestDetails parameter above but will
	 * only be populated when operating in a RestfulServer implementation. It is provided as a convenience.
	 * </li>
	 * <li>
	 * java.lang.Throwable - The exception that was thrown. This will often be an instance of
	 * {@link BaseServerResponseException} but will not necessarily be one (e.g. it could be a
	 * {@link NullPointerException} in the case of a bug being triggered.
	 * </li>
	 * <li>
	 * javax.servlet.http.HttpServletRequest - The servlet request, when running in a servlet environment
	 * </li>
	 * <li>
	 * javax.servlet.http.HttpServletResponse - The servlet response, when running in a servlet environment
	 * </li>
	 * </ul>
	 * <p>
	 * Hook methods may return a new exception to use for processing, or <code>null</code> if this interceptor is not trying to
	 * modify the exception. For example, if this interceptor has nothing to do with exception processing, it
	 * should always return <code>null</code>. If this interceptor adds an OperationOutcome to the exception, it
	 * should return an exception.
	 * </p>
	 */
	SERVER_PRE_PROCESS_OUTGOING_EXCEPTION(BaseServerResponseException.class,
		"ca.uhn.fhir.rest.api.server.RequestDetails",
		"ca.uhn.fhir.rest.server.servlet.ServletRequestDetails",
		"java.lang.Throwable",
		"javax.servlet.http.HttpServletRequest",
		"javax.servlet.http.HttpServletResponse"
	),

	/**
	 * <b>Server Hook:</b>
	 * This method is called after the server implementation method has been called, but before any attempt
	 * to stream the response back to the client. Interceptors may examine or modify the response before it
	 * is returned, or even prevent the response.
	 * <p>
	 * Hooks may accept the following parameters:
	 * <ul>
	 * <li>
	 * ca.uhn.fhir.rest.api.server.RequestDetails - A bean containing details about the request that is about to be processed, including details such as the
	 * resource type and logical ID (if any) and other FHIR-specific aspects of the request which have been
	 * pulled out of the servlet request.
	 * </li>
	 * <li>
	 * ca.uhn.fhir.rest.server.servlet.ServletRequestDetails - A bean containing details about the request that is about to be processed, including details such as the
	 * resource type and logical ID (if any) and other FHIR-specific aspects of the request which have been
	 * pulled out of the servlet request. This parameter is identical to the RequestDetails parameter above but will
	 * only be populated when operating in a RestfulServer implementation. It is provided as a convenience.
	 * </li>
	 * <li>
	 * org.hl7.fhir.instance.model.api.IBaseResource - The resource that will be returned. This parameter may be <code>null</code> for some responses.
	 * </li>
	 * <li>
	 * ca.uhn.fhir.rest.api.server.ResponseDetails - This object contains details about the response, including the contents. Hook methods may modify this object to change or replace the response.
	 * </li>
	 * <li>
	 * javax.servlet.http.HttpServletRequest - The servlet request, when running in a servlet environment
	 * </li>
	 * <li>
	 * javax.servlet.http.HttpServletResponse - The servlet response, when running in a servlet environment
	 * </li>
	 * </ul>
	 * </p>
	 * <p>
	 * Hook methods may return <code>true</code> or <code>void</code> if processing should continue normally.
	 * This is generally the right thing to do. If your interceptor is providing a response rather than
	 * letting HAPI handle the response normally, you must return <code>false</code>. In this case,
	 * no further processing will occur and no further interceptors will be called.
	 * </p>
	 * <p>
	 * Hook methods may also throw {@link AuthenticationException} to indicate that the interceptor
	 * has detected an unauthorized access attempt. If thrown, processing will stop and an HTTP 401
	 * will be returned to the client.
	 */
	SERVER_OUTGOING_RESPONSE(boolean.class,
		"ca.uhn.fhir.rest.api.server.RequestDetails",
		"ca.uhn.fhir.rest.server.servlet.ServletRequestDetails",
		"org.hl7.fhir.instance.model.api.IBaseResource",
		"ca.uhn.fhir.rest.api.server.ResponseDetails",
		"javax.servlet.http.HttpServletRequest",
		"javax.servlet.http.HttpServletResponse"
	),


	/**
	 * <b>Server Hook:</b>
	 * This method is called when a stream writer is generated that will be used to stream a non-binary response to
	 * a client. Hooks may return a wrapped writer which adds additional functionality as needed.
	 *
	 * <p>
	 * Hooks may accept the following parameters:
	 * <ul>
	 * <li>
	 * java.io.Writer - The response writing Writer. Typically a hook will wrap this writer and layer additional functionality
	 * into the wrapping writer.
	 * </li>
	 * <li>
	 * ca.uhn.fhir.rest.api.server.RequestDetails - A bean containing details about the request that is about to be processed, including details such as the
	 * resource type and logical ID (if any) and other FHIR-specific aspects of the request which have been
	 * pulled out of the servlet request.
	 * </li>
	 * <li>
	 * ca.uhn.fhir.rest.server.servlet.ServletRequestDetails - A bean containing details about the request that is about to be processed, including details such as the
	 * resource type and logical ID (if any) and other FHIR-specific aspects of the request which have been
	 * pulled out of the servlet request. This parameter is identical to the RequestDetails parameter above but will
	 * only be populated when operating in a RestfulServer implementation. It is provided as a convenience.
	 * </li>
	 * </ul>
	 * </p>
	 * <p>
	 * Hook methods should return a {@link Writer} instance that will be used to stream the response. Hook methods
	 * should not throw any exception.
	 * </p>
	 *
	 * @since 5.0.0
	 */
	SERVER_OUTGOING_WRITER_CREATED(Writer.class,
		"java.io.Writer",
		"ca.uhn.fhir.rest.api.server.RequestDetails",
		"ca.uhn.fhir.rest.server.servlet.ServletRequestDetails"
	),


	/**
	 * <b>Server Hook:</b>
	 * This method is called after the server implementation method has been called, but before any attempt
	 * to stream the response back to the client, specifically for GraphQL requests (as these do not fit
	 * cleanly into the model provided by {@link #SERVER_OUTGOING_RESPONSE}).
	 * <p>
	 * Hooks may accept the following parameters:
	 * <ul>
	 * <li>
	 * ca.uhn.fhir.rest.api.server.RequestDetails - A bean containing details about the request that is about to be processed, including details such as the
	 * resource type and logical ID (if any) and other FHIR-specific aspects of the request which have been
	 * pulled out of the servlet request.
	 * </li>
	 * <li>
	 * ca.uhn.fhir.rest.server.servlet.ServletRequestDetails - A bean containing details about the request that is about to be processed, including details such as the
	 * resource type and logical ID (if any) and other FHIR-specific aspects of the request which have been
	 * pulled out of the servlet request. This parameter is identical to the RequestDetails parameter above but will
	 * only be populated when operating in a RestfulServer implementation. It is provided as a convenience.
	 * </li>
	 * <li>
	 * java.lang.String - The GraphQL query
	 * </li>
	 * <li>
	 * java.lang.String - The GraphQL response
	 * </li>
	 * <li>
	 * javax.servlet.http.HttpServletRequest - The servlet request, when running in a servlet environment
	 * </li>
	 * <li>
	 * javax.servlet.http.HttpServletResponse - The servlet response, when running in a servlet environment
	 * </li>
	 * </ul>
	 * </p>
	 * <p>
	 * Hook methods may return <code>true</code> or <code>void</code> if processing should continue normally.
	 * This is generally the right thing to do. If your interceptor is providing a response rather than
	 * letting HAPI handle the response normally, you must return <code>false</code>. In this case,
	 * no further processing will occur and no further interceptors will be called.
	 * </p>
	 * <p>
	 * Hook methods may also throw {@link AuthenticationException} to indicate that the interceptor
	 * has detected an unauthorized access attempt. If thrown, processing will stop and an HTTP 401
	 * will be returned to the client.
	 */
	SERVER_OUTGOING_GRAPHQL_RESPONSE(boolean.class,
		"ca.uhn.fhir.rest.api.server.RequestDetails",
		"ca.uhn.fhir.rest.server.servlet.ServletRequestDetails",
		"java.lang.String",
		"java.lang.String",
		"javax.servlet.http.HttpServletRequest",
		"javax.servlet.http.HttpServletResponse"
	),


	/**
	 * <b>Server Hook:</b>
	 * This method is called when an OperationOutcome is being returned in response to a failure.
	 * Hook methods may use this hook to modify the OperationOutcome being returned.
	 * <p>
	 * Hooks may accept the following parameters:
	 * <ul>
	 * <li>
	 * ca.uhn.fhir.rest.api.server.RequestDetails - A bean containing details about the request that is about to be processed, including details such as the
	 * resource type and logical ID (if any) and other FHIR-specific aspects of the request which have been
	 * pulled out of the servlet request. Note that the bean
	 * properties are not all guaranteed to be populated, depending on how early during processing the
	 * exception occurred.
	 * </li>
	 * <li>
	 * ca.uhn.fhir.rest.server.servlet.ServletRequestDetails - A bean containing details about the request that is about to be processed, including details such as the
	 * resource type and logical ID (if any) and other FHIR-specific aspects of the request which have been
	 * pulled out of the servlet request. This parameter is identical to the RequestDetails parameter above but will
	 * only be populated when operating in a RestfulServer implementation. It is provided as a convenience.
	 * </li>
	 * <li>
	 * org.hl7.fhir.instance.model.api.IBaseOperationOutcome - The OperationOutcome resource that will be
	 * returned.
	 * </ul>
	 * <p>
	 * Hook methods must return <code>void</code>
	 * </p>
	 */
	SERVER_OUTGOING_FAILURE_OPERATIONOUTCOME(
		void.class,
		"ca.uhn.fhir.rest.api.server.RequestDetails",
		"ca.uhn.fhir.rest.server.servlet.ServletRequestDetails",
		"org.hl7.fhir.instance.model.api.IBaseOperationOutcome"
	),


	/**
	 * <b>Server Hook:</b>
	 * This method is called after all processing is completed for a request, but only if the
	 * request completes normally (i.e. no exception is thrown).
	 * <p>
	 * Hooks may accept the following parameters:
	 * <ul>
	 * <li>
	 * ca.uhn.fhir.rest.api.server.RequestDetails - A bean containing details about the request that is about to be processed, including details such as the
	 * resource type and logical ID (if any) and other FHIR-specific aspects of the request which have been
	 * pulled out of the servlet request.
	 * </li>
	 * <li>
	 * ca.uhn.fhir.rest.server.servlet.ServletRequestDetails - A bean containing details about the request that is about to be processed, including details such as the
	 * resource type and logical ID (if any) and other FHIR-specific aspects of the request which have been
	 * pulled out of the request. This will be null if the server is not deployed to a RestfulServer environment.
	 * </li>
	 * </ul>
	 * </p>
	 * <p>
	 * This method must return <code>void</code>
	 * </p>
	 * <p>
	 * This method should not throw any exceptions. Any exception that is thrown by this
	 * method will be logged, but otherwise not acted upon (i.e. even if a hook method
	 * throws an exception, processing will continue and other interceptors will be
	 * called). Therefore it is considered a bug to throw an exception from hook methods using this
	 * pointcut.
	 * </p>
	 */
	SERVER_PROCESSING_COMPLETED_NORMALLY(
		void.class,
		new ExceptionHandlingSpec()
			.addLogAndSwallow(Throwable.class),
		"ca.uhn.fhir.rest.api.server.RequestDetails",
		"ca.uhn.fhir.rest.server.servlet.ServletRequestDetails"
	),

	/**
	 * <b>Server Hook:</b>
	 * This method is called after all processing is completed for a request, regardless of whether
	 * the request completed successfully or not. It is called after {@link #SERVER_PROCESSING_COMPLETED_NORMALLY}
	 * in the case of successful operations.
	 * <p>
	 * Hooks may accept the following parameters:
	 * <ul>
	 * <li>
	 * ca.uhn.fhir.rest.api.server.RequestDetails - A bean containing details about the request that is about to be processed, including details such as the
	 * resource type and logical ID (if any) and other FHIR-specific aspects of the request which have been
	 * pulled out of the servlet request.
	 * </li>
	 * <li>
	 * ca.uhn.fhir.rest.server.servlet.ServletRequestDetails - A bean containing details about the request that is about to be processed, including details such as the
	 * resource type and logical ID (if any) and other FHIR-specific aspects of the request which have been
	 * pulled out of the request. This will be null if the server is not deployed to a RestfulServer environment.
	 * </li>
	 * </ul>
	 * </p>
	 * <p>
	 * This method must return <code>void</code>
	 * </p>
	 * <p>
	 * This method should not throw any exceptions. Any exception that is thrown by this
	 * method will be logged, but otherwise not acted upon (i.e. even if a hook method
	 * throws an exception, processing will continue and other interceptors will be
	 * called). Therefore it is considered a bug to throw an exception from hook methods using this
	 * pointcut.
	 * </p>
	 */
	SERVER_PROCESSING_COMPLETED(
		void.class,
		new ExceptionHandlingSpec()
			.addLogAndSwallow(Throwable.class),
		"ca.uhn.fhir.rest.api.server.RequestDetails",
		"ca.uhn.fhir.rest.server.servlet.ServletRequestDetails"
	),

	/**
	 * <b>Subscription Hook:</b>
	 * Invoked whenever a persisted resource has been modified and is being submitted to the
	 * subscription processing pipeline. This method is called before the resource is placed
	 * on any queues for processing and executes synchronously during the resource modification
	 * operation itself, so it should return quickly.
	 * <p>
	 * Hooks may accept the following parameters:
	 * <ul>
	 * <li>ca.uhn.fhir.jpa.subscription.model.ResourceModifiedMessage - Hooks may modify this parameter. This will affect the checking process.</li>
	 * </ul>
	 * </p>
	 * <p>
	 * Hooks may return <code>void</code> or may return a <code>boolean</code>. If the method returns
	 * <code>void</code> or <code>true</code>, processing will continue normally. If the method
	 * returns <code>false</code>, subscription processing will not proceed for the given resource;
	 * </p>
	 */
	SUBSCRIPTION_RESOURCE_MODIFIED(boolean.class, "ca.uhn.fhir.jpa.subscription.model.ResourceModifiedMessage"),


	/**
	 * <b>Subscription Hook:</b>
	 * Invoked any time that a resource is matched by an individual subscription, and
	 * is about to be queued for delivery.
	 * <p>
	 * Hooks may make changes to the delivery payload, or make changes to the
	 * canonical subscription such as adding headers, modifying the channel
	 * endpoint, etc.
	 * </p>
	 * Hooks may accept the following parameters:
	 * <ul>
	 * <li>ca.uhn.fhir.jpa.subscription.model.CanonicalSubscription</li>
	 * <li>ca.uhn.fhir.jpa.subscription.model.ResourceDeliveryMessage</li>
	 * <li>ca.uhn.fhir.jpa.searchparam.matcher.InMemoryMatchResult</li>
	 * </ul>
	 * <p>
	 * Hooks may return <code>void</code> or may return a <code>boolean</code>. If the method returns
	 * <code>void</code> or <code>true</code>, processing will continue normally. If the method
	 * returns <code>false</code>, delivery will be aborted.
	 * </p>
	 */
	SUBSCRIPTION_RESOURCE_MATCHED(boolean.class, "ca.uhn.fhir.jpa.subscription.model.CanonicalSubscription", "ca.uhn.fhir.jpa.subscription.model.ResourceDeliveryMessage", "ca.uhn.fhir.jpa.searchparam.matcher.InMemoryMatchResult"),

	/**
	 * <b>Subscription Hook:</b>
	 * Invoked whenever a persisted resource was checked against all active subscriptions, and did not
	 * match any.
	 * <p>
	 * Hooks may accept the following parameters:
	 * <ul>
	 * <li>ca.uhn.fhir.jpa.subscription.model.ResourceModifiedMessage - Hooks should not modify this parameter as changes will not have any effect.</li>
	 * </ul>
	 * </p>
	 * <p>
	 * Hooks should return <code>void</code>.
	 * </p>
	 */
	SUBSCRIPTION_RESOURCE_DID_NOT_MATCH_ANY_SUBSCRIPTIONS(void.class, "ca.uhn.fhir.jpa.subscription.model.ResourceModifiedMessage"),

	/**
	 * <b>Subscription Hook:</b>
	 * Invoked immediately before the delivery of a subscription, and right before any channel-specific
	 * hooks are invoked (e.g. {@link #SUBSCRIPTION_BEFORE_REST_HOOK_DELIVERY}.
	 * <p>
	 * Hooks may make changes to the delivery payload, or make changes to the
	 * canonical subscription such as adding headers, modifying the channel
	 * endpoint, etc.
	 * </p>
	 * Hooks may accept the following parameters:
	 * <ul>
	 * <li>ca.uhn.fhir.jpa.subscription.model.CanonicalSubscription</li>
	 * <li>ca.uhn.fhir.jpa.subscription.model.ResourceDeliveryMessage</li>
	 * </ul>
	 * <p>
	 * Hooks may return <code>void</code> or may return a <code>boolean</code>. If the method returns
	 * <code>void</code> or <code>true</code>, processing will continue normally. If the method
	 * returns <code>false</code>, processing will be aborted.
	 * </p>
	 */
	SUBSCRIPTION_BEFORE_DELIVERY(boolean.class, "ca.uhn.fhir.jpa.subscription.model.CanonicalSubscription", "ca.uhn.fhir.jpa.subscription.model.ResourceDeliveryMessage"),

	/**
	 * <b>Subscription Hook:</b>
	 * Invoked immediately after the delivery of a subscription, and right before any channel-specific
	 * hooks are invoked (e.g. {@link #SUBSCRIPTION_AFTER_REST_HOOK_DELIVERY}.
	 * <p>
	 * Hooks may accept the following parameters:
	 * </p>
	 * <ul>
	 * <li>ca.uhn.fhir.jpa.subscription.model.CanonicalSubscription</li>
	 * <li>ca.uhn.fhir.jpa.subscription.model.ResourceDeliveryMessage</li>
	 * </ul>
	 * <p>
	 * Hooks should return <code>void</code>.
	 * </p>
	 */
	SUBSCRIPTION_AFTER_DELIVERY(void.class, "ca.uhn.fhir.jpa.subscription.model.CanonicalSubscription", "ca.uhn.fhir.jpa.subscription.model.ResourceDeliveryMessage"),


	/**
	 * <b>Subscription Hook:</b>
	 * Invoked immediately after the attempted delivery of a subscription, if the delivery
	 * failed.
	 * <p>
	 * Hooks may accept the following parameters:
	 * </p>
	 * <ul>
	 * <li>java.lang.Exception - The exception that caused the failure.  Note this could be an exception thrown by a SUBSCRIPTION_BEFORE_DELIVERY or SUBSCRIPTION_AFTER_DELIVERY interceptor</li>
	 * <li>ca.uhn.fhir.jpa.subscription.model.ResourceDeliveryMessage - the message that triggered the exception</li>
	 * <li>java.lang.Exception</li>
	 * </ul>
	 * <p>
	 * Hooks may return <code>void</code> or may return a <code>boolean</code>. If the method returns
	 * <code>void</code> or <code>true</code>, processing will continue normally, meaning that
	 * an exception will be thrown by the delivery mechanism. This typically means that the
	 * message will be returned to the processing queue. If the method
	 * returns <code>false</code>, processing will be aborted and no further action will be
	 * taken for the delivery.
	 * </p>
	 */
	SUBSCRIPTION_AFTER_DELIVERY_FAILED(boolean.class, "ca.uhn.fhir.jpa.subscription.model.ResourceDeliveryMessage", "java.lang.Exception"),

	/**
	 * <b>Subscription Hook:</b>
	 * Invoked immediately after the delivery of a REST HOOK subscription.
	 * <p>
	 * When this hook is called, all processing is complete so this hook should not
	 * make any changes to the parameters.
	 * </p>
	 * Hooks may accept the following parameters:
	 * <ul>
	 * <li>ca.uhn.fhir.jpa.subscription.model.CanonicalSubscription</li>
	 * <li>ca.uhn.fhir.jpa.subscription.model.ResourceDeliveryMessage</li>
	 * </ul>
	 * <p>
	 * Hooks should return <code>void</code>.
	 * </p>
	 */
	SUBSCRIPTION_AFTER_REST_HOOK_DELIVERY(void.class, "ca.uhn.fhir.jpa.subscription.model.CanonicalSubscription", "ca.uhn.fhir.jpa.subscription.model.ResourceDeliveryMessage"),

	/**
	 * <b>Subscription Hook:</b>
	 * Invoked immediately before the delivery of a REST HOOK subscription.
	 * <p>
	 * Hooks may make changes to the delivery payload, or make changes to the
	 * canonical subscription such as adding headers, modifying the channel
	 * endpoint, etc.
	 * </p>
	 * Hooks may accept the following parameters:
	 * <ul>
	 * <li>ca.uhn.fhir.jpa.subscription.model.CanonicalSubscription</li>
	 * <li>ca.uhn.fhir.jpa.subscription.model.ResourceDeliveryMessage</li>
	 * </ul>
	 * <p>
	 * Hooks may return <code>void</code> or may return a <code>boolean</code>. If the method returns
	 * <code>void</code> or <code>true</code>, processing will continue normally. If the method
	 * returns <code>false</code>, processing will be aborted.
	 * </p>
	 */
	SUBSCRIPTION_BEFORE_REST_HOOK_DELIVERY(boolean.class, "ca.uhn.fhir.jpa.subscription.model.CanonicalSubscription", "ca.uhn.fhir.jpa.subscription.model.ResourceDeliveryMessage"),

	/**
	 * <b>Subscription Hook:</b>
	 * Invoked immediately after the delivery of MESSAGE subscription.
	 * <p>
	 * When this hook is called, all processing is complete so this hook should not
	 * make any changes to the parameters.
	 * </p>
	 * Hooks may accept the following parameters:
	 * <ul>
	 * <li>ca.uhn.fhir.jpa.subscription.model.CanonicalSubscription</li>
	 * <li>ca.uhn.fhir.jpa.subscription.model.ResourceDeliveryMessage</li>
	 * </ul>
	 * <p>
	 * Hooks should return <code>void</code>.
	 * </p>
	 */
	SUBSCRIPTION_AFTER_MESSAGE_DELIVERY(void.class, "ca.uhn.fhir.jpa.subscription.model.CanonicalSubscription", "ca.uhn.fhir.jpa.subscription.model.ResourceDeliveryMessage"),

	/**
	 * <b>Subscription Hook:</b>
	 * Invoked immediately before the delivery of a MESSAGE subscription.
	 * <p>
	 * Hooks may make changes to the delivery payload, or make changes to the
	 * canonical subscription such as adding headers, modifying the channel
	 * endpoint, etc.
	 * </p>
	 * Hooks may accept the following parameters:
	 * <ul>
	 * <li>ca.uhn.fhir.jpa.subscription.model.CanonicalSubscription</li>
	 * <li>ca.uhn.fhir.jpa.subscription.model.ResourceDeliveryMessage</li>
	 * </ul>
	 * <p>
	 * Hooks may return <code>void</code> or may return a <code>boolean</code>. If the method returns
	 * <code>void</code> or <code>true</code>, processing will continue normally. If the method
	 * returns <code>false</code>, processing will be aborted.
	 * </p>
	 */
	SUBSCRIPTION_BEFORE_MESSAGE_DELIVERY(boolean.class, "ca.uhn.fhir.jpa.subscription.model.CanonicalSubscription", "ca.uhn.fhir.jpa.subscription.model.ResourceDeliveryMessage"),


	/**
	 * <b>Subscription Hook:</b>
	 * Invoked whenever a persisted resource (a resource that has just been stored in the
	 * database via a create/update/patch/etc.) is about to be checked for whether any subscriptions
	 * were triggered as a result of the operation.
	 * <p>
	 * Hooks may accept the following parameters:
	 * <ul>
	 * <li>ca.uhn.fhir.jpa.subscription.model.ResourceModifiedMessage - Hooks may modify this parameter. This will affect the checking process.</li>
	 * </ul>
	 * </p>
	 * <p>
	 * Hooks may return <code>void</code> or may return a <code>boolean</code>. If the method returns
	 * <code>void</code> or <code>true</code>, processing will continue normally. If the method
	 * returns <code>false</code>, processing will be aborted.
	 * </p>
	 */
	SUBSCRIPTION_BEFORE_PERSISTED_RESOURCE_CHECKED(boolean.class, "ca.uhn.fhir.jpa.subscription.model.ResourceModifiedMessage"),


	/**
	 * <b>Subscription Hook:</b>
	 * Invoked whenever a persisted resource (a resource that has just been stored in the
	 * database via a create/update/patch/etc.) has been checked for whether any subscriptions
	 * were triggered as a result of the operation.
	 * <p>
	 * Hooks may accept the following parameters:
	 * <ul>
	 * <li>ca.uhn.fhir.jpa.subscription.model.ResourceModifiedMessage - This parameter should not be modified as processing is complete when this hook is invoked.</li>
	 * </ul>
	 * </p>
	 * <p>
	 * Hooks should return <code>void</code>.
	 * </p>
	 */
	SUBSCRIPTION_AFTER_PERSISTED_RESOURCE_CHECKED(void.class, "ca.uhn.fhir.jpa.subscription.model.ResourceModifiedMessage"),


	/**
	 * <b>Subscription Hook:</b>
	 * Invoked immediately after an active subscription is "registered". In HAPI FHIR, when
	 * a subscription
	 * <p>
	 * Hooks may make changes to the canonicalized subscription and this will have an effect
	 * on processing across this server. Note however that timing issues may occur, since the
	 * subscription is already technically live by the time this hook is called.
	 * </p>
	 * Hooks may accept the following parameters:
	 * <ul>
	 * <li>ca.uhn.fhir.jpa.subscription.model.CanonicalSubscription</li>
	 * </ul>
	 * <p>
	 * Hooks should return <code>void</code>.
	 * </p>
	 */
	SUBSCRIPTION_AFTER_ACTIVE_SUBSCRIPTION_REGISTERED(void.class, "ca.uhn.fhir.jpa.subscription.model.CanonicalSubscription"),


	/**
	 * <b>Storage Hook:</b>
	 * Invoked when a resource is being deleted in a cascaded delete. This means that
	 * some other resource is being deleted, but per use request or other
	 * policy, the given resource (the one supplied as a parameter to this hook)
	 * is also being deleted.
	 * <p>
	 * Hooks may accept the following parameters:
	 * </p>
	 * <ul>
	 * <li>
	 * ca.uhn.fhir.rest.api.server.RequestDetails - A bean containing details about the request that is about to be processed, including details such as the
	 * resource type and logical ID (if any) and other FHIR-specific aspects of the request which have been
	 * pulled out of the servlet request. Note that the bean
	 * properties are not all guaranteed to be populated, depending on how early during processing the
	 * exception occurred. <b>Note that this parameter may be null in contexts where the request is not
	 * known, such as while processing searches</b>
	 * </li>
	 * <li>
	 * ca.uhn.fhir.rest.server.servlet.ServletRequestDetails - A bean containing details about the request that is about to be processed, including details such as the
	 * resource type and logical ID (if any) and other FHIR-specific aspects of the request which have been
	 * pulled out of the servlet request. This parameter is identical to the RequestDetails parameter above but will
	 * only be populated when operating in a RestfulServer implementation. It is provided as a convenience.
	 * </li>
	 * <li>
	 * ca.uhn.fhir.jpa.util.DeleteConflictList - Contains the details about the delete conflicts that are
	 * being resolved via deletion. The source resource is the resource that will be deleted, and
	 * is a cascade because the target resource is already being deleted.
	 * </li>
	 * <li>
	 * org.hl7.fhir.instance.model.api.IBaseResource - The actual resource that is about to be deleted via a cascading delete
	 * </li>
	 * </ul>
	 * <p>
	 * Hooks should return <code>void</code>. They may choose to throw an exception however, in
	 * which case the delete should be rolled back.
	 * </p>
	 */
	STORAGE_CASCADE_DELETE(
		void.class,
		"ca.uhn.fhir.rest.api.server.RequestDetails",
		"ca.uhn.fhir.rest.server.servlet.ServletRequestDetails",
		"ca.uhn.fhir.jpa.api.model.DeleteConflictList",
		"org.hl7.fhir.instance.model.api.IBaseResource"
	),

	/**
	 * <b>Storage Hook:</b>
	 * Invoked when one or more resources may be returned to the user, whether as a part of a READ,
	 * a SEARCH, or even as the response to a CREATE/UPDATE, etc.
	 * <p>
	 * This hook is invoked when a resource has been loaded by the storage engine and
	 * is being returned to the HTTP stack for response. This is not a guarantee that the
	 * client will ultimately see it, since filters/headers/etc may affect what
	 * is returned but if a resource is loaded it is likely to be used.
	 * Note also that caching may affect whether this pointcut is invoked.
	 * </p>
	 * <p>
	 * Hooks will have access to the contents of the resource being returned
	 * and may choose to make modifications. These changes will be reflected in
	 * returned resource but have no effect on storage.
	 * </p>
	 * Hooks may accept the following parameters:
	 * <ul>
	 * <li>
	 * ca.uhn.fhir.rest.api.server.IPreResourceAccessDetails - Contains details about the
	 * specific resources being returned.
	 * </li>
	 * <li>
	 * ca.uhn.fhir.rest.api.server.RequestDetails - A bean containing details about the request that is about to be processed, including details such as the
	 * resource type and logical ID (if any) and other FHIR-specific aspects of the request which have been
	 * pulled out of the servlet request. Note that the bean
	 * properties are not all guaranteed to be populated, depending on how early during processing the
	 * exception occurred. <b>Note that this parameter may be null in contexts where the request is not
	 * known, such as while processing searches</b>
	 * </li>
	 * <li>
	 * ca.uhn.fhir.rest.server.servlet.ServletRequestDetails - A bean containing details about the request that is about to be processed, including details such as the
	 * resource type and logical ID (if any) and other FHIR-specific aspects of the request which have been
	 * pulled out of the servlet request. This parameter is identical to the RequestDetails parameter above but will
	 * only be populated when operating in a RestfulServer implementation. It is provided as a convenience.
	 * </li>
	 * </ul>
	 * <p>
	 * Hooks should return <code>void</code>.
	 * </p>
	 */
	STORAGE_PREACCESS_RESOURCES(void.class,
		"ca.uhn.fhir.rest.api.server.IPreResourceAccessDetails",
		"ca.uhn.fhir.rest.api.server.RequestDetails",
		"ca.uhn.fhir.rest.server.servlet.ServletRequestDetails"
	),

	/**
	 * <b>Storage Hook:</b>
	 * Invoked when the storage engine is about to check for the existence of a pre-cached search
	 * whose results match the given search parameters.
	 * <p>
	 * Hooks may accept the following parameters:
	 * </p>
	 * <ul>
	 * <li>
	 * ca.uhn.fhir.jpa.searchparam.SearchParameterMap - Contains the details of the search being checked
	 * </li>
	 * <li>
	 * ca.uhn.fhir.rest.api.server.RequestDetails - A bean containing details about the request that is about to be processed, including details such as the
	 * resource type and logical ID (if any) and other FHIR-specific aspects of the request which have been
	 * pulled out of the servlet request. Note that the bean
	 * properties are not all guaranteed to be populated, depending on how early during processing the
	 * exception occurred. <b>Note that this parameter may be null in contexts where the request is not
	 * known, such as while processing searches</b>
	 * </li>
	 * <li>
	 * ca.uhn.fhir.rest.server.servlet.ServletRequestDetails - A bean containing details about the request that is about to be processed, including details such as the
	 * resource type and logical ID (if any) and other FHIR-specific aspects of the request which have been
	 * pulled out of the servlet request. This parameter is identical to the RequestDetails parameter above but will
	 * only be populated when operating in a RestfulServer implementation. It is provided as a convenience.
	 * </li>
	 * </ul>
	 * <p>
	 * Hooks may return <code>boolean</code>. If the hook method returns
	 * <code>false</code>, the server will not attempt to check for a cached
	 * search no matter what.
	 * </p>
	 */
	STORAGE_PRECHECK_FOR_CACHED_SEARCH(boolean.class,
		"ca.uhn.fhir.jpa.searchparam.SearchParameterMap",
		"ca.uhn.fhir.rest.api.server.RequestDetails",
		"ca.uhn.fhir.rest.server.servlet.ServletRequestDetails"
	),

	/**
	 * <b>Storage Hook:</b>
	 * Invoked when a search is starting, prior to creating a record for the search.
	 * <p>
	 * Hooks may accept the following parameters:
	 * </p>
	 * <ul>
	 * <li>
	 * ca.uhn.fhir.rest.server.util.ICachedSearchDetails - Contains the details of the search that
	 * is being created and initialized
	 * </li>
	 * <li>
	 * ca.uhn.fhir.rest.api.server.RequestDetails - A bean containing details about the request that is about to be processed, including details such as the
	 * resource type and logical ID (if any) and other FHIR-specific aspects of the request which have been
	 * pulled out of the servlet request. Note that the bean
	 * properties are not all guaranteed to be populated, depending on how early during processing the
	 * exception occurred. <b>Note that this parameter may be null in contexts where the request is not
	 * known, such as while processing searches</b>
	 * </li>
	 * <li>
	 * ca.uhn.fhir.rest.server.servlet.ServletRequestDetails - A bean containing details about the request that is about to be processed, including details such as the
	 * resource type and logical ID (if any) and other FHIR-specific aspects of the request which have been
	 * pulled out of the servlet request. This parameter is identical to the RequestDetails parameter above but will
	 * only be populated when operating in a RestfulServer implementation. It is provided as a convenience.
	 * </li>
	 * </ul>
	 * <p>
	 * Hooks should return <code>void</code>.
	 * </p>
	 */
	STORAGE_PRESEARCH_REGISTERED(void.class,
		"ca.uhn.fhir.rest.server.util.ICachedSearchDetails",
		"ca.uhn.fhir.rest.api.server.RequestDetails",
		"ca.uhn.fhir.rest.server.servlet.ServletRequestDetails"
	),

	/**
	 * <b>Storage Hook:</b>
	 * Invoked when one or more resources may be returned to the user, whether as a part of a READ,
	 * a SEARCH, or even as the response to a CREATE/UPDATE, etc.
	 * <p>
	 * This hook is invoked when a resource has been loaded by the storage engine and
	 * is being returned to the HTTP stack for response.
	 * This is not a guarantee that the
	 * client will ultimately see it, since filters/headers/etc may affect what
	 * is returned but if a resource is loaded it is likely to be used.
	 * Note also that caching may affect whether this pointcut is invoked.
	 * </p>
	 * <p>
	 * Hooks will have access to the contents of the resource being returned
	 * and may choose to make modifications. These changes will be reflected in
	 * returned resource but have no effect on storage.
	 * </p>
	 * Hooks may accept the following parameters:
	 * <ul>
	 * <li>
	 * ca.uhn.fhir.rest.api.server.IPreResourceShowDetails - Contains the resources that
	 * will be shown to the user. This object may be manipulated in order to modify
	 * the actual resources being shown to the user (e.g. for masking)
	 * </li>
	 * <li>
	 * ca.uhn.fhir.rest.api.server.RequestDetails - A bean containing details about the request that is about to be processed, including details such as the
	 * resource type and logical ID (if any) and other FHIR-specific aspects of the request which have been
	 * pulled out of the servlet request. Note that the bean
	 * properties are not all guaranteed to be populated, depending on how early during processing the
	 * exception occurred. <b>Note that this parameter may be null in contexts where the request is not
	 * known, such as while processing searches</b>
	 * </li>
	 * <li>
	 * ca.uhn.fhir.rest.server.servlet.ServletRequestDetails - A bean containing details about the request that is about to be processed, including details such as the
	 * resource type and logical ID (if any) and other FHIR-specific aspects of the request which have been
	 * pulled out of the servlet request. This parameter is identical to the RequestDetails parameter above but will
	 * only be populated when operating in a RestfulServer implementation. It is provided as a convenience.
	 * </li>
	 * </ul>
	 * <p>
	 * Hooks should return <code>void</code>.
	 * </p>
	 */
	STORAGE_PRESHOW_RESOURCES(void.class,
		"ca.uhn.fhir.rest.api.server.IPreResourceShowDetails",
		"ca.uhn.fhir.rest.api.server.RequestDetails",
		"ca.uhn.fhir.rest.server.servlet.ServletRequestDetails"
	),

	/**
	 * <b>Storage Hook:</b>
	 * Invoked before a resource will be created, immediately before the resource
	 * is persisted to the database.
	 * <p>
	 * Hooks will have access to the contents of the resource being created
	 * and may choose to make modifications to it. These changes will be
	 * reflected in permanent storage.
	 * </p>
	 * Hooks may accept the following parameters:
	 * <ul>
	 * <li>org.hl7.fhir.instance.model.api.IBaseResource</li>
	 * <li>
	 * ca.uhn.fhir.rest.api.server.RequestDetails - A bean containing details about the request that is about to be processed, including details such as the
	 * resource type and logical ID (if any) and other FHIR-specific aspects of the request which have been
	 * pulled out of the servlet request. Note that the bean
	 * properties are not all guaranteed to be populated, depending on how early during processing the
	 * exception occurred.
	 * </li>
	 * <li>
	 * ca.uhn.fhir.rest.server.servlet.ServletRequestDetails - A bean containing details about the request that is about to be processed, including details such as the
	 * resource type and logical ID (if any) and other FHIR-specific aspects of the request which have been
	 * pulled out of the servlet request. This parameter is identical to the RequestDetails parameter above but will
	 * only be populated when operating in a RestfulServer implementation. It is provided as a convenience.
	 * </li>
	 * </ul>
	 * <p>
	 * Hooks should return <code>void</code>.
	 * </p>
	 */
	STORAGE_PRESTORAGE_RESOURCE_CREATED(void.class,
		"org.hl7.fhir.instance.model.api.IBaseResource",
		"ca.uhn.fhir.rest.api.server.RequestDetails",
		"ca.uhn.fhir.rest.server.servlet.ServletRequestDetails"
	),

	/**
	 * <b>Storage Hook:</b>
	 * Invoked before a resource will be updated, immediately before the resource
	 * is persisted to the database.
	 * <p>
	 * Hooks will have access to the contents of the resource being updated
	 * (both the previous and new contents) and may choose to make modifications
	 * to the new contents of the resource. These changes will be reflected in
	 * permanent storage.
	 * </p>
	 * Hooks may accept the following parameters:
	 * <ul>
	 * <li>org.hl7.fhir.instance.model.api.IBaseResource - The previous contents of the resource being updated</li>
	 * <li>org.hl7.fhir.instance.model.api.IBaseResource - The new contents of the resource being updated</li>
	 * <li>
	 * ca.uhn.fhir.rest.api.server.RequestDetails - A bean containing details about the request that is about to be processed, including details such as the
	 * resource type and logical ID (if any) and other FHIR-specific aspects of the request which have been
	 * pulled out of the servlet request. Note that the bean
	 * properties are not all guaranteed to be populated, depending on how early during processing the
	 * exception occurred.
	 * </li>
	 * <li>
	 * ca.uhn.fhir.rest.server.servlet.ServletRequestDetails - A bean containing details about the request that is about to be processed, including details such as the
	 * resource type and logical ID (if any) and other FHIR-specific aspects of the request which have been
	 * pulled out of the servlet request. This parameter is identical to the RequestDetails parameter above but will
	 * only be populated when operating in a RestfulServer implementation. It is provided as a convenience.
	 * </li>
	 * </ul>
	 * <p>
	 * Hooks should return <code>void</code>.
	 * </p>
	 */
	STORAGE_PRESTORAGE_RESOURCE_UPDATED(void.class,
		"org.hl7.fhir.instance.model.api.IBaseResource",
		"org.hl7.fhir.instance.model.api.IBaseResource",
		"ca.uhn.fhir.rest.api.server.RequestDetails",
		"ca.uhn.fhir.rest.server.servlet.ServletRequestDetails"
	),

	/**
	 * <b>Storage Hook:</b>
	 * Invoked before a resource will be created, immediately before the resource
	 * is persisted to the database.
	 * <p>
	 * Hooks will have access to the contents of the resource being created
	 * and may choose to make modifications to it. These changes will be
	 * reflected in permanent storage.
	 * </p>
	 * Hooks may accept the following parameters:
	 * <ul>
	 * <li>org.hl7.fhir.instance.model.api.IBaseResource - The resource being deleted</li>
	 * <li>
	 * ca.uhn.fhir.rest.api.server.RequestDetails - A bean containing details about the request that is about to be processed, including details such as the
	 * resource type and logical ID (if any) and other FHIR-specific aspects of the request which have been
	 * pulled out of the servlet request. Note that the bean
	 * properties are not all guaranteed to be populated, depending on how early during processing the
	 * exception occurred.
	 * </li>
	 * <li>
	 * ca.uhn.fhir.rest.server.servlet.ServletRequestDetails - A bean containing details about the request that is about to be processed, including details such as the
	 * resource type and logical ID (if any) and other FHIR-specific aspects of the request which have been
	 * pulled out of the servlet request. This parameter is identical to the RequestDetails parameter above but will
	 * only be populated when operating in a RestfulServer implementation. It is provided as a convenience.
	 * </li>
	 * </ul>
	 * <p>
	 * Hooks should return <code>void</code>.
	 * </p>
	 */
	STORAGE_PRESTORAGE_RESOURCE_DELETED(void.class,
		"org.hl7.fhir.instance.model.api.IBaseResource",
		"ca.uhn.fhir.rest.api.server.RequestDetails",
		"ca.uhn.fhir.rest.server.servlet.ServletRequestDetails"
	),


	/**
	 * <b>Storage Hook:</b>
	 * Invoked before a resource will be created, immediately before the transaction
	 * is committed (after all validation and other business rules have successfully
	 * completed, and any other database activity is complete.
	 * <p>
	 * Hooks will have access to the contents of the resource being created
	 * but should generally not make any
	 * changes as storage has already occurred. Changes will not be reflected
	 * in storage, but may be reflected in the HTTP response.
	 * </p>
	 * Hooks may accept the following parameters:
	 * <ul>
	 * <li>org.hl7.fhir.instance.model.api.IBaseResource</li>
	 * <li>
	 * ca.uhn.fhir.rest.api.server.RequestDetails - A bean containing details about the request that is about to be processed, including details such as the
	 * resource type and logical ID (if any) and other FHIR-specific aspects of the request which have been
	 * pulled out of the servlet request. Note that the bean
	 * properties are not all guaranteed to be populated, depending on how early during processing the
	 * exception occurred.
	 * </li>
	 * <li>
	 * ca.uhn.fhir.rest.server.servlet.ServletRequestDetails - A bean containing details about the request that is about to be processed, including details such as the
	 * resource type and logical ID (if any) and other FHIR-specific aspects of the request which have been
	 * pulled out of the servlet request. This parameter is identical to the RequestDetails parameter above but will
	 * only be populated when operating in a RestfulServer implementation. It is provided as a convenience.
	 * </li>
	 * </ul>
	 * <p>
	 * Hooks should return <code>void</code>.
	 * </p>
	 */
	STORAGE_PRECOMMIT_RESOURCE_CREATED(void.class,
		"org.hl7.fhir.instance.model.api.IBaseResource",
		"ca.uhn.fhir.rest.api.server.RequestDetails",
		"ca.uhn.fhir.rest.server.servlet.ServletRequestDetails"
	),

	/**
	 * <b>Storage Hook:</b>
	 * Invoked before a resource will be updated, immediately before the transaction
	 * is committed (after all validation and other business rules have successfully
	 * completed, and any other database activity is complete.
	 * <p>
	 * Hooks will have access to the contents of the resource being updated
	 * (both the previous and new contents) but should generally not make any
	 * changes as storage has already occurred. Changes will not be reflected
	 * in storage, but may be reflected in the HTTP response.
	 * </p>
	 * Hooks may accept the following parameters:
	 * <ul>
	 * <li>org.hl7.fhir.instance.model.api.IBaseResource - The previous contents of the resource</li>
	 * <li>org.hl7.fhir.instance.model.api.IBaseResource - The proposed new new contents of the resource</li>
	 * <li>
	 * ca.uhn.fhir.rest.api.server.RequestDetails - A bean containing details about the request that is about to be processed, including details such as the
	 * resource type and logical ID (if any) and other FHIR-specific aspects of the request which have been
	 * pulled out of the servlet request. Note that the bean
	 * properties are not all guaranteed to be populated, depending on how early during processing the
	 * exception occurred.
	 * </li>
	 * <li>
	 * ca.uhn.fhir.rest.server.servlet.ServletRequestDetails - A bean containing details about the request that is about to be processed, including details such as the
	 * resource type and logical ID (if any) and other FHIR-specific aspects of the request which have been
	 * pulled out of the servlet request. This parameter is identical to the RequestDetails parameter above but will
	 * only be populated when operating in a RestfulServer implementation. It is provided as a convenience.
	 * </li>
	 * </ul>
	 * <p>
	 * Hooks should return <code>void</code>.
	 * </p>
	 */
	STORAGE_PRECOMMIT_RESOURCE_UPDATED(void.class,
		"org.hl7.fhir.instance.model.api.IBaseResource",
		"org.hl7.fhir.instance.model.api.IBaseResource",
		"ca.uhn.fhir.rest.api.server.RequestDetails",
		"ca.uhn.fhir.rest.server.servlet.ServletRequestDetails"
	),


	/**
	 * <b>Storage Hook:</b>
	 * Invoked before a resource will be created
	 * <p>
	 * Hooks will have access to the contents of the resource being deleted
	 * but should not make any changes as storage has already occurred
	 * </p>
	 * Hooks may accept the following parameters:
	 * <ul>
	 * <li>org.hl7.fhir.instance.model.api.IBaseResource - The resource being deleted</li>
	 * <li>
	 * ca.uhn.fhir.rest.api.server.RequestDetails - A bean containing details about the request that is about to be processed, including details such as the
	 * resource type and logical ID (if any) and other FHIR-specific aspects of the request which have been
	 * pulled out of the servlet request. Note that the bean
	 * properties are not all guaranteed to be populated, depending on how early during processing the
	 * exception occurred.
	 * </li>
	 * <li>
	 * ca.uhn.fhir.rest.server.servlet.ServletRequestDetails - A bean containing details about the request that is about to be processed, including details such as the
	 * resource type and logical ID (if any) and other FHIR-specific aspects of the request which have been
	 * pulled out of the servlet request. This parameter is identical to the RequestDetails parameter above but will
	 * only be populated when operating in a RestfulServer implementation. It is provided as a convenience.
	 * </li>
	 * </ul>
	 * <p>
	 * Hooks should return <code>void</code>.
	 * </p>
	 */
	STORAGE_PRECOMMIT_RESOURCE_DELETED(void.class,
		"org.hl7.fhir.instance.model.api.IBaseResource",
		"ca.uhn.fhir.rest.api.server.RequestDetails",
		"ca.uhn.fhir.rest.server.servlet.ServletRequestDetails"
	),

	/**
	 * <b>Storage Hook:</b>
	 * Invoked when a resource delete operation is about to fail due to referential integrity hcts.
	 * <p>
	 * Hooks will have access to the list of resources that have references to the resource being deleted.
	 * </p>
	 * Hooks may accept the following parameters:
	 * <ul>
	 * <li>ca.uhn.fhir.jpa.api.model.DeleteConflictList - The list of delete conflicts</li>
	 * <li>
	 * ca.uhn.fhir.rest.api.server.RequestDetails - A bean containing details about the request that is about to be processed, including details such as the
	 * resource type and logical ID (if any) and other FHIR-specific aspects of the request which have been
	 * pulled out of the servlet request. Note that the bean
	 * properties are not all guaranteed to be populated, depending on how early during processing the
	 * exception occurred.
	 * </li>
	 * <li>
	 * ca.uhn.fhir.rest.server.servlet.ServletRequestDetails - A bean containing details about the request that is about to be processed, including details such as the
	 * resource type and logical ID (if any) and other FHIR-specific aspects of the request which have been
	 * pulled out of the servlet request. This parameter is identical to the RequestDetails parameter above but will
	 * only be populated when operating in a RestfulServer implementation. It is provided as a convenience.
	 * </li>
	 * </ul>
	 * <p>
	 * Hooks should return <code>ca.uhn.fhir.jpa.delete.DeleteConflictOutcome</code>.
	 * If the interceptor returns a non-null result, the DeleteConflictOutcome can be
	 * used to indicate a number of times to retry.
	 * </p>
	 */
	STORAGE_PRESTORAGE_DELETE_CONFLICTS(
		// Return type
		"ca.uhn.fhir.jpa.delete.DeleteConflictOutcome",
		// Params
		"ca.uhn.fhir.jpa.api.model.DeleteConflictList",
		"ca.uhn.fhir.rest.api.server.RequestDetails",
		"ca.uhn.fhir.rest.server.servlet.ServletRequestDetails"
	),

	/**
	 * <b>Storage Hook:</b>
	 * Invoked before a resource is about to be expunged via the <code>$expunge</code> operation.
	 * <p>
	 * Hooks will be passed a reference to a counter containing the current number of records that have been deleted.
	 * If the hook deletes any records, the hook is expected to increment this counter by the number of records deleted.
	 * </p>
	 * <p>
	 * Hooks may accept the following parameters:
	 * </p>
	 * <ul>
	 * <li>java.util.concurrent.atomic.AtomicInteger - The counter holding the number of records deleted.</li>
	 * <li>org.hl7.fhir.instance.model.api.IIdType - The ID of the resource that is about to be deleted</li>
	 * <li>org.hl7.fhir.instance.model.api.IBaseResource - The resource that is about to be deleted</li>
	 * <li>
	 * ca.uhn.fhir.rest.api.server.RequestDetails - A bean containing details about the request that is about to be processed, including details such as the
	 * resource type and logical ID (if any) and other FHIR-specific aspects of the request which have been
	 * pulled out of the servlet request. Note that the bean
	 * properties are not all guaranteed to be populated, depending on how early during processing the
	 * exception occurred.
	 * </li>
	 * <li>
	 * ca.uhn.fhir.rest.server.servlet.ServletRequestDetails - A bean containing details about the request that is about to be processed, including details such as the
	 * resource type and logical ID (if any) and other FHIR-specific aspects of the request which have been
	 * pulled out of the servlet request. This parameter is identical to the RequestDetails parameter above but will
	 * only be populated when operating in a RestfulServer implementation. It is provided as a convenience.
	 * </li>
	 * </ul>
	 * <p>
	 * Hooks should return void.
	 * </p>
	 */
	STORAGE_PRESTORAGE_EXPUNGE_RESOURCE(
		// Return type
		void.class,
		// Params
		"java.util.concurrent.atomic.AtomicInteger",
		"org.hl7.fhir.instance.model.api.IIdType",
		"org.hl7.fhir.instance.model.api.IBaseResource",
		"ca.uhn.fhir.rest.api.server.RequestDetails",
		"ca.uhn.fhir.rest.server.servlet.ServletRequestDetails"
	),

	/**
	 * <b>Storage Hook:</b>
	 * Invoked before an <code>$expunge</code> operation on all data (expungeEverything) is called.
	 * <p>
	 * Hooks will be passed a reference to a counter containing the current number of records that have been deleted.
	 * If the hook deletes any records, the hook is expected to increment this counter by the number of records deleted.
	 * </p>
	 * Hooks may accept the following parameters:
	 * <ul>
	 * <li>java.util.concurrent.atomic.AtomicInteger - The counter holding the number of records deleted.</li>
	 * <li>
	 * ca.uhn.fhir.rest.api.server.RequestDetails - A bean containing details about the request that is about to be processed, including details such as the
	 * resource type and logical ID (if any) and other FHIR-specific aspects of the request which have been
	 * pulled out of the servlet request. Note that the bean
	 * properties are not all guaranteed to be populated, depending on how early during processing the
	 * exception occurred.
	 * </li>
	 * <li>
	 * ca.uhn.fhir.rest.server.servlet.ServletRequestDetails - A bean containing details about the request that is about to be processed, including details such as the
	 * resource type and logical ID (if any) and other FHIR-specific aspects of the request which have been
	 * pulled out of the servlet request. This parameter is identical to the RequestDetails parameter above but will
	 * only be populated when operating in a RestfulServer implementation. It is provided as a convenience.
	 * </li>
	 * </ul>
	 * <p>
	 * Hooks should return void.
	 * </p>
	 */
	STORAGE_PRESTORAGE_EXPUNGE_EVERYTHING(
		// Return type
		void.class,
		// Params
		"java.util.concurrent.atomic.AtomicInteger",
		"ca.uhn.fhir.rest.api.server.RequestDetails",
		"ca.uhn.fhir.rest.server.servlet.ServletRequestDetails"
	),

	/**
	 * <b>Storage Hook:</b>
	 * Invoked before FHIR <b>create</b> operation to request the identification of the partition ID to be associated
	 * with the resource being created. This hook will only be called if partitioning is enabled in the JPA
	 * server.
	 * <p>
	 * Hooks may accept the following parameters:
	 * </p>
	 * <ul>
	 * <li>
	 * org.hl7.fhir.instance.model.api.IBaseResource - The resource that will be created and needs a tenant ID assigned.
	 * </li>
	 * <li>
	 * ca.uhn.fhir.rest.api.server.RequestDetails - A bean containing details about the request that is about to be processed, including details such as the
	 * resource type and logical ID (if any) and other FHIR-specific aspects of the request which have been
	 * pulled out of the servlet request. Note that the bean
	 * properties are not all guaranteed to be populated, depending on how early during processing the
	 * exception occurred.
	 * </li>
	 * <li>
	 * ca.uhn.fhir.rest.server.servlet.ServletRequestDetails - A bean containing details about the request that is about to be processed, including details such as the
	 * resource type and logical ID (if any) and other FHIR-specific aspects of the request which have been
	 * pulled out of the servlet request. This parameter is identical to the RequestDetails parameter above but will
	 * only be populated when operating in a RestfulServer implementation. It is provided as a convenience.
	 * </li>
	 * </ul>
	 * <p>
	 * Hooks must return an instance of <code>ca.uhn.fhir.interceptor.model.RequestPartitionId</code>.
	 * </p>
	 */
	STORAGE_PARTITION_IDENTIFY_CREATE(
		// Return type
		"ca.uhn.fhir.interceptor.model.RequestPartitionId",
		// Params
		"org.hl7.fhir.instance.model.api.IBaseResource",
		"ca.uhn.fhir.rest.api.server.RequestDetails",
		"ca.uhn.fhir.rest.server.servlet.ServletRequestDetails"
	),

	/**
	 * <b>Storage Hook:</b>
	 * Invoked before FHIR read/access operation (e.g. <b>read/vread</b>, <b>search</b>, <b>history</b>, etc.) operation to request the
	 * identification of the partition ID to be associated with the resource(s) being searched for, read, etc.
	 * <p>
	 * This hook will only be called if
	 * partitioning is enabled in the JPA server.
	 * </p>
	 * <p>
	 * Hooks may accept the following parameters:
	 * </p>
	 * <ul>
	 * <li>
	 * ca.uhn.fhir.rest.api.server.RequestDetails - A bean containing details about the request that is about to be processed, including details such as the
	 * resource type and logical ID (if any) and other FHIR-specific aspects of the request which have been
	 * pulled out of the servlet request. Note that the bean
	 * properties are not all guaranteed to be populated, depending on how early during processing the
	 * exception occurred.
	 * </li>
	 * <li>
	 * ca.uhn.fhir.rest.server.servlet.ServletRequestDetails - A bean containing details about the request that is about to be processed, including details such as the
	 * resource type and logical ID (if any) and other FHIR-specific aspects of the request which have been
	 * pulled out of the servlet request. This parameter is identical to the RequestDetails parameter above but will
	 * only be populated when operating in a RestfulServer implementation. It is provided as a convenience.
	 * </li>
	 * </ul>
	 * <p>
	 * Hooks must return an instance of <code>ca.uhn.fhir.interceptor.model.RequestPartitionId</code>.
	 * </p>
	 */
	STORAGE_PARTITION_IDENTIFY_READ(
		// Return type
		"ca.uhn.fhir.interceptor.model.RequestPartitionId",
		// Params
		"ca.uhn.fhir.rest.api.server.RequestDetails",
		"ca.uhn.fhir.rest.server.servlet.ServletRequestDetails"
	),

	/**
<<<<<<< HEAD
	 * <b>EMPI Hook:</b>
	 * Invoked whenever a persisted Patient/Practitioner resource (a resource that has just been stored in the
	 * database via a create/update/patch/etc.) has been matched against related resources and EMPI links have been updated.
	 * <p>
	 * Hooks may accept the following parameters:
	 * <ul>
	 * <li>ca.uhn.fhir.jpa.subscription.model.ResourceModifiedMessage - This parameter should not be modified as processing is complete when this hook is invoked.</li>
	 * <li>ca.uhn.fhir.empi.model.TransactionLogMessages - This parameter is for informational messages provided by the EMPI module during EMPI procesing. .</li>
	 * </ul>
	 * </p>
	 * <p>
	 * Hooks should return <code>void</code>.
	 * </p>
	 */
	EMPI_AFTER_PERSISTED_RESOURCE_CHECKED(void.class, "ca.uhn.fhir.jpa.subscription.model.ResourceModifiedMessage", "ca.uhn.fhir.rest.server.TransactionLogMessages"),
=======
	 * <b>Storage Hook:</b>
	 * Invoked before any partition aware FHIR operation, when the selected partition has been identified (ie. after the
	 * {@link #STORAGE_PARTITION_IDENTIFY_CREATE} or {@link #STORAGE_PARTITION_IDENTIFY_READ} hook was called. This allows
	 * a separate hook to register, and potentially make decisions about whether the request should be allowed to proceed.
	 * <p>
	 * This hook will only be called if
	 * partitioning is enabled in the JPA server.
	 * </p>
	 * <p>
	 * Hooks may accept the following parameters:
	 * </p>
	 * <ul>
	 * <li>
	 * ca.uhn.fhir.interceptor.model.RequestPartitionId - The partition ID that was selected
	 * </li>
	 * <li>
	 * ca.uhn.fhir.rest.api.server.RequestDetails - A bean containing details about the request that is about to be processed, including details such as the
	 * resource type and logical ID (if any) and other FHIR-specific aspects of the request which have been
	 * pulled out of the servlet request. Note that the bean
	 * properties are not all guaranteed to be populated, depending on how early during processing the
	 * exception occurred.
	 * </li>
	 * <li>
	 * ca.uhn.fhir.rest.server.servlet.ServletRequestDetails - A bean containing details about the request that is about to be processed, including details such as the
	 * resource type and logical ID (if any) and other FHIR-specific aspects of the request which have been
	 * pulled out of the servlet request. This parameter is identical to the RequestDetails parameter above but will
	 * only be populated when operating in a RestfulServer implementation. It is provided as a convenience.
	 * </li>
	 * </ul>
	 * <p>
	 * Hooks must return void.
	 * </p>
	 */
	STORAGE_PARTITION_SELECTED(
		// Return type
		void.class,
		// Params
		"ca.uhn.fhir.interceptor.model.RequestPartitionId",
		"ca.uhn.fhir.rest.api.server.RequestDetails",
		"ca.uhn.fhir.rest.server.servlet.ServletRequestDetails"
	),
>>>>>>> a77aa6a2

	/**
	 * <b>Performance Tracing Hook:</b>
	 * This hook is invoked when any informational messages generated by the
	 * SearchCoordinator are created. It is typically used to provide logging
	 * or capture details related to a specific request.
	 * <p>
	 * Note that this is a performance tracing hook. Use with caution in production
	 * systems, since calling it may (or may not) carry a cost.
	 * </p>
	 * Hooks may accept the following parameters:
	 * <ul>
	 * <li>
	 * ca.uhn.fhir.rest.api.server.RequestDetails - A bean containing details about the request that is about to be processed, including details such as the
	 * resource type and logical ID (if any) and other FHIR-specific aspects of the request which have been
	 * pulled out of the servlet request. Note that the bean
	 * properties are not all guaranteed to be populated, depending on how early during processing the
	 * exception occurred.
	 * </li>
	 * <li>
	 * ca.uhn.fhir.rest.server.servlet.ServletRequestDetails - A bean containing details about the request that is about to be processed, including details such as the
	 * resource type and logical ID (if any) and other FHIR-specific aspects of the request which have been
	 * pulled out of the servlet request. This parameter is identical to the RequestDetails parameter above but will
	 * only be populated when operating in a RestfulServer implementation. It is provided as a convenience.
	 * </li>
	 * <li>
	 * ca.uhn.fhir.jpa.model.search.StorageProcessingMessage - Contains the message
	 * </li>
	 * </ul>
	 * <p>
	 * Hooks should return <code>void</code>.
	 * </p>
	 */
	JPA_PERFTRACE_INFO(void.class,
		"ca.uhn.fhir.rest.api.server.RequestDetails",
		"ca.uhn.fhir.rest.server.servlet.ServletRequestDetails",
		"ca.uhn.fhir.jpa.model.search.StorageProcessingMessage"
	),

	/**
	 * <b>Performance Tracing Hook:</b>
	 * This hook is invoked when any warning messages generated by the
	 * SearchCoordinator are created. It is typically used to provide logging
	 * or capture details related to a specific request.
	 * <p>
	 * Note that this is a performance tracing hook. Use with caution in production
	 * systems, since calling it may (or may not) carry a cost.
	 * </p>
	 * Hooks may accept the following parameters:
	 * <ul>
	 * <li>
	 * ca.uhn.fhir.rest.api.server.RequestDetails - A bean containing details about the request that is about to be processed, including details such as the
	 * resource type and logical ID (if any) and other FHIR-specific aspects of the request which have been
	 * pulled out of the servlet request. Note that the bean
	 * properties are not all guaranteed to be populated, depending on how early during processing the
	 * exception occurred.
	 * </li>
	 * <li>
	 * ca.uhn.fhir.rest.server.servlet.ServletRequestDetails - A bean containing details about the request that is about to be processed, including details such as the
	 * resource type and logical ID (if any) and other FHIR-specific aspects of the request which have been
	 * pulled out of the servlet request. This parameter is identical to the RequestDetails parameter above but will
	 * only be populated when operating in a RestfulServer implementation. It is provided as a convenience.
	 * </li>
	 * <li>
	 * ca.uhn.fhir.jpa.model.search.StorageProcessingMessage - Contains the message
	 * </li>
	 * </ul>
	 * <p>
	 * Hooks should return <code>void</code>.
	 * </p>
	 */
	JPA_PERFTRACE_WARNING(void.class,
		"ca.uhn.fhir.rest.api.server.RequestDetails",
		"ca.uhn.fhir.rest.server.servlet.ServletRequestDetails",
		"ca.uhn.fhir.jpa.model.search.StorageProcessingMessage"
	),

	/**
	 * <b>Performance Tracing Hook:</b>
	 * This hook is invoked when a search has returned the very first result
	 * from the database. The timing on this call can be a good indicator of how
	 * performant a query is in general.
	 * <p>
	 * Note that this is a performance tracing hook. Use with caution in production
	 * systems, since calling it may (or may not) carry a cost.
	 * </p>
	 * Hooks may accept the following parameters:
	 * <ul>
	 * <li>
	 * ca.uhn.fhir.rest.api.server.RequestDetails - A bean containing details about the request that is about to be processed, including details such as the
	 * resource type and logical ID (if any) and other FHIR-specific aspects of the request which have been
	 * pulled out of the servlet request. Note that the bean
	 * properties are not all guaranteed to be populated, depending on how early during processing the
	 * exception occurred.
	 * </li>
	 * <li>
	 * ca.uhn.fhir.rest.server.servlet.ServletRequestDetails - A bean containing details about the request that is about to be processed, including details such as the
	 * resource type and logical ID (if any) and other FHIR-specific aspects of the request which have been
	 * pulled out of the servlet request. This parameter is identical to the RequestDetails parameter above but will
	 * only be populated when operating in a RestfulServer implementation. It is provided as a convenience.
	 * </li>
	 * <li>
	 * ca.uhn.fhir.jpa.model.search.SearchRuntimeDetails - Contains details about the search being
	 * performed. Hooks should not modify this object.
	 * </li>
	 * </ul>
	 * <p>
	 * Hooks should return <code>void</code>.
	 * </p>
	 */
	JPA_PERFTRACE_SEARCH_FIRST_RESULT_LOADED(void.class,
		"ca.uhn.fhir.rest.api.server.RequestDetails",
		"ca.uhn.fhir.rest.server.servlet.ServletRequestDetails",
		"ca.uhn.fhir.jpa.model.search.SearchRuntimeDetails"
	),

	/**
	 * <b>Performance Tracing Hook:</b>
	 * This hook is invoked when an individual search query SQL SELECT statement
	 * has completed and no more results are available from that query. Note that this
	 * doesn't necessarily mean that no more matching results exist in the database,
	 * since HAPI FHIR JPA batch loads results in to the query cache in chunks in order
	 * to provide predicable results without overloading memory or the database.
	 * <p>
	 * Note that this is a performance tracing hook. Use with caution in production
	 * systems, since calling it may (or may not) carry a cost.
	 * </p>
	 * Hooks may accept the following parameters:
	 * <ul>
	 * <li>
	 * ca.uhn.fhir.rest.api.server.RequestDetails - A bean containing details about the request that is about to be processed, including details such as the
	 * resource type and logical ID (if any) and other FHIR-specific aspects of the request which have been
	 * pulled out of the servlet request. Note that the bean
	 * properties are not all guaranteed to be populated, depending on how early during processing the
	 * exception occurred.
	 * </li>
	 * <li>
	 * ca.uhn.fhir.rest.server.servlet.ServletRequestDetails - A bean containing details about the request that is about to be processed, including details such as the
	 * resource type and logical ID (if any) and other FHIR-specific aspects of the request which have been
	 * pulled out of the servlet request. This parameter is identical to the RequestDetails parameter above but will
	 * only be populated when operating in a RestfulServer implementation. It is provided as a convenience.
	 * </li>
	 * <li>
	 * ca.uhn.fhir.jpa.model.search.SearchRuntimeDetails - Contains details about the search being
	 * performed. Hooks should not modify this object.
	 * </li>
	 * </ul>
	 * <p>
	 * Hooks should return <code>void</code>.
	 * </p>
	 */
	JPA_PERFTRACE_SEARCH_SELECT_COMPLETE(void.class,
		"ca.uhn.fhir.rest.api.server.RequestDetails",
		"ca.uhn.fhir.rest.server.servlet.ServletRequestDetails",
		"ca.uhn.fhir.jpa.model.search.SearchRuntimeDetails"
	),


	/**
	 * <b>Performance Tracing Hook:</b>
	 * This hook is invoked when a search has failed for any reason. When this pointcut
	 * is invoked, the search has completed unsuccessfully and will not be continued.
	 * <p>
	 * Note that this is a performance tracing hook. Use with caution in production
	 * systems, since calling it may (or may not) carry a cost.
	 * </p>
	 * Hooks may accept the following parameters:
	 * <ul>
	 * <li>
	 * ca.uhn.fhir.rest.api.server.RequestDetails - A bean containing details about the request that is about to be processed, including details such as the
	 * resource type and logical ID (if any) and other FHIR-specific aspects of the request which have been
	 * pulled out of the servlet request. Note that the bean
	 * properties are not all guaranteed to be populated, depending on how early during processing the
	 * exception occurred.
	 * </li>
	 * <li>
	 * ca.uhn.fhir.rest.server.servlet.ServletRequestDetails - A bean containing details about the request that is about to be processed, including details such as the
	 * resource type and logical ID (if any) and other FHIR-specific aspects of the request which have been
	 * pulled out of the servlet request. This parameter is identical to the RequestDetails parameter above but will
	 * only be populated when operating in a RestfulServer implementation. It is provided as a convenience.
	 * </li>
	 * <li>
	 * ca.uhn.fhir.jpa.model.search.SearchRuntimeDetails - Contains details about the search being
	 * performed. Hooks should not modify this object.
	 * </li>
	 * </ul>
	 * <p>
	 * Hooks should return <code>void</code>.
	 * </p>
	 */
	JPA_PERFTRACE_SEARCH_FAILED(void.class,
		"ca.uhn.fhir.rest.api.server.RequestDetails",
		"ca.uhn.fhir.rest.server.servlet.ServletRequestDetails",
		"ca.uhn.fhir.jpa.model.search.SearchRuntimeDetails"
	),

	/**
	 * <b>Performance Tracing Hook:</b>
	 * This hook is invoked when a search has failed for any reason. When this pointcut
	 * is invoked, a pass in the Search Coordinator has completed successfully, but
	 * not all possible resources have been loaded yet so a future paging request
	 * may trigger a new task that will load further resources.
	 * <p>
	 * Note that this is a performance tracing hook. Use with caution in production
	 * systems, since calling it may (or may not) carry a cost.
	 * </p>
	 * Hooks may accept the following parameters:
	 * <ul>
	 * <li>
	 * ca.uhn.fhir.rest.api.server.RequestDetails - A bean containing details about the request that is about to be processed, including details such as the
	 * resource type and logical ID (if any) and other FHIR-specific aspects of the request which have been
	 * pulled out of the servlet request. Note that the bean
	 * properties are not all guaranteed to be populated, depending on how early during processing the
	 * exception occurred.
	 * </li>
	 * <li>
	 * ca.uhn.fhir.rest.server.servlet.ServletRequestDetails - A bean containing details about the request that is about to be processed, including details such as the
	 * resource type and logical ID (if any) and other FHIR-specific aspects of the request which have been
	 * pulled out of the servlet request. This parameter is identical to the RequestDetails parameter above but will
	 * only be populated when operating in a RestfulServer implementation. It is provided as a convenience.
	 * </li>
	 * <li>
	 * ca.uhn.fhir.jpa.model.search.SearchRuntimeDetails - Contains details about the search being
	 * performed. Hooks should not modify this object.
	 * </li>
	 * </ul>
	 * <p>
	 * Hooks should return <code>void</code>.
	 * </p>
	 */
	JPA_PERFTRACE_SEARCH_PASS_COMPLETE(void.class,
		"ca.uhn.fhir.rest.api.server.RequestDetails",
		"ca.uhn.fhir.rest.server.servlet.ServletRequestDetails",
		"ca.uhn.fhir.jpa.model.search.SearchRuntimeDetails"
	),

	/**
	 * <b>Performance Tracing Hook:</b>
	 * Invoked when the storage engine is about to reuse the results of
	 * a previously cached search.
	 * <p>
	 * Note that this is a performance tracing hook. Use with caution in production
	 * systems, since calling it may (or may not) carry a cost.
	 * </p>
	 * <p>
	 * Hooks may accept the following parameters:
	 * </p>
	 * <ul>
	 * <li>
	 * ca.uhn.fhir.jpa.searchparam.SearchParameterMap - Contains the details of the search being checked
	 * </li>
	 * <li>
	 * ca.uhn.fhir.rest.api.server.RequestDetails - A bean containing details about the request that is about to be processed, including details such as the
	 * resource type and logical ID (if any) and other FHIR-specific aspects of the request which have been
	 * pulled out of the servlet request. Note that the bean
	 * properties are not all guaranteed to be populated, depending on how early during processing the
	 * exception occurred. <b>Note that this parameter may be null in contexts where the request is not
	 * known, such as while processing searches</b>
	 * </li>
	 * <li>
	 * ca.uhn.fhir.rest.server.servlet.ServletRequestDetails - A bean containing details about the request that is about to be processed, including details such as the
	 * resource type and logical ID (if any) and other FHIR-specific aspects of the request which have been
	 * pulled out of the servlet request. This parameter is identical to the RequestDetails parameter above but will
	 * only be populated when operating in a RestfulServer implementation. It is provided as a convenience.
	 * </li>
	 * </ul>
	 * <p>
	 * Hooks should return <code>void</code>.
	 * </p>
	 */
	JPA_PERFTRACE_SEARCH_REUSING_CACHED(boolean.class,
		"ca.uhn.fhir.jpa.searchparam.SearchParameterMap",
		"ca.uhn.fhir.rest.api.server.RequestDetails",
		"ca.uhn.fhir.rest.server.servlet.ServletRequestDetails"
	),

	/**
	 * <b>Performance Tracing Hook:</b>
	 * This hook is invoked when a search has failed for any reason. When this pointcut
	 * is invoked, a pass in the Search Coordinator has completed successfully, and all
	 * possible results have been fetched and loaded into the query cache.
	 * <p>
	 * Note that this is a performance tracing hook. Use with caution in production
	 * systems, since calling it may (or may not) carry a cost.
	 * </p>
	 * Hooks may accept the following parameters:
	 * <ul>
	 * <li>
	 * ca.uhn.fhir.rest.api.server.RequestDetails - A bean containing details about the request that is about to be processed, including details such as the
	 * resource type and logical ID (if any) and other FHIR-specific aspects of the request which have been
	 * pulled out of the servlet request. Note that the bean
	 * properties are not all guaranteed to be populated, depending on how early during processing the
	 * exception occurred.
	 * </li>
	 * <li>
	 * ca.uhn.fhir.rest.server.servlet.ServletRequestDetails - A bean containing details about the request that is about to be processed, including details such as the
	 * resource type and logical ID (if any) and other FHIR-specific aspects of the request which have been
	 * pulled out of the servlet request. This parameter is identical to the RequestDetails parameter above but will
	 * only be populated when operating in a RestfulServer implementation. It is provided as a convenience.
	 * </li>
	 * <li>
	 * ca.uhn.fhir.jpa.model.search.SearchRuntimeDetails - Contains details about the search being
	 * performed. Hooks should not modify this object.
	 * </li>
	 * </ul>
	 * <p>
	 * Hooks should return <code>void</code>.
	 * </p>
	 */
	JPA_PERFTRACE_SEARCH_COMPLETE(void.class,
		"ca.uhn.fhir.rest.api.server.RequestDetails",
		"ca.uhn.fhir.rest.server.servlet.ServletRequestDetails",
		"ca.uhn.fhir.jpa.model.search.SearchRuntimeDetails"
	),


	/**
	 * <b>Performance Tracing Hook:</b>
	 * <p>
	 * This hook is invoked when a search has found an individual ID.
	 * </p>
	 * <p>
	 * THIS IS AN EXPERIMENTAL HOOK AND MAY BE REMOVED OR CHANGED WITHOUT WARNING.
	 * </p>
	 * <p>
	 * Note that this is a performance tracing hook. Use with caution in production
	 * systems, since calling it may (or may not) carry a cost.
	 * </p>
	 * <p>
	 * Hooks may accept the following parameters:
	 * </p>
	 * <ul>
	 * <li>
	 * java.lang.Integer - The query ID
	 * </li>
	 * <li>
	 * java.lang.Object - The ID
	 * </li>
	 * </ul>
	 * <p>
	 * Hooks should return <code>void</code>.
	 * </p>
	 */
	JPA_PERFTRACE_SEARCH_FOUND_ID(void.class,
		"java.lang.Integer",
		"java.lang.Object"
	),


	/**
	 * <b>Performance Tracing Hook:</b>
	 * This hook is invoked when a query has executed, and includes the raw SQL
	 * statements that were executed against the database.
	 * <p>
	 * Note that this is a performance tracing hook. Use with caution in production
	 * systems, since calling it may (or may not) carry a cost.
	 * </p>
	 * <p>
	 * Hooks may accept the following parameters:
	 * </p>
	 * <ul>
	 * <li>
	 * ca.uhn.fhir.rest.api.server.RequestDetails - A bean containing details about the request that is about to be processed, including details such as the
	 * resource type and logical ID (if any) and other FHIR-specific aspects of the request which have been
	 * pulled out of the servlet request. Note that the bean
	 * properties are not all guaranteed to be populated, depending on how early during processing the
	 * exception occurred.
	 * </li>
	 * <li>
	 * ca.uhn.fhir.rest.server.servlet.ServletRequestDetails - A bean containing details about the request that is about to be processed, including details such as the
	 * resource type and logical ID (if any) and other FHIR-specific aspects of the request which have been
	 * pulled out of the servlet request. This parameter is identical to the RequestDetails parameter above but will
	 * only be populated when operating in a RestfulServer implementation. It is provided as a convenience.
	 * </li>
	 * <li>
	 * ca.uhn.fhir.jpa.util.SqlQueryList - Contains details about the raw SQL queries.
	 * </li>
	 * </ul>
	 * <p>
	 * Hooks should return <code>void</code>.
	 * </p>
	 */
	JPA_PERFTRACE_RAW_SQL(void.class,
		"ca.uhn.fhir.rest.api.server.RequestDetails",
		"ca.uhn.fhir.rest.server.servlet.ServletRequestDetails",
		"ca.uhn.fhir.jpa.util.SqlQueryList"
	),

	/**
	 * This pointcut is used only for unit tests. Do not use in production code as it may be changed or
	 * removed at any time.
	 */
	TEST_RB(
		boolean.class,
		new ExceptionHandlingSpec().addLogAndSwallow(IllegalStateException.class),
		String.class.getName(),
		String.class.getName()),

	/**
	 * This pointcut is used only for unit tests. Do not use in production code as it may be changed or
	 * removed at any time.
	 */
	TEST_RO(BaseServerResponseException.class, String.class.getName(), String.class.getName());

	private final List<String> myParameterTypes;
	private final Class<?> myReturnType;
	private final ExceptionHandlingSpec myExceptionHandlingSpec;

	Pointcut(@Nonnull String theReturnType, String... theParameterTypes) {
		this(toReturnTypeClass(theReturnType), new ExceptionHandlingSpec(), theParameterTypes);
	}

	Pointcut(@Nonnull Class<?> theReturnType, @Nonnull ExceptionHandlingSpec theExceptionHandlingSpec, String... theParameterTypes) {
		myReturnType = theReturnType;
		myExceptionHandlingSpec = theExceptionHandlingSpec;
		myParameterTypes = Collections.unmodifiableList(Arrays.asList(theParameterTypes));
	}

	Pointcut(@Nonnull Class<?> theReturnType, String... theParameterTypes) {
		this(theReturnType, new ExceptionHandlingSpec(), theParameterTypes);
	}

	public boolean isShouldLogAndSwallowException(@Nonnull Throwable theException) {
		for (Class<? extends Throwable> next : myExceptionHandlingSpec.myTypesToLogAndSwallow) {
			if (next.isAssignableFrom(theException.getClass())) {
				return true;
			}
		}
		return false;
	}

	@Nonnull
	public Class<?> getReturnType() {
		return myReturnType;
	}

	@Nonnull
	public List<String> getParameterTypes() {
		return myParameterTypes;
	}

	private class UnknownType {
	}

	private static class ExceptionHandlingSpec {

		private final Set<Class<? extends Throwable>> myTypesToLogAndSwallow = new HashSet<>();

		ExceptionHandlingSpec addLogAndSwallow(@Nonnull Class<? extends Throwable> theType) {
			myTypesToLogAndSwallow.add(theType);
			return this;
		}

	}

	private static Class<?> toReturnTypeClass(String theReturnType) {
		try {
			return Class.forName(theReturnType);
		} catch (ClassNotFoundException theE) {
			return UnknownType.class;
		}
	}

}<|MERGE_RESOLUTION|>--- conflicted
+++ resolved
@@ -1492,23 +1492,6 @@
 	),
 
 	/**
-<<<<<<< HEAD
-	 * <b>EMPI Hook:</b>
-	 * Invoked whenever a persisted Patient/Practitioner resource (a resource that has just been stored in the
-	 * database via a create/update/patch/etc.) has been matched against related resources and EMPI links have been updated.
-	 * <p>
-	 * Hooks may accept the following parameters:
-	 * <ul>
-	 * <li>ca.uhn.fhir.jpa.subscription.model.ResourceModifiedMessage - This parameter should not be modified as processing is complete when this hook is invoked.</li>
-	 * <li>ca.uhn.fhir.empi.model.TransactionLogMessages - This parameter is for informational messages provided by the EMPI module during EMPI procesing. .</li>
-	 * </ul>
-	 * </p>
-	 * <p>
-	 * Hooks should return <code>void</code>.
-	 * </p>
-	 */
-	EMPI_AFTER_PERSISTED_RESOURCE_CHECKED(void.class, "ca.uhn.fhir.jpa.subscription.model.ResourceModifiedMessage", "ca.uhn.fhir.rest.server.TransactionLogMessages"),
-=======
 	 * <b>Storage Hook:</b>
 	 * Invoked before any partition aware FHIR operation, when the selected partition has been identified (ie. after the
 	 * {@link #STORAGE_PARTITION_IDENTIFY_CREATE} or {@link #STORAGE_PARTITION_IDENTIFY_READ} hook was called. This allows
@@ -1550,7 +1533,23 @@
 		"ca.uhn.fhir.rest.api.server.RequestDetails",
 		"ca.uhn.fhir.rest.server.servlet.ServletRequestDetails"
 	),
->>>>>>> a77aa6a2
+
+	/**
+	 * <b>EMPI Hook:</b>
+	 * Invoked whenever a persisted Patient/Practitioner resource (a resource that has just been stored in the
+	 * database via a create/update/patch/etc.) has been matched against related resources and EMPI links have been updated.
+	 * <p>
+	 * Hooks may accept the following parameters:
+	 * <ul>
+	 * <li>ca.uhn.fhir.jpa.subscription.model.ResourceModifiedMessage - This parameter should not be modified as processing is complete when this hook is invoked.</li>
+	 * <li>ca.uhn.fhir.empi.model.TransactionLogMessages - This parameter is for informational messages provided by the EMPI module during EMPI procesing. .</li>
+	 * </ul>
+	 * </p>
+	 * <p>
+	 * Hooks should return <code>void</code>.
+	 * </p>
+	 */
+	EMPI_AFTER_PERSISTED_RESOURCE_CHECKED(void.class, "ca.uhn.fhir.jpa.subscription.model.ResourceModifiedMessage", "ca.uhn.fhir.rest.server.TransactionLogMessages"),
 
 	/**
 	 * <b>Performance Tracing Hook:</b>
