package ca.uhn.fhir.model.primitive;

/*
 * #%L
 * HAPI FHIR - Core Library
 * %%
 * Copyright (C) 2014 University Health Network
 * %%
 * Licensed under the Apache License, Version 2.0 (the "License");
 * you may not use this file except in compliance with the License.
 * You may obtain a copy of the License at
 * 
 *      http://www.apache.org/licenses/LICENSE-2.0
 * 
 * Unless required by applicable law or agreed to in writing, software
 * distributed under the License is distributed on an "AS IS" BASIS,
 * WITHOUT WARRANTIES OR CONDITIONS OF ANY KIND, either express or implied.
 * See the License for the specific language governing permissions and
 * limitations under the License.
 * #L%
 */

import static ca.uhn.fhir.model.api.TemporalPrecisionEnum.*;

import java.text.ParseException;
import java.util.ArrayList;
import java.util.Calendar;
import java.util.Collections;
import java.util.Date;
import java.util.GregorianCalendar;
import java.util.List;
import java.util.TimeZone;
import java.util.regex.Pattern;

import org.apache.commons.lang3.Validate;
import org.apache.commons.lang3.time.DateUtils;
import org.apache.commons.lang3.time.FastDateFormat;

import ca.uhn.fhir.model.api.BasePrimitive;
import ca.uhn.fhir.model.api.TemporalPrecisionEnum;
import ca.uhn.fhir.parser.DataFormatException;

public abstract class BaseDateTimeDt extends BasePrimitive<Date> {

	/*
	 * Add any new formatters to the static block below!!
	 */
	private static final List<FastDateFormat> ourFormatters;
	private static final Pattern ourYearDashMonthDashDayPattern = Pattern.compile("[0-9]{4}-[0-9]{2}-[0-9]{2}");
	private static final Pattern ourYearDashMonthPattern = Pattern.compile("[0-9]{4}-[0-9]{2}");
	private static final FastDateFormat ourYearFormat = FastDateFormat.getInstance("yyyy");
	private static final FastDateFormat ourYearMonthDayFormat = FastDateFormat.getInstance("yyyy-MM-dd");
	private static final FastDateFormat ourYearMonthDayNoDashesFormat = FastDateFormat.getInstance("yyyyMMdd");
	private static final Pattern ourYearMonthDayPattern = Pattern.compile("[0-9]{4}[0-9]{2}[0-9]{2}");
	private static final FastDateFormat ourYearMonthDayTimeFormat = FastDateFormat.getInstance("yyyy-MM-dd'T'HH:mm:ss");
	private static final FastDateFormat ourYearMonthDayTimeMilliFormat = FastDateFormat.getInstance("yyyy-MM-dd'T'HH:mm:ss.SSS");
	private static final FastDateFormat ourYearMonthDayTimeMilliUTCZFormat = FastDateFormat.getInstance("yyyy-MM-dd'T'HH:mm:ss.SSS'Z'", TimeZone.getTimeZone("UTC"));
	private static final FastDateFormat ourYearMonthDayTimeMilliZoneFormat = FastDateFormat.getInstance("yyyy-MM-dd'T'HH:mm:ss.SSSZZ");
	private static final FastDateFormat ourYearMonthDayTimeUTCZFormat = FastDateFormat.getInstance("yyyy-MM-dd'T'HH:mm:ss'Z'", TimeZone.getTimeZone("UTC"));
	private static final FastDateFormat ourYearMonthDayTimeZoneFormat = FastDateFormat.getInstance("yyyy-MM-dd'T'HH:mm:ssZZ");
	private static final FastDateFormat ourYearMonthFormat = FastDateFormat.getInstance("yyyy-MM");
	private static final FastDateFormat ourYearMonthNoDashesFormat = FastDateFormat.getInstance("yyyyMM");
	private static final Pattern ourYearMonthPattern = Pattern.compile("[0-9]{4}[0-9]{2}");
	private static final Pattern ourYearPattern = Pattern.compile("[0-9]{4}");

	static {
		ArrayList<FastDateFormat> formatters = new ArrayList<FastDateFormat>();
		formatters.add(ourYearFormat);
		formatters.add(ourYearMonthDayFormat);
		formatters.add(ourYearMonthDayNoDashesFormat);
		formatters.add(ourYearMonthDayTimeFormat);
		formatters.add(ourYearMonthDayTimeMilliFormat);
		formatters.add(ourYearMonthDayTimeUTCZFormat);
		formatters.add(ourYearMonthDayTimeMilliUTCZFormat);
		formatters.add(ourYearMonthDayTimeMilliZoneFormat);
		formatters.add(ourYearMonthDayTimeZoneFormat);
		formatters.add(ourYearMonthFormat);
		formatters.add(ourYearMonthNoDashesFormat);
		ourFormatters = Collections.unmodifiableList(formatters);
	}
	private TemporalPrecisionEnum myPrecision = TemporalPrecisionEnum.SECOND;

	private TimeZone myTimeZone;
	private boolean myTimeZoneZulu = false;

	private void clearTimeZone() {
		myTimeZone = null;
		myTimeZoneZulu = false;
<<<<<<< HEAD
	}

	/**
	 * Gets the precision for this datatype using field values from {@link Calendar}, such as {@link Calendar#MONTH}. Default is {@link Calendar#DAY_OF_MONTH}
	 * 
	 * @see #setPrecision(int)
	 */
	public TemporalPrecisionEnum getPrecision() {
		return myPrecision;
	}

	public TimeZone getTimeZone() {
		return myTimeZone;
	}

	@Override
	public Date getValue() {
		return myValue;
=======
>>>>>>> 1b7586f7
	}

	@Override
	protected String encode(Date theValue) {
		if (theValue == null) {
			return null;
		} else {
			switch (myPrecision) {
			case DAY:
				return ourYearMonthDayFormat.format(theValue);
			case MONTH:
				return ourYearMonthFormat.format(theValue);
			case YEAR:
				return ourYearFormat.format(theValue);
			case SECOND:
				if (myTimeZoneZulu) {
					GregorianCalendar cal = new GregorianCalendar(TimeZone.getTimeZone("GMT"));
					cal.setTime(theValue);
					return ourYearMonthDayTimeFormat.format(cal) + "Z";
				} else if (myTimeZone != null) {
					GregorianCalendar cal = new GregorianCalendar(myTimeZone);
					cal.setTime(theValue);
					return ourYearMonthDayTimeZoneFormat.format(cal);
				} else {
					return ourYearMonthDayTimeFormat.format(theValue);
				}
			case MILLI:
				if (myTimeZoneZulu) {
					GregorianCalendar cal = new GregorianCalendar(TimeZone.getTimeZone("GMT"));
					cal.setTime(theValue);
					return ourYearMonthDayTimeMilliFormat.format(cal) + "Z";
				} else if (myTimeZone != null) {
					GregorianCalendar cal = new GregorianCalendar(myTimeZone);
					cal.setTime(theValue);
					return ourYearMonthDayTimeMilliZoneFormat.format(cal);
				} else {
					return ourYearMonthDayTimeMilliFormat.format(theValue);
				}
			}
			throw new IllegalStateException("Invalid precision (this is a HAPI bug, shouldn't happen): " + myPrecision);
		}
	}

	/**
<<<<<<< HEAD
=======
	 * Gets the precision for this datatype using field values from {@link Calendar}, such as {@link Calendar#MONTH}. Default is {@link Calendar#DAY_OF_MONTH}
	 * 
	 * @see #setPrecision(int)
	 */
	public TemporalPrecisionEnum getPrecision() {
		return myPrecision;
	}

	public TimeZone getTimeZone() {
		return myTimeZone;
	}

	/**
>>>>>>> 1b7586f7
	 * To be implemented by subclasses to indicate whether the given precision is allowed by this type
	 */
	abstract boolean isPrecisionAllowed(TemporalPrecisionEnum thePrecision);

	public boolean isTimeZoneZulu() {
		return myTimeZoneZulu;
	}

	/**
	 * Returns <code>true</code> if this object represents a date that is today's date
	 * 
	 * @throws NullPointerException
	 *             if {@link #getValue()} returns <code>null</code>
	 */
	public boolean isToday() {
<<<<<<< HEAD
		Validate.notNull(myValue, getClass().getSimpleName() + " contains null value");
		return DateUtils.isSameDay(new Date(), myValue);
	}

	/**
	 * Sets the precision for this datatype using field values from {@link Calendar}. Valid values are:
	 * <ul>
	 * <li>{@link Calendar#SECOND}
	 * <li>{@link Calendar#DAY_OF_MONTH}
	 * <li>{@link Calendar#MONTH}
	 * <li>{@link Calendar#YEAR}
	 * </ul>
	 * 
	 * @throws DataFormatException
	 */
	public void setPrecision(TemporalPrecisionEnum thePrecision) throws DataFormatException {
		if (thePrecision == null) {
			throw new NullPointerException("Precision may not be null");
		}
		myPrecision = thePrecision;
	}

	private void setTimeZone(String theValueString, boolean hasMillis) {
		clearTimeZone();
		int timeZoneStart = 19;
		if (hasMillis)
			timeZoneStart += 4;
		if (theValueString.endsWith("Z")) {
			setTimeZoneZulu(true);
		} else if (theValueString.indexOf("GMT", timeZoneStart) != -1) {
			setTimeZone(TimeZone.getTimeZone(theValueString.substring(timeZoneStart)));
		} else if (theValueString.indexOf('+', timeZoneStart) != -1 || theValueString.indexOf('-', timeZoneStart) != -1) {
			setTimeZone(TimeZone.getTimeZone("GMT" + theValueString.substring(timeZoneStart)));
		}
	}

	public void setTimeZone(TimeZone theTimeZone) {
		myTimeZone = theTimeZone;
	}

	public void setTimeZoneZulu(boolean theTimeZoneZulu) {
		myTimeZoneZulu = theTimeZoneZulu;
=======
		Validate.notNull(getValue(), getClass().getSimpleName() + " contains null value");
		return DateUtils.isSameDay(new Date(), getValue());
>>>>>>> 1b7586f7
	}

	@Override
	protected Date parse(String theValue) throws DataFormatException {
		try {
			if (theValue.length() == 4 && ourYearPattern.matcher(theValue).matches()) {
				if (isPrecisionAllowed(YEAR)) {
					setPrecision(YEAR);
					clearTimeZone();
					return ((ourYearFormat).parse(theValue));
				} else {
					throw new DataFormatException("Invalid date/time string (datatype " + getClass().getSimpleName() + " does not support YEAR precision): " + theValue);
				}
			} else if (theValue.length() == 6 && ourYearMonthPattern.matcher(theValue).matches()) {
				// Eg. 198401 (allow this just to be lenient)
				if (isPrecisionAllowed(MONTH)) {
					setPrecision(MONTH);
					clearTimeZone();
					return ((ourYearMonthNoDashesFormat).parse(theValue));
				} else {
					throw new DataFormatException("Invalid date/time string (datatype " + getClass().getSimpleName() + " does not support DAY precision): " + theValue);
				}
			} else if (theValue.length() == 7 && ourYearDashMonthPattern.matcher(theValue).matches()) {
				// E.g. 1984-01 (this is valid according to the spec)
				if (isPrecisionAllowed(MONTH)) {
					setPrecision(MONTH);
					clearTimeZone();
					return ((ourYearMonthFormat).parse(theValue));
				} else {
					throw new DataFormatException("Invalid date/time string (datatype " + getClass().getSimpleName() + " does not support MONTH precision): " + theValue);
				}
			} else if (theValue.length() == 8 && ourYearMonthDayPattern.matcher(theValue).matches()) {
				// Eg. 19840101 (allow this just to be lenient)
				if (isPrecisionAllowed(DAY)) {
					setPrecision(DAY);
					clearTimeZone();
					return ((ourYearMonthDayNoDashesFormat).parse(theValue));
				} else {
					throw new DataFormatException("Invalid date/time string (datatype " + getClass().getSimpleName() + " does not support DAY precision): " + theValue);
				}
			} else if (theValue.length() == 10 && ourYearDashMonthDashDayPattern.matcher(theValue).matches()) {
				// E.g. 1984-01-01 (this is valid according to the spec)
				if (isPrecisionAllowed(DAY)) {
					setPrecision(DAY);
					clearTimeZone();
					return ((ourYearMonthDayFormat).parse(theValue));
				} else {
					throw new DataFormatException("Invalid date/time string (datatype " + getClass().getSimpleName() + " does not support DAY precision): " + theValue);
				}
			} else if (theValue.length() >= 18) { // date and time with possible time zone
				int dotIndex = theValue.indexOf('.', 18);
				boolean hasMillis = dotIndex > -1;

				if (!hasMillis && !isPrecisionAllowed(SECOND)) {
					throw new DataFormatException("Invalid date/time string (data type does not support SECONDS precision): " + theValue);
				} else if (hasMillis && !isPrecisionAllowed(MILLI)) {
					throw new DataFormatException("Invalid date/time string (data type " + getClass().getSimpleName() + " does not support MILLIS precision):" + theValue);
				}

<<<<<<< HEAD
				if (hasMillis) {
					try {
						if (hasOffset(theValue)) {
							myValue = ourYearMonthDayTimeMilliZoneFormat.parse(theValue);
						} else if (theValue.endsWith("Z"))
							myValue = ourYearMonthDayTimeMilliUTCZFormat.parse(theValue);
						else
							myValue = ourYearMonthDayTimeMilliFormat.parse(theValue);
					} catch (ParseException p2) {
						throw new DataFormatException("Invalid data/time string (" + p2.getMessage() + "): " + theValue);
					}
					setTimeZone(theValue, hasMillis);
=======
				Calendar cal;
				try {
					cal = DatatypeConverter.parseDateTime(theValue);
				} catch (IllegalArgumentException e) {
					throw new DataFormatException("Invalid data/time string (" + e.getMessage() + "): " + theValue);
				}
				if (dotIndex == -1) {
					setPrecision(TemporalPrecisionEnum.SECOND);
				} else {
>>>>>>> 1b7586f7
					setPrecision(TemporalPrecisionEnum.MILLI);
				} else {
					try {
						if (hasOffset(theValue)) {
							myValue = ourYearMonthDayTimeZoneFormat.parse(theValue);
						} else if (theValue.endsWith("Z")) {
							myValue = ourYearMonthDayTimeUTCZFormat.parse(theValue);
						} else {
							myValue = ourYearMonthDayTimeFormat.parse(theValue);
						}
					} catch (ParseException p2) {
						throw new DataFormatException("Invalid data/time string (" + p2.getMessage() + "): " + theValue);
					}

					setTimeZone(theValue, hasMillis);
					setPrecision(TemporalPrecisionEnum.SECOND);
				}
<<<<<<< HEAD
=======

				return cal.getTime();
>>>>>>> 1b7586f7
			} else {
				throw new DataFormatException("Invalid date/time string (invalid length): " + theValue);
			}
		} catch (ParseException e) {
			throw new DataFormatException("Invalid date string (" + e.getMessage() + "): " + theValue);
		}
	}

<<<<<<< HEAD
	private boolean hasOffset(String theValue) {
		boolean inTime = false;
		for (int i = 0; i < theValue.length(); i++) {
			switch (theValue.charAt(i)) {
			case 'T':
				inTime = true;
				break;
			case '+':
			case '-':
				if (inTime) {
					return true;
				}
				break;
			}
		}
		return false;
	}

	/**
	 * For unit tests only
	 */
	static List<FastDateFormat> getFormatters() {
		return ourFormatters;
=======
	/**
	 * Sets the precision for this datatype using field values from {@link Calendar}. Valid values are:
	 * <ul>
	 * <li>{@link Calendar#SECOND}
	 * <li>{@link Calendar#DAY_OF_MONTH}
	 * <li>{@link Calendar#MONTH}
	 * <li>{@link Calendar#YEAR}
	 * </ul>
	 * 
	 * @throws DataFormatException
	 */
	public void setPrecision(TemporalPrecisionEnum thePrecision) throws DataFormatException {
		if (thePrecision == null) {
			throw new NullPointerException("Precision may not be null");
		}
		myPrecision = thePrecision;
	}

	public void setTimeZone(TimeZone theTimeZone) {
		myTimeZone = theTimeZone;
	}

	public void setTimeZoneZulu(boolean theTimeZoneZulu) {
		myTimeZoneZulu = theTimeZoneZulu;
	}

	@Override
	public void setValue(Date theValue) throws DataFormatException {
		clearTimeZone();
		super.setValue(theValue);
	}

	@Override
	public void setValueAsString(String theValue) throws DataFormatException {
		clearTimeZone();
		super.setValueAsString(theValue);
>>>>>>> 1b7586f7
	}

}<|MERGE_RESOLUTION|>--- conflicted
+++ resolved
@@ -42,6 +42,12 @@
 
 public abstract class BaseDateTimeDt extends BasePrimitive<Date> {
 
+	/**
+	 * For unit tests only
+	 */
+	static List<FastDateFormat> getFormatters() {
+		return ourFormatters;
+	}
 	/*
 	 * Add any new formatters to the static block below!!
 	 */
@@ -61,8 +67,8 @@
 	private static final FastDateFormat ourYearMonthFormat = FastDateFormat.getInstance("yyyy-MM");
 	private static final FastDateFormat ourYearMonthNoDashesFormat = FastDateFormat.getInstance("yyyyMM");
 	private static final Pattern ourYearMonthPattern = Pattern.compile("[0-9]{4}[0-9]{2}");
+
 	private static final Pattern ourYearPattern = Pattern.compile("[0-9]{4}");
-
 	static {
 		ArrayList<FastDateFormat> formatters = new ArrayList<FastDateFormat>();
 		formatters.add(ourYearFormat);
@@ -78,35 +84,15 @@
 		formatters.add(ourYearMonthNoDashesFormat);
 		ourFormatters = Collections.unmodifiableList(formatters);
 	}
+
 	private TemporalPrecisionEnum myPrecision = TemporalPrecisionEnum.SECOND;
-
 	private TimeZone myTimeZone;
+
 	private boolean myTimeZoneZulu = false;
 
 	private void clearTimeZone() {
 		myTimeZone = null;
 		myTimeZoneZulu = false;
-<<<<<<< HEAD
-	}
-
-	/**
-	 * Gets the precision for this datatype using field values from {@link Calendar}, such as {@link Calendar#MONTH}. Default is {@link Calendar#DAY_OF_MONTH}
-	 * 
-	 * @see #setPrecision(int)
-	 */
-	public TemporalPrecisionEnum getPrecision() {
-		return myPrecision;
-	}
-
-	public TimeZone getTimeZone() {
-		return myTimeZone;
-	}
-
-	@Override
-	public Date getValue() {
-		return myValue;
-=======
->>>>>>> 1b7586f7
 	}
 
 	@Override
@@ -150,9 +136,8 @@
 		}
 	}
 
-	/**
-<<<<<<< HEAD
-=======
+
+	/**
 	 * Gets the precision for this datatype using field values from {@link Calendar}, such as {@link Calendar#MONTH}. Default is {@link Calendar#DAY_OF_MONTH}
 	 * 
 	 * @see #setPrecision(int)
@@ -161,12 +146,33 @@
 		return myPrecision;
 	}
 
+	/**
+	 * Returns the TimeZone associated with this dateTime's value. May return
+	 * <code>null</code> if no timezone was supplied.
+	 */
 	public TimeZone getTimeZone() {
 		return myTimeZone;
 	}
 
-	/**
->>>>>>> 1b7586f7
+	private boolean hasOffset(String theValue) {
+		boolean inTime = false;
+		for (int i = 0; i < theValue.length(); i++) {
+			switch (theValue.charAt(i)) {
+			case 'T':
+				inTime = true;
+				break;
+			case '+':
+			case '-':
+				if (inTime) {
+					return true;
+				}
+				break;
+			}
+		}
+		return false;
+	}
+
+	/**
 	 * To be implemented by subclasses to indicate whether the given precision is allowed by this type
 	 */
 	abstract boolean isPrecisionAllowed(TemporalPrecisionEnum thePrecision);
@@ -182,9 +188,105 @@
 	 *             if {@link #getValue()} returns <code>null</code>
 	 */
 	public boolean isToday() {
-<<<<<<< HEAD
-		Validate.notNull(myValue, getClass().getSimpleName() + " contains null value");
-		return DateUtils.isSameDay(new Date(), myValue);
+		Validate.notNull(getValue(), getClass().getSimpleName() + " contains null value");
+		return DateUtils.isSameDay(new Date(), getValue());
+	}
+
+	@Override
+	protected Date parse(String theValue) throws DataFormatException {
+		try {
+			if (theValue.length() == 4 && ourYearPattern.matcher(theValue).matches()) {
+				if (isPrecisionAllowed(YEAR)) {
+					setPrecision(YEAR);
+					clearTimeZone();
+					return ((ourYearFormat).parse(theValue));
+				} else {
+					throw new DataFormatException("Invalid date/time string (datatype " + getClass().getSimpleName() + " does not support YEAR precision): " + theValue);
+				}
+			} else if (theValue.length() == 6 && ourYearMonthPattern.matcher(theValue).matches()) {
+				// Eg. 198401 (allow this just to be lenient)
+				if (isPrecisionAllowed(MONTH)) {
+					setPrecision(MONTH);
+					clearTimeZone();
+					return ((ourYearMonthNoDashesFormat).parse(theValue));
+				} else {
+					throw new DataFormatException("Invalid date/time string (datatype " + getClass().getSimpleName() + " does not support DAY precision): " + theValue);
+				}
+			} else if (theValue.length() == 7 && ourYearDashMonthPattern.matcher(theValue).matches()) {
+				// E.g. 1984-01 (this is valid according to the spec)
+				if (isPrecisionAllowed(MONTH)) {
+					setPrecision(MONTH);
+					clearTimeZone();
+					return ((ourYearMonthFormat).parse(theValue));
+				} else {
+					throw new DataFormatException("Invalid date/time string (datatype " + getClass().getSimpleName() + " does not support MONTH precision): " + theValue);
+				}
+			} else if (theValue.length() == 8 && ourYearMonthDayPattern.matcher(theValue).matches()) {
+				// Eg. 19840101 (allow this just to be lenient)
+				if (isPrecisionAllowed(DAY)) {
+					setPrecision(DAY);
+					clearTimeZone();
+					return ((ourYearMonthDayNoDashesFormat).parse(theValue));
+				} else {
+					throw new DataFormatException("Invalid date/time string (datatype " + getClass().getSimpleName() + " does not support DAY precision): " + theValue);
+				}
+			} else if (theValue.length() == 10 && ourYearDashMonthDashDayPattern.matcher(theValue).matches()) {
+				// E.g. 1984-01-01 (this is valid according to the spec)
+				if (isPrecisionAllowed(DAY)) {
+					setPrecision(DAY);
+					clearTimeZone();
+					return ((ourYearMonthDayFormat).parse(theValue));
+				} else {
+					throw new DataFormatException("Invalid date/time string (datatype " + getClass().getSimpleName() + " does not support DAY precision): " + theValue);
+				}
+			} else if (theValue.length() >= 18) { // date and time with possible time zone
+				int dotIndex = theValue.indexOf('.', 18);
+				boolean hasMillis = dotIndex > -1;
+
+				if (!hasMillis && !isPrecisionAllowed(SECOND)) {
+					throw new DataFormatException("Invalid date/time string (data type does not support SECONDS precision): " + theValue);
+				} else if (hasMillis && !isPrecisionAllowed(MILLI)) {
+					throw new DataFormatException("Invalid date/time string (data type " + getClass().getSimpleName() + " does not support MILLIS precision):" + theValue);
+				}
+
+				Date retVal;
+				if (hasMillis) {
+					try {
+						if (hasOffset(theValue)) {
+							retVal = ourYearMonthDayTimeMilliZoneFormat.parse(theValue);
+						} else if (theValue.endsWith("Z"))
+							retVal = ourYearMonthDayTimeMilliUTCZFormat.parse(theValue);
+						else
+							retVal = ourYearMonthDayTimeMilliFormat.parse(theValue);
+					} catch (ParseException p2) {
+						throw new DataFormatException("Invalid data/time string (" + p2.getMessage() + "): " + theValue);
+					}
+					setTimeZone(theValue, hasMillis);
+					setPrecision(TemporalPrecisionEnum.MILLI);
+				} else {
+					try {
+						if (hasOffset(theValue)) {
+							retVal = ourYearMonthDayTimeZoneFormat.parse(theValue);
+						} else if (theValue.endsWith("Z")) {
+							retVal = ourYearMonthDayTimeUTCZFormat.parse(theValue);
+						} else {
+							retVal = ourYearMonthDayTimeFormat.parse(theValue);
+						}
+					} catch (ParseException p2) {
+						throw new DataFormatException("Invalid data/time string (" + p2.getMessage() + "): " + theValue);
+					}
+
+					setTimeZone(theValue, hasMillis);
+					setPrecision(TemporalPrecisionEnum.SECOND);
+				}
+
+				return retVal;
+			} else {
+				throw new DataFormatException("Invalid date/time string (invalid length): " + theValue);
+			}
+		} catch (ParseException e) {
+			throw new DataFormatException("Invalid date string (" + e.getMessage() + "): " + theValue);
+		}
 	}
 
 	/**
@@ -203,7 +305,10 @@
 			throw new NullPointerException("Precision may not be null");
 		}
 		myPrecision = thePrecision;
-	}
+		updateStringValue();
+	}
+
+	
 
 	private void setTimeZone(String theValueString, boolean hasMillis) {
 		clearTimeZone();
@@ -219,178 +324,16 @@
 		}
 	}
 
+	
 	public void setTimeZone(TimeZone theTimeZone) {
 		myTimeZone = theTimeZone;
-	}
-
+		updateStringValue();
+	}
+
+	
 	public void setTimeZoneZulu(boolean theTimeZoneZulu) {
 		myTimeZoneZulu = theTimeZoneZulu;
-=======
-		Validate.notNull(getValue(), getClass().getSimpleName() + " contains null value");
-		return DateUtils.isSameDay(new Date(), getValue());
->>>>>>> 1b7586f7
-	}
-
-	@Override
-	protected Date parse(String theValue) throws DataFormatException {
-		try {
-			if (theValue.length() == 4 && ourYearPattern.matcher(theValue).matches()) {
-				if (isPrecisionAllowed(YEAR)) {
-					setPrecision(YEAR);
-					clearTimeZone();
-					return ((ourYearFormat).parse(theValue));
-				} else {
-					throw new DataFormatException("Invalid date/time string (datatype " + getClass().getSimpleName() + " does not support YEAR precision): " + theValue);
-				}
-			} else if (theValue.length() == 6 && ourYearMonthPattern.matcher(theValue).matches()) {
-				// Eg. 198401 (allow this just to be lenient)
-				if (isPrecisionAllowed(MONTH)) {
-					setPrecision(MONTH);
-					clearTimeZone();
-					return ((ourYearMonthNoDashesFormat).parse(theValue));
-				} else {
-					throw new DataFormatException("Invalid date/time string (datatype " + getClass().getSimpleName() + " does not support DAY precision): " + theValue);
-				}
-			} else if (theValue.length() == 7 && ourYearDashMonthPattern.matcher(theValue).matches()) {
-				// E.g. 1984-01 (this is valid according to the spec)
-				if (isPrecisionAllowed(MONTH)) {
-					setPrecision(MONTH);
-					clearTimeZone();
-					return ((ourYearMonthFormat).parse(theValue));
-				} else {
-					throw new DataFormatException("Invalid date/time string (datatype " + getClass().getSimpleName() + " does not support MONTH precision): " + theValue);
-				}
-			} else if (theValue.length() == 8 && ourYearMonthDayPattern.matcher(theValue).matches()) {
-				// Eg. 19840101 (allow this just to be lenient)
-				if (isPrecisionAllowed(DAY)) {
-					setPrecision(DAY);
-					clearTimeZone();
-					return ((ourYearMonthDayNoDashesFormat).parse(theValue));
-				} else {
-					throw new DataFormatException("Invalid date/time string (datatype " + getClass().getSimpleName() + " does not support DAY precision): " + theValue);
-				}
-			} else if (theValue.length() == 10 && ourYearDashMonthDashDayPattern.matcher(theValue).matches()) {
-				// E.g. 1984-01-01 (this is valid according to the spec)
-				if (isPrecisionAllowed(DAY)) {
-					setPrecision(DAY);
-					clearTimeZone();
-					return ((ourYearMonthDayFormat).parse(theValue));
-				} else {
-					throw new DataFormatException("Invalid date/time string (datatype " + getClass().getSimpleName() + " does not support DAY precision): " + theValue);
-				}
-			} else if (theValue.length() >= 18) { // date and time with possible time zone
-				int dotIndex = theValue.indexOf('.', 18);
-				boolean hasMillis = dotIndex > -1;
-
-				if (!hasMillis && !isPrecisionAllowed(SECOND)) {
-					throw new DataFormatException("Invalid date/time string (data type does not support SECONDS precision): " + theValue);
-				} else if (hasMillis && !isPrecisionAllowed(MILLI)) {
-					throw new DataFormatException("Invalid date/time string (data type " + getClass().getSimpleName() + " does not support MILLIS precision):" + theValue);
-				}
-
-<<<<<<< HEAD
-				if (hasMillis) {
-					try {
-						if (hasOffset(theValue)) {
-							myValue = ourYearMonthDayTimeMilliZoneFormat.parse(theValue);
-						} else if (theValue.endsWith("Z"))
-							myValue = ourYearMonthDayTimeMilliUTCZFormat.parse(theValue);
-						else
-							myValue = ourYearMonthDayTimeMilliFormat.parse(theValue);
-					} catch (ParseException p2) {
-						throw new DataFormatException("Invalid data/time string (" + p2.getMessage() + "): " + theValue);
-					}
-					setTimeZone(theValue, hasMillis);
-=======
-				Calendar cal;
-				try {
-					cal = DatatypeConverter.parseDateTime(theValue);
-				} catch (IllegalArgumentException e) {
-					throw new DataFormatException("Invalid data/time string (" + e.getMessage() + "): " + theValue);
-				}
-				if (dotIndex == -1) {
-					setPrecision(TemporalPrecisionEnum.SECOND);
-				} else {
->>>>>>> 1b7586f7
-					setPrecision(TemporalPrecisionEnum.MILLI);
-				} else {
-					try {
-						if (hasOffset(theValue)) {
-							myValue = ourYearMonthDayTimeZoneFormat.parse(theValue);
-						} else if (theValue.endsWith("Z")) {
-							myValue = ourYearMonthDayTimeUTCZFormat.parse(theValue);
-						} else {
-							myValue = ourYearMonthDayTimeFormat.parse(theValue);
-						}
-					} catch (ParseException p2) {
-						throw new DataFormatException("Invalid data/time string (" + p2.getMessage() + "): " + theValue);
-					}
-
-					setTimeZone(theValue, hasMillis);
-					setPrecision(TemporalPrecisionEnum.SECOND);
-				}
-<<<<<<< HEAD
-=======
-
-				return cal.getTime();
->>>>>>> 1b7586f7
-			} else {
-				throw new DataFormatException("Invalid date/time string (invalid length): " + theValue);
-			}
-		} catch (ParseException e) {
-			throw new DataFormatException("Invalid date string (" + e.getMessage() + "): " + theValue);
-		}
-	}
-
-<<<<<<< HEAD
-	private boolean hasOffset(String theValue) {
-		boolean inTime = false;
-		for (int i = 0; i < theValue.length(); i++) {
-			switch (theValue.charAt(i)) {
-			case 'T':
-				inTime = true;
-				break;
-			case '+':
-			case '-':
-				if (inTime) {
-					return true;
-				}
-				break;
-			}
-		}
-		return false;
-	}
-
-	/**
-	 * For unit tests only
-	 */
-	static List<FastDateFormat> getFormatters() {
-		return ourFormatters;
-=======
-	/**
-	 * Sets the precision for this datatype using field values from {@link Calendar}. Valid values are:
-	 * <ul>
-	 * <li>{@link Calendar#SECOND}
-	 * <li>{@link Calendar#DAY_OF_MONTH}
-	 * <li>{@link Calendar#MONTH}
-	 * <li>{@link Calendar#YEAR}
-	 * </ul>
-	 * 
-	 * @throws DataFormatException
-	 */
-	public void setPrecision(TemporalPrecisionEnum thePrecision) throws DataFormatException {
-		if (thePrecision == null) {
-			throw new NullPointerException("Precision may not be null");
-		}
-		myPrecision = thePrecision;
-	}
-
-	public void setTimeZone(TimeZone theTimeZone) {
-		myTimeZone = theTimeZone;
-	}
-
-	public void setTimeZoneZulu(boolean theTimeZoneZulu) {
-		myTimeZoneZulu = theTimeZoneZulu;
+		updateStringValue();
 	}
 
 	@Override
@@ -403,7 +346,6 @@
 	public void setValueAsString(String theValue) throws DataFormatException {
 		clearTimeZone();
 		super.setValueAsString(theValue);
->>>>>>> 1b7586f7
 	}
 
 }