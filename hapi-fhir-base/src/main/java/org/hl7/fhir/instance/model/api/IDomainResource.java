package org.hl7.fhir.instance.model.api;

/*
 * #%L
 * HAPI FHIR - Core Library
 * %%
 * Copyright (C) 2014 - 2015 University Health Network
 * %%
 * Licensed under the Apache License, Version 2.0 (the "License");
 * you may not use this file except in compliance with the License.
 * You may obtain a copy of the License at
 * 
 *      http://www.apache.org/licenses/LICENSE-2.0
 * 
 * Unless required by applicable law or agreed to in writing, software
 * distributed under the License is distributed on an "AS IS" BASIS,
 * WITHOUT WARRANTIES OR CONDITIONS OF ANY KIND, either express or implied.
 * See the License for the specific language governing permissions and
 * limitations under the License.
 * #L%
 */

import java.util.List;

<<<<<<< HEAD
public interface IDomainResource extends IAnyResource {
=======
public interface IDomainResource extends IRefImplResource {
>>>>>>> 3a5d2e89

	List<? extends IRefImplResource> getContained();

	INarrative getText();

}<|MERGE_RESOLUTION|>--- conflicted
+++ resolved
@@ -22,11 +22,7 @@
 
 import java.util.List;
 
-<<<<<<< HEAD
-public interface IDomainResource extends IAnyResource {
-=======
 public interface IDomainResource extends IRefImplResource {
->>>>>>> 3a5d2e89
 
 	List<? extends IRefImplResource> getContained();
 
