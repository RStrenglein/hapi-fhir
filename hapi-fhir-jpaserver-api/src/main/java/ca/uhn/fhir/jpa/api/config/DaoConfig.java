--- conflicted
+++ resolved
@@ -56,9 +56,9 @@
 	 */
 	public static final String DISABLE_STATUS_BASED_REINDEX = "disable_status_based_reindex";
 	/**
-	 * Default value for {@link #setTranslationCachesExpireAfterWriteInMinutes(Long)}: 60 minutes
-	 *
-	 * @see #setTranslationCachesExpireAfterWriteInMinutes(Long)
+	 * Default value for {@link #getTranslationCachesExpireAfterWriteInMinutes()}: 60 minutes
+	 *
+	 * @see #getTranslationCachesExpireAfterWriteInMinutes()
 	 */
 	public static final Long DEFAULT_TRANSLATION_CACHES_EXPIRE_AFTER_WRITE_IN_MINUTES = 60L;
 	/**
@@ -78,17 +78,6 @@
 	// update setter javadoc if default changes
 	public static final int DEFAULT_MAX_EXPANSION_SIZE = 1000;
 	public static final HistoryCountModeEnum DEFAULT_HISTORY_COUNT_MODE = HistoryCountModeEnum.CACHED_ONLY_WITHOUT_OFFSET;
-	/**
-	 * This constant applies to task enablement, e.g. {@link #setEnableTaskStaleSearchCleanup(boolean)}.
-	 * <p>
-	 * By default, all are enabled.
-	 */
-	public static final boolean DEFAULT_ENABLE_TASKS = true;
-	public static final int DEFAULT_MAXIMUM_INCLUDES_TO_LOAD_PER_PAGE = 1000;
-	/**
-	 * @since 5.5.0
-	 */
-	public static final TagStorageModeEnum DEFAULT_TAG_STORAGE_MODE = TagStorageModeEnum.VERSIONED;
 	/**
 	 * This constant applies to task enablement, e.g. {@link #setEnableTaskStaleSearchCleanup(boolean)}.
 	 * <p>
@@ -228,7 +217,6 @@
 	 * @since 5.2.0
 	 */
 	private boolean myUseLegacySearchBuilder = false;
-<<<<<<< HEAD
 	/**
 	 * update setter javadoc if default changes
 	 */
@@ -261,9 +249,6 @@
 	private boolean myMassIngestionMode;
 	private boolean myAccountForDateIndexNulls;
 	private boolean myTriggerSubscriptionsForNonVersioningChanges;
-=======
-	private boolean myMatchUrlCacheEnabled;
->>>>>>> 612b3da7
 
 	/**
 	 * Constructor
@@ -327,7 +312,6 @@
 		myBulkImportMaxRetryCount = theBulkImportMaxRetryCount;
 	}
 
-<<<<<<< HEAD
 	/**
 	 * Specifies the maximum number of <code>_include</code> and <code>_revinclude</code> results to return in a
 	 * single page of results. The default is <code>1000</code>, and <code>null</code> may be used
@@ -396,8 +380,6 @@
 		Validate.notNull(theHistoryCountMode, "theHistoryCountMode must not be null");
 		myHistoryCountMode = theHistoryCountMode;
 	}
-=======
->>>>>>> 612b3da7
 
 	/**
 	 * If set to <code>true</code> (default is <code>false</code>) the <code>$lastn</code> operation will be enabled for
@@ -445,67 +427,6 @@
 	 */
 	public void setUseLegacySearchBuilder(boolean theUseLegacySearchBuilder) {
 		myUseLegacySearchBuilder = theUseLegacySearchBuilder;
-	}
-
-
-	/**
-	 * If enabled, resolutions for match URLs (e.g. conditional create URLs, conditional update URLs, etc) will be
-	 * cached in an in-memory cache. This cache can have a noticeable improvement on write performance on servers
-	 * where conditional operations are frequently performed, but note that this cache will not be
-	 * invalidated based on updates to resources so this may have detrimental effects.
-	 * <p>
-	 * Default is <code>false</code>
-	 *
-	 * @since 5.4.0
-	 * @deprecated Deprecated in 5.5.0. Use {@link #isMatchUrlCacheEnabled()} instead (the name of this method is misleading)
-	 */
-	@Deprecated
-	public boolean getMatchUrlCache() {
-		return myMatchUrlCacheEnabled;
-	}
-
-	/**
-	 * If enabled, resolutions for match URLs (e.g. conditional create URLs, conditional update URLs, etc) will be
-	 * cached in an in-memory cache. This cache can have a noticeable improvement on write performance on servers
-	 * where conditional operations are frequently performed, but note that this cache will not be
-	 * invalidated based on updates to resources so this may have detrimental effects.
-	 * <p>
-	 * Default is <code>false</code>
-	 *
-	 * @since 5.4.0
-	 * @deprecated Deprecated in 5.5.0. Use {@link #setMatchUrlCacheEnabled(boolean)} instead (the name of this method is misleading)
-	 */
-	@Deprecated
-	public void setMatchUrlCache(boolean theMatchUrlCache) {
-		myMatchUrlCacheEnabled = theMatchUrlCache;
-	}
-
-	/**
-	 * If enabled, resolutions for match URLs (e.g. conditional create URLs, conditional update URLs, etc) will be
-	 * cached in an in-memory cache. This cache can have a noticeable improvement on write performance on servers
-	 * where conditional operations are frequently performed, but note that this cache will not be
-	 * invalidated based on updates to resources so this may have detrimental effects.
-	 * <p>
-	 * Default is <code>false</code>
-	 *
-	 * @since 5.5.0
-	 */
-	public boolean isMatchUrlCacheEnabled() {
-		return getMatchUrlCache();
-	}
-
-	/**
-	 * If enabled, resolutions for match URLs (e.g. conditional create URLs, conditional update URLs, etc) will be
-	 * cached in an in-memory cache. This cache can have a noticeable improvement on write performance on servers
-	 * where conditional operations are frequently performed, but note that this cache will not be
-	 * invalidated based on updates to resources so this may have detrimental effects.
-	 * <p>
-	 * Default is <code>false</code>
-	 *
-	 * @since 5.5.0
-	 */
-	public void setMatchUrlCacheEnabled(boolean theMatchUrlCache) {
-		setMatchUrlCache(theMatchUrlCache);
 	}
 
 	/**
