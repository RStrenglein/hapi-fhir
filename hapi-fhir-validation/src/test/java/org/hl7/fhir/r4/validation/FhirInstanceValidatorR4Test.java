package org.hl7.fhir.r4.validation;

import ca.uhn.fhir.context.FhirContext;
import ca.uhn.fhir.rest.api.Constants;
import ca.uhn.fhir.util.TestUtil;
import ca.uhn.fhir.validation.FhirValidator;
import ca.uhn.fhir.validation.ResultSeverityEnum;
import ca.uhn.fhir.validation.SingleValidationMessage;
import ca.uhn.fhir.validation.ValidationResult;
import com.google.common.base.Charsets;
import org.apache.commons.io.IOUtils;
import org.apache.commons.lang3.Validate;
import org.hl7.fhir.dstu3.hapi.validation.ResourceValidatorDstu3Test;
import org.hl7.fhir.exceptions.FHIRException;
import org.hl7.fhir.instance.model.api.IBaseResource;
import org.hl7.fhir.r4.conformance.ProfileUtilities;
import org.hl7.fhir.r4.context.IWorkerContext;
import org.hl7.fhir.r4.hapi.ctx.*;
import org.hl7.fhir.r4.hapi.ctx.IValidationSupport.CodeValidationResult;
import org.hl7.fhir.r4.hapi.validation.FhirInstanceValidator;
import org.hl7.fhir.r4.model.*;
import org.hl7.fhir.r4.model.Bundle.BundleEntryComponent;
import org.hl7.fhir.r4.model.CodeSystem.ConceptDefinitionComponent;
import org.hl7.fhir.r4.model.Observation.ObservationStatus;
import org.hl7.fhir.r4.model.StructureDefinition.StructureDefinitionKind;
import org.hl7.fhir.r4.model.ValueSet.ConceptSetComponent;
import org.hl7.fhir.r4.model.ValueSet.ValueSetExpansionComponent;
import org.hl7.fhir.r4.utils.FHIRPathEngine;
import org.hl7.fhir.utilities.validation.ValidationMessage;
import org.junit.*;
import org.junit.rules.TestRule;
import org.junit.rules.TestWatcher;
import org.junit.runner.Description;
import org.mockito.invocation.InvocationOnMock;
import org.mockito.stubbing.Answer;

import java.io.IOException;
import java.io.InputStream;
import java.util.*;
import java.util.zip.GZIPInputStream;

import static org.hamcrest.Matchers.*;
import static org.junit.Assert.*;
import static org.mockito.Matchers.any;
import static org.mockito.Mockito.mock;
import static org.mockito.Mockito.when;

public class FhirInstanceValidatorR4Test {

	private static final org.slf4j.Logger ourLog = org.slf4j.LoggerFactory.getLogger(FhirInstanceValidatorR4Test.class);
	private static DefaultProfileValidationSupport myDefaultValidationSupport = new DefaultProfileValidationSupport();
	private static FhirContext ourCtx = FhirContext.forR4();
	@Rule
	public TestRule watcher = new TestWatcher() {
		protected void starting(Description description) {
			ourLog.info("Starting test: " + description.getMethodName());
		}
	};
	private FhirInstanceValidator myInstanceVal;
	private IValidationSupport myMockSupport;
	private Map<String, ValueSetExpansionComponent> mySupportedCodeSystemsForExpansion;
	private FhirValidator myVal;
	private ArrayList<String> myValidConcepts;
	private Set<String> myValidSystems = new HashSet<String>();

	private void addValidConcept(String theSystem, String theCode) {
		myValidSystems.add(theSystem);
		myValidConcepts.add(theSystem + "___" + theCode);
	}

<<<<<<< HEAD
	/**
	 * See #531
	 */
	@Test
	public void testContactPointSystemUrlWorks() {
		Patient p = new Patient();
		ContactPoint t = p.addTelecom();
		t.setSystem(org.hl7.fhir.r4.model.ContactPoint.ContactPointSystem.URL);
		t.setValue("http://infoway-inforoute.ca");

		ValidationResult results = myVal.validateWithResult(p);
		List<SingleValidationMessage> outcome = logResultsAndReturnNonInformationalOnes(results);
		assertThat(outcome, empty());

	}

	/**
	 * See #370
	 */
	@Test
	public void testValidateRelatedPerson() {

		/*
		 * Try with a code that is in http://hl7.org/fhir/ValueSet/relatedperson-relationshiptype
		 * and therefore should validate
		 */
		RelatedPerson rp = new RelatedPerson();
		rp.getPatient().setReference("Patient/1");
		rp.addRelationship().addCoding().setSystem("http://hl7.org/fhir/v2/0131").setCode("c");

		ValidationResult results = myVal.validateWithResult(rp);
		List<SingleValidationMessage> outcome = logResultsAndReturnNonInformationalOnes(results);
		assertThat(outcome, empty());

		/*
		 * Code system is case insensitive, so try with capital C
		 */
		rp = new RelatedPerson();
		rp.getPatient().setReference("Patient/1");
		rp.addRelationship().addCoding().setSystem("http://hl7.org/fhir/v2/0131").setCode("C");

		results = myVal.validateWithResult(rp);
		outcome = logResultsAndReturnNonInformationalOnes(results);
		assertThat(outcome, empty());

		/*
		 * Now a bad code
		 */
		rp = new RelatedPerson();
		rp.getPatient().setReference("Patient/1");
		rp.addRelationship().addCoding().setSystem("http://hl7.org/fhir/v2/0131").setCode("GAGAGAGA");

		results = myVal.validateWithResult(rp);
		outcome = logResultsAndReturnNonInformationalOnes(results);
		assertThat(outcome, not(empty()));

	}

	@Test
	// @Ignore
	public void testValidateBuiltInProfiles() throws Exception {
		org.hl7.fhir.r4.model.Bundle bundle;
		String name = "profiles-resources";
		ourLog.info("Uploading " + name);
		String vsContents;
		vsContents = IOUtils.toString(FhirInstanceValidatorR4Test.class.getResourceAsStream("/org/hl7/fhir/r4/model/profile/" + name + ".xml"), "UTF-8");

		TreeSet<String> ids = new TreeSet<>();

		bundle = ourCtx.newXmlParser().parseResource(org.hl7.fhir.r4.model.Bundle.class, vsContents);
		for (BundleEntryComponent i : bundle.getEntry()) {
			org.hl7.fhir.r4.model.Resource next = i.getResource();
			ids.add(next.getId());

			if (next instanceof StructureDefinition) {
				StructureDefinition sd = (StructureDefinition) next;
				if (sd.getKind() == StructureDefinitionKind.LOGICAL) {
					ourLog.info("Skipping logical type: {}", next.getId());
					continue;
				}
			}

			ourLog.info("Validating {}", next.getId());
			ourLog.trace(ourCtx.newXmlParser().setPrettyPrint(true).encodeResourceToString(next));

			ValidationResult output = myVal.validateWithResult(next);
			List<SingleValidationMessage> errors = logResultsAndReturnNonInformationalOnes(output);

			// This isn't a validator problem but a definition problem.. it should get fixed at some point and
			// we can remove this
			if (next.getId().equalsIgnoreCase("http://hl7.org/fhir/OperationDefinition/StructureDefinition-generate")) {
				assertEquals(1, errors.size());
				assertEquals("A search type can only be specified for parameters of type string [searchType implies type = 'string']", errors.get(0).getMessage());
				continue;
			}

			assertThat("Failed to validate " + i.getFullUrl() + " - " + errors, errors, empty());
		}

		ourLog.info("Validated the following:\n{}", ids);
	}


	@Test
	@Ignore
	public void testValidateBundleWithObservations() throws Exception {
		String name = "profiles-resources";
		ourLog.info("Uploading " + name);
		String inputString;
		inputString = IOUtils.toString(FhirInstanceValidatorR4Test.class.getResourceAsStream("/brian_reinhold_bundle.json"), "UTF-8");
		Bundle bundle = ourCtx.newJsonParser().parseResource(Bundle.class, inputString);

		FHIRPathEngine fp = new FHIRPathEngine(new HapiWorkerContext(ourCtx, myDefaultValidationSupport));
		List<Base> fpOutput;
		BooleanType bool;

		fpOutput = fp.evaluate(bundle.getEntry().get(0).getResource(), "component.where(code = %resource.code).empty()");
		assertEquals(1, fpOutput.size());
		bool = (BooleanType) fpOutput.get(0);
		assertTrue(bool.getValue());
		//
		// fpOutput = fp.evaluate(bundle, "component.where(code = %resource.code).empty()");
		// assertEquals(1, fpOutput.size());
		// bool = (BooleanType) fpOutput.get(0);
		// assertTrue(bool.getValue());

		ValidationResult output = myVal.validateWithResult(inputString);
		List<SingleValidationMessage> errors = logResultsAndReturnNonInformationalOnes(output);
		assertThat(errors, empty());

	}

	/**
	 * See #853
	 */
	@Test
	public void testObservationsWithMultiplePerformers() {
		Observation observation = new Observation();
		observation.setStatus(ObservationStatus.FINAL);
		observation.setCode(new CodeableConcept().addCoding(new Coding().setSystem("http://system").setCode("code")));
		Practitioner p1 = new Practitioner();
		Practitioner p2 = new Practitioner();
		observation.addPerformer(new Reference(p1));
		observation.addPerformer(new Reference(p2));

		ValidationResult output = myVal.validateWithResult(observation);
		List<SingleValidationMessage> errors = logResultsAndReturnNonInformationalOnes(output);
		assertThat(errors, empty());
	}

	@Test
	public void testBase64Invalid() {
		Base64BinaryType value = new Base64BinaryType(new byte[]{2, 3, 4, 5, 6, 7, 8, 9, 8, 7, 6, 5, 4, 3, 2, 1});
		Media med = new Media();
		med.getContent().setContentType("LCws");
		med.getContent().setDataElement(value);
		med.getContent().setTitle("bbbb syst");
		med.setStatus(Media.MediaStatus.ABORTED);
		String encoded = ourCtx.newJsonParser().setPrettyPrint(true).encodeResourceToString(med);

		encoded = encoded.replace(value.getValueAsString(), "%%%2@()()");

		ourLog.info("Encoded: {}", encoded);

		ValidationResult output = myVal.validateWithResult(encoded);
		List<SingleValidationMessage> errors = logResultsAndReturnNonInformationalOnes(output);
		assertEquals(1, errors.size());
		assertEquals("The value \"%%%2@()()\" is not a valid Base64 value", errors.get(0).getMessage());

	}

	@Test
	public void testBase64Valid() {
		Base64BinaryType value = new Base64BinaryType(new byte[]{2, 3, 4, 5, 6, 7, 8, 9, 8, 7, 6, 5, 4, 3, 2, 1});
		Media med = new Media();
		med.getContent().setContentType("LCws");
		med.getContent().setDataElement(value);
		med.getContent().setTitle("bbbb syst");
		med.setStatus(Media.MediaStatus.ABORTED);
		String encoded = ourCtx.newJsonParser().setPrettyPrint(true).encodeResourceToString(med);

		ourLog.info("Encoded: {}", encoded);

		ValidationResult output = myVal.validateWithResult(encoded);
		List<SingleValidationMessage> errors = logResultsAndReturnNonInformationalOnes(output);
		assertEquals(0, errors.size());

	}

	@Test
	public void testLargeBase64() throws IOException {
		String input = IOUtils.toString(FhirInstanceValidatorR4Test.class.getResourceAsStream("/r4/diagnosticreport-example-gingival-mass.json"), Constants.CHARSET_UTF8);
		ValidationResult output = myVal.validateWithResult(input);
		List<SingleValidationMessage> errors = logResultsAndReturnNonInformationalOnes(output);
		assertEquals(0, errors.size());
	}


	@Test @Ignore
	public void testValidateDocument() throws Exception {
		String vsContents = IOUtils.toString(FhirInstanceValidatorR4Test.class.getResourceAsStream("/sample-document.xml"), "UTF-8");

		ValidationResult output = myVal.validateWithResult(vsContents);
		logResultsAndReturnNonInformationalOnes(output);
		assertTrue(output.isSuccessful());
	}

	/**
	 * A reference with only an identifier should be valid  
	 */
	@Test
	public void testValidateReferenceWithIdentifierValid() throws Exception {
		Patient p = new Patient();
		p.getManagingOrganization().getIdentifier().setSystem("http://acme.org");
		p.getManagingOrganization().getIdentifier().setValue("foo");
		
		ValidationResult output = myVal.validateWithResult(p);
		List<SingleValidationMessage> nonInfo = logResultsAndReturnNonInformationalOnes(output);
		assertThat(nonInfo, empty());
	}

	/**
	 * A reference with only an identifier should be valid  
	 */
	@Test
	public void testValidateReferenceWithDisplayValid() throws Exception {
		Patient p = new Patient();
		p.getManagingOrganization().setDisplay("HELLO");
		
		ValidationResult output = myVal.validateWithResult(p);
		List<SingleValidationMessage> nonInfo = logResultsAndReturnNonInformationalOnes(output);
		assertThat(nonInfo, empty());
	}

=======
>>>>>>> 9fd9d196
	@SuppressWarnings("unchecked")
	@Before
	public void before() {
		myVal = ourCtx.newValidator();
		myVal.setValidateAgainstStandardSchema(false);
		myVal.setValidateAgainstStandardSchematron(false);

		myMockSupport = mock(IValidationSupport.class);
		ValidationSupportChain validationSupport = new ValidationSupportChain(myMockSupport, myDefaultValidationSupport);
		myInstanceVal = new FhirInstanceValidator(validationSupport);

		myVal.registerValidatorModule(myInstanceVal);

		mySupportedCodeSystemsForExpansion = new HashMap<>();

		myValidConcepts = new ArrayList<>();

		when(myMockSupport.expandValueSet(any(FhirContext.class), any(ConceptSetComponent.class))).thenAnswer(new Answer<ValueSetExpansionComponent>() {
			@Override
			public ValueSetExpansionComponent answer(InvocationOnMock theInvocation) throws Throwable {
				ConceptSetComponent arg = (ConceptSetComponent) theInvocation.getArguments()[ 0 ];
				ValueSetExpansionComponent retVal = mySupportedCodeSystemsForExpansion.get(arg.getSystem());
				if (retVal == null) {
					retVal = myDefaultValidationSupport.expandValueSet(any(FhirContext.class), arg);
				}
				ourLog.debug("expandValueSet({}) : {}", new Object[] {theInvocation.getArguments()[ 0 ], retVal});
				return retVal;
			}
		});
		when(myMockSupport.isCodeSystemSupported(any(FhirContext.class), any(String.class))).thenAnswer(new Answer<Boolean>() {
			@Override
			public Boolean answer(InvocationOnMock theInvocation) throws Throwable {
				boolean retVal = myValidSystems.contains(theInvocation.getArguments()[ 1 ]);
				ourLog.debug("isCodeSystemSupported({}) : {}", new Object[] {theInvocation.getArguments()[ 1 ], retVal});
				return retVal;
			}
		});
		when(myMockSupport.fetchResource(any(FhirContext.class), any(Class.class), any(String.class))).thenAnswer(new Answer<IBaseResource>() {
			@Override
			public IBaseResource answer(InvocationOnMock theInvocation) throws Throwable {
				IBaseResource retVal;
				String id = (String) theInvocation.getArguments()[ 2 ];
				if ("Questionnaire/q_jon".equals(id)) {
					retVal = ourCtx.newJsonParser().parseResource(IOUtils.toString(FhirInstanceValidatorR4Test.class.getResourceAsStream("/q_jon.json")));
				} else {
					retVal = myDefaultValidationSupport.fetchResource((FhirContext) theInvocation.getArguments()[ 0 ], (Class<IBaseResource>) theInvocation.getArguments()[ 1 ], id);
				}
				ourLog.debug("fetchResource({}, {}) : {}", new Object[] {theInvocation.getArguments()[ 1 ], id, retVal});
				return retVal;
			}
		});
		when(myMockSupport.validateCode(any(FhirContext.class), any(String.class), any(String.class), any(String.class))).thenAnswer(new Answer<CodeValidationResult>() {
			@Override
			public CodeValidationResult answer(InvocationOnMock theInvocation) throws Throwable {
				FhirContext ctx = (FhirContext) theInvocation.getArguments()[ 0 ];
				String system = (String) theInvocation.getArguments()[ 1 ];
				String code = (String) theInvocation.getArguments()[ 2 ];
				CodeValidationResult retVal;
				if (myValidConcepts.contains(system + "___" + code)) {
					retVal = new CodeValidationResult(new ConceptDefinitionComponent(new CodeType(code)));
				} else {
					retVal = myDefaultValidationSupport.validateCode(ctx, system, code, (String) theInvocation.getArguments()[ 2 ]);
				}
				ourLog.debug("validateCode({}, {}, {}) : {}", new Object[] {system, code, (String) theInvocation.getArguments()[ 2 ], retVal});
				return retVal;
			}
		});
		when(myMockSupport.fetchCodeSystem(any(FhirContext.class), any(String.class))).thenAnswer(new Answer<CodeSystem>() {
			@Override
			public CodeSystem answer(InvocationOnMock theInvocation) throws Throwable {
				CodeSystem retVal = myDefaultValidationSupport.fetchCodeSystem((FhirContext) theInvocation.getArguments()[ 0 ], (String) theInvocation.getArguments()[ 1 ]);
				ourLog.debug("fetchCodeSystem({}) : {}", new Object[] {(String) theInvocation.getArguments()[ 1 ], retVal});
				return retVal;
			}
		});
		when(myMockSupport.fetchStructureDefinition(any(FhirContext.class), any(String.class))).thenAnswer(new Answer<StructureDefinition>() {
			@Override
			public StructureDefinition answer(InvocationOnMock theInvocation) throws Throwable {
				StructureDefinition retVal = myDefaultValidationSupport.fetchStructureDefinition((FhirContext) theInvocation.getArguments()[ 0 ], (String) theInvocation.getArguments()[ 1 ]);
				ourLog.debug("fetchStructureDefinition({}) : {}", new Object[] {(String) theInvocation.getArguments()[ 1 ], retVal});
				return retVal;
			}
		});
		when(myMockSupport.fetchAllStructureDefinitions(any(FhirContext.class))).thenAnswer(new Answer<List<StructureDefinition>>() {
			@Override
			public List<StructureDefinition> answer(InvocationOnMock theInvocation) throws Throwable {
				List<StructureDefinition> retVal = myDefaultValidationSupport.fetchAllStructureDefinitions((FhirContext) theInvocation.getArguments()[ 0 ]);
				ourLog.debug("fetchAllStructureDefinitions()", new Object[] {});
				return retVal;
			}
		});

	}

	private Object defaultString(Integer theLocationLine) {
		return theLocationLine != null ? theLocationLine.toString() : "";
	}

	private StructureDefinition loadStructureDefinition(DefaultProfileValidationSupport theDefaultValSupport, String theResName) throws IOException, FHIRException {
		StructureDefinition derived = ourCtx.newXmlParser().parseResource(StructureDefinition.class, IOUtils.toString(ResourceValidatorDstu3Test.class.getResourceAsStream(theResName)));
		StructureDefinition base = theDefaultValSupport.fetchStructureDefinition(ourCtx, derived.getBaseDefinition());
		Validate.notNull(base);

		IWorkerContext worker = new HapiWorkerContext(ourCtx, theDefaultValSupport);
		List<ValidationMessage> issues = new ArrayList<>();
		ProfileUtilities profileUtilities = new ProfileUtilities(worker, issues, null);
		profileUtilities.generateSnapshot(base, derived, "", "");

		return derived;
	}

	private List<SingleValidationMessage> logResultsAndReturnAll(ValidationResult theOutput) {
		List<SingleValidationMessage> retVal = new ArrayList<SingleValidationMessage>();

		int index = 0;
		for (SingleValidationMessage next : theOutput.getMessages()) {
			ourLog.info("Result {}: {} - {}:{} {} - {}",
				new Object[] {index, next.getSeverity(), defaultString(next.getLocationLine()), defaultString(next.getLocationCol()), next.getLocationString(), next.getMessage()});
			index++;

			retVal.add(next);
		}

		return retVal;
	}

	private List<SingleValidationMessage> logResultsAndReturnNonInformationalOnes(ValidationResult theOutput) {
		List<SingleValidationMessage> retVal = new ArrayList<SingleValidationMessage>();

		int index = 0;
		for (SingleValidationMessage next : theOutput.getMessages()) {
			ourLog.info("Result {}: {} - {} - {}", new Object[] {index, next.getSeverity(), next.getLocationString(), next.getMessage()});
			index++;

			if (next.getSeverity() != ResultSeverityEnum.INFORMATION) {
				retVal.add(next);
			}
		}

		return retVal;
	}

	private List<SingleValidationMessage> logResultsAndReturnErrorOnes(ValidationResult theOutput) {
		List<SingleValidationMessage> retVal = new ArrayList<SingleValidationMessage>();

		int index = 0;
		for (SingleValidationMessage next : theOutput.getMessages()) {
			ourLog.info("Result {}: {} - {} - {}", new Object[] {index, next.getSeverity(), next.getLocationString(), next.getMessage()});
			index++;

			if (next.getSeverity().ordinal() > ResultSeverityEnum.WARNING.ordinal()) {
				retVal.add(next);
			}
		}

		return retVal;
	}

	@Test
	public void testBase64Invalid() {
		Base64BinaryType value = new Base64BinaryType(new byte[] {2, 3, 4, 5, 6, 7, 8, 9, 8, 7, 6, 5, 4, 3, 2, 1});
		Media med = new Media();
		med.getContent().setContentType("LCws");
		med.getContent().setDataElement(value);
		med.getContent().setTitle("bbbb syst");
		med.setStatus(Media.MediaStatus.ABORTED);
		String encoded = ourCtx.newJsonParser().setPrettyPrint(true).encodeResourceToString(med);

		encoded = encoded.replace(value.getValueAsString(), "%%%2@()()");

		ourLog.info("Encoded: {}", encoded);

		ValidationResult output = myVal.validateWithResult(encoded);
		List<SingleValidationMessage> errors = logResultsAndReturnNonInformationalOnes(output);
		assertEquals(1, errors.size());
		assertEquals("The value \"%%%2@()()\" is not a valid Base64 value", errors.get(0).getMessage());

	}

	@Test
	public void testBase64Valid() {
		Base64BinaryType value = new Base64BinaryType(new byte[] {2, 3, 4, 5, 6, 7, 8, 9, 8, 7, 6, 5, 4, 3, 2, 1});
		Media med = new Media();
		med.getContent().setContentType("LCws");
		med.getContent().setDataElement(value);
		med.getContent().setTitle("bbbb syst");
		med.setStatus(Media.MediaStatus.ABORTED);
		String encoded = ourCtx.newJsonParser().setPrettyPrint(true).encodeResourceToString(med);

		ourLog.info("Encoded: {}", encoded);

		ValidationResult output = myVal.validateWithResult(encoded);
		List<SingleValidationMessage> errors = logResultsAndReturnNonInformationalOnes(output);
		assertEquals(0, errors.size());

	}

	/**
	 * See #873
	 */
	@Test
	public void testCompareTimesWithDifferentTimezones() {
		Procedure procedure = new Procedure();
		procedure.setStatus(Procedure.ProcedureStatus.COMPLETED);
		procedure.getSubject().setReference("Patient/1");
		procedure.getCode().setText("Some proc");

		Period period = new Period();
		period.setStartElement(new DateTimeType("2000-01-01T00:00:01+05:00"));
		period.setEndElement(new DateTimeType("2000-01-01T00:00:00+04:00"));
		assertThat(period.getStart().getTime(), lessThan(period.getEnd().getTime()));
		procedure.setPerformed(period);

		FhirValidator val = ourCtx.newValidator();
		val.registerValidatorModule(new FhirInstanceValidator(myDefaultValidationSupport));

		ValidationResult result = val.validateWithResult(procedure);

		String encoded = ourCtx.newJsonParser().setPrettyPrint(true).encodeResourceToString(result.toOperationOutcome());
		ourLog.info(encoded);

		assertTrue(result.isSuccessful());
	}

	/**
	 * See #531
	 */
	@Test
	public void testContactPointSystemUrlWorks() {
		Patient p = new Patient();
		ContactPoint t = p.addTelecom();
		t.setSystem(org.hl7.fhir.r4.model.ContactPoint.ContactPointSystem.URL);
		t.setValue("http://infoway-inforoute.ca");

		ValidationResult results = myVal.validateWithResult(p);
		List<SingleValidationMessage> outcome = logResultsAndReturnNonInformationalOnes(results);
		assertThat(outcome, empty());

	}

	/**
	 * See #872
	 */
	@Test
	public void testExtensionUrlWithHl7Url() throws IOException {
		String input = IOUtils.toString(FhirInstanceValidator.class.getResourceAsStream("/bug872-ext-with-hl7-url.json"), Charsets.UTF_8);
		ValidationResult output = myVal.validateWithResult(input);
		List<SingleValidationMessage> nonInfo = logResultsAndReturnNonInformationalOnes(output);
		assertThat(nonInfo, empty());
	}

	@Test
	public void testIsNoTerminologyChecks() {
		assertFalse(myInstanceVal.isNoTerminologyChecks());
		myInstanceVal.setNoTerminologyChecks(true);
		assertTrue(myInstanceVal.isNoTerminologyChecks());
	}

	@Test
	public void testLargeBase64() throws IOException {
		String input = IOUtils.toString(FhirInstanceValidatorR4Test.class.getResourceAsStream("/r4/diagnosticreport-example-gingival-mass.json"), Constants.CHARSET_UTF8);
		ValidationResult output = myVal.validateWithResult(input);
		List<SingleValidationMessage> errors = logResultsAndReturnNonInformationalOnes(output);
		assertEquals(0, errors.size());
	}

	@Test
	@Ignore
	public void testValidateBigRawJsonResource() throws Exception {
		InputStream stream = FhirInstanceValidatorR4Test.class.getResourceAsStream("/conformance.json.gz");
		stream = new GZIPInputStream(stream);
		String input = IOUtils.toString(stream);

		long start = System.currentTimeMillis();
		ValidationResult output = null;
		int passes = 1;
		for (int i = 0; i < passes; i++) {
			ourLog.info("Pass {}", i + 1);
			output = myVal.validateWithResult(input);
		}

		long delay = System.currentTimeMillis() - start;
		long per = delay / passes;

		logResultsAndReturnAll(output);

		ourLog.info("Took {} ms -- {}ms / pass", delay, per);
	}

	/**
	 * // TODO: reenable
	 */
	@Test
	 @Ignore
	public void testValidateBuiltInProfiles() throws Exception {
		org.hl7.fhir.r4.model.Bundle bundle;
		String name = "profiles-resources";
		ourLog.info("Uploading " + name);
		String vsContents;
		vsContents = IOUtils.toString(FhirInstanceValidatorR4Test.class.getResourceAsStream("/org/hl7/fhir/r4/model/profile/" + name + ".xml"), "UTF-8");

		TreeSet<String> ids = new TreeSet<>();

		bundle = ourCtx.newXmlParser().parseResource(org.hl7.fhir.r4.model.Bundle.class, vsContents);
		for (BundleEntryComponent i : bundle.getEntry()) {
			org.hl7.fhir.r4.model.Resource next = i.getResource();
			ids.add(next.getId());

			if (next instanceof StructureDefinition) {
				StructureDefinition sd = (StructureDefinition) next;
				if (sd.getKind() == StructureDefinitionKind.LOGICAL) {
					ourLog.info("Skipping logical type: {}", next.getId());
					continue;
				}
			}

			ourLog.info("Validating {}", next.getId());
			ourLog.trace(ourCtx.newXmlParser().setPrettyPrint(true).encodeResourceToString(next));

			ValidationResult output = myVal.validateWithResult(next);
			List<SingleValidationMessage> errors = logResultsAndReturnNonInformationalOnes(output);

			// This isn't a validator problem but a definition problem.. it should get fixed at some point and
			// we can remove this
			if (next.getId().equalsIgnoreCase("http://hl7.org/fhir/OperationDefinition/StructureDefinition-generate")) {
				assertEquals(1, errors.size());
				assertEquals("A search type can only be specified for parameters of type string [searchType implies type = 'string']", errors.get(0).getMessage());
				continue;
			}

			assertThat("Failed to validate " + i.getFullUrl() + " - " + errors, errors, empty());
		}

		ourLog.info("Validated the following:\n{}", ids);
	}

	@Test
	public void testValidateBundleWithNoType() throws Exception {
		String vsContents = IOUtils.toString(FhirInstanceValidatorR4Test.class.getResourceAsStream("/r4/bundle-with-no-type.json"), "UTF-8");

		ValidationResult output = myVal.validateWithResult(vsContents);
		logResultsAndReturnNonInformationalOnes(output);
		assertThat(output.getMessages().toString(), containsString("Element 'Bundle.type': minimum required = 1"));
	}

	@Test
	@Ignore
	public void testValidateBundleWithObservations() throws Exception {
		String name = "profiles-resources";
		ourLog.info("Uploading " + name);
		String inputString;
		inputString = IOUtils.toString(FhirInstanceValidatorR4Test.class.getResourceAsStream("/brian_reinhold_bundle.json"), "UTF-8");
		Bundle bundle = ourCtx.newJsonParser().parseResource(Bundle.class, inputString);

		FHIRPathEngine fp = new FHIRPathEngine(new HapiWorkerContext(ourCtx, myDefaultValidationSupport));
		List<Base> fpOutput;
		BooleanType bool;

		fpOutput = fp.evaluate(bundle.getEntry().get(0).getResource(), "component.where(code = %resource.code).empty()");
		assertEquals(1, fpOutput.size());
		bool = (BooleanType) fpOutput.get(0);
		assertTrue(bool.getValue());
		//
		// fpOutput = fp.evaluate(bundle, "component.where(code = %resource.code).empty()");
		// assertEquals(1, fpOutput.size());
		// bool = (BooleanType) fpOutput.get(0);
		// assertTrue(bool.getValue());

		ValidationResult output = myVal.validateWithResult(inputString);
		List<SingleValidationMessage> errors = logResultsAndReturnNonInformationalOnes(output);
		assertThat(errors, empty());

	}

	@Test
	@Ignore
	public void testValidateDocument() throws Exception {
		String vsContents = IOUtils.toString(FhirInstanceValidatorR4Test.class.getResourceAsStream("/sample-document.xml"), "UTF-8");

		ValidationResult output = myVal.validateWithResult(vsContents);
		logResultsAndReturnNonInformationalOnes(output);
		assertTrue(output.isSuccessful());
	}

	@Test
	public void testValidateProfileWithExtension() throws IOException, FHIRException {
		PrePopulatedValidationSupport valSupport = new PrePopulatedValidationSupport();
		DefaultProfileValidationSupport defaultSupport = new DefaultProfileValidationSupport();
		ValidationSupportChain support = new ValidationSupportChain(valSupport, defaultSupport);

		// Prepopulate SDs
		valSupport.addStructureDefinition(loadStructureDefinition(defaultSupport, "/dstu3/myconsent-profile.xml"));
		valSupport.addStructureDefinition(loadStructureDefinition(defaultSupport, "/dstu3/myconsent-ext.xml"));

		FhirValidator val = ourCtx.newValidator();
		val.registerValidatorModule(new FhirInstanceValidator(support));

		Consent input = ourCtx.newJsonParser().parseResource(Consent.class, IOUtils.toString(ResourceValidatorDstu3Test.class.getResourceAsStream("/r4/myconsent-resource.json")));

		input.getPolicyFirstRep().setAuthority("http://foo");
		//input.setScope(Consent.ConsentScope.ADR);
		input.getScope()
			.getCodingFirstRep()
			.setSystem("http://hl7.org/fhir/consentscope")
			.setCode("adr");
		input.addCategory()
			.getCodingFirstRep()
			.setSystem("http://hl7.org/fhir/consentcategorycodes")
			.setCode("acd");

		// Should pass
		ValidationResult output = val.validateWithResult(input);
		List<SingleValidationMessage> all = logResultsAndReturnErrorOnes(output);
		assertEquals(0, all.size());

		// Now with the wrong datatype
		input.getExtensionsByUrl("http://hl7.org/fhir/StructureDefinition/PruebaExtension").get(0).setValue(new CodeType("AAA"));

		// Should fail
		output = val.validateWithResult(input);
		all = logResultsAndReturnErrorOnes(output);
		assertThat(all.toString(), containsString("definition allows for the types [string] but found type code"));

	}

	@Test
	@Ignore
	public void testValidateQuestionnaireResponse() throws IOException {
		String input = IOUtils.toString(FhirInstanceValidatorR4Test.class.getResourceAsStream("/qr_jon.xml"));

		ValidationResult output = myVal.validateWithResult(input);
		logResultsAndReturnAll(output);

		assertThat(output.getMessages().toString(), containsString("Items not of type group should not have items - Item with linkId 5.1 of type BOOLEAN has 1 item(s)"));
	}

	@Test
	public void testValidateRawJsonResource() {
		//@formatter:off
		String input = "{" + "\"resourceType\":\"Patient\"," + "\"id\":\"123\"" + "}";
		//@formatter:on

		ValidationResult output = myVal.validateWithResult(input);
		assertEquals(output.toString(), 0, output.getMessages().size());
	}

	@Test
	public void testValidateRawJsonResourceBadAttributes() {
		//@formatter:off
		String input =
			"{" +
				"\"resourceType\":\"Patient\"," +
				"\"id\":\"123\"," +
				"\"foo\":\"123\"" +
				"}";
		//@formatter:on

		ValidationResult output = myVal.validateWithResult(input);
		assertEquals(output.toString(), 1, output.getMessages().size());
		ourLog.info(output.getMessages().get(0).getLocationString());
		ourLog.info(output.getMessages().get(0).getMessage());
		assertEquals("/Patient", output.getMessages().get(0).getLocationString());
		assertEquals("Unrecognised property '@foo'", output.getMessages().get(0).getMessage());
	}

	@Test
	@Ignore
	public void testValidateRawJsonResourceFromExamples() throws Exception {
		// @formatter:off
		String input = IOUtils.toString(FhirInstanceValidator.class.getResourceAsStream("/testscript-search.json"));
		// @formatter:on

		ValidationResult output = myVal.validateWithResult(input);
		logResultsAndReturnNonInformationalOnes(output);
		// assertEquals(output.toString(), 1, output.getMessages().size());
		// ourLog.info(output.getMessages().get(0).getLocationString());
		// ourLog.info(output.getMessages().get(0).getMessage());
		// assertEquals("/foo", output.getMessages().get(0).getLocationString());
		// assertEquals("Element is unknown or does not match any slice", output.getMessages().get(0).getMessage());
	}

	@Test
	public void testValidateRawJsonResourceWithUnknownExtension() {

		Patient patient = new Patient();
		patient.setId("1");

		Extension ext = patient.addExtension();
		ext.setUrl("http://hl7.org/fhir/v3/ethnicity");
		ext.setValue(new CodeType("Hispanic or Latino"));

		String encoded = ourCtx.newJsonParser().setPrettyPrint(true).encodeResourceToString(patient);
		ourLog.info(encoded);

		/*
		 * {
		 * "resourceType": "Patient",
		 * "id": "1",
		 * "extension": [
		 * {
		 * "url": "http://hl7.org/fhir/v3/ethnicity",
		 * "valueCode": "Hispanic or Latino"
		 * }
		 * ]
		 * }
		 */

		ValidationResult output = myVal.validateWithResult(encoded);
		assertEquals(output.toString(), 1, output.getMessages().size());

		assertEquals("Unknown extension http://hl7.org/fhir/v3/ethnicity", output.getMessages().get(0).getMessage());
		assertEquals(ResultSeverityEnum.INFORMATION, output.getMessages().get(0).getSeverity());
	}

	@Test
	public void testValidateRawJsonResourceWithUnknownExtensionNotAllowed() {

		Patient patient = new Patient();
		patient.setId("1");

		Extension ext = patient.addExtension();
		ext.setUrl("http://hl7.org/fhir/v3/ethnicity");
		ext.setValue(new CodeType("Hispanic or Latino"));

		String encoded = ourCtx.newJsonParser().setPrettyPrint(true).encodeResourceToString(patient);
		ourLog.info(encoded);

		/*
		 * {
		 * "resourceType": "Patient",
		 * "id": "1",
		 * "extension": [
		 * {
		 * "url": "http://hl7.org/fhir/v3/ethnicity",
		 * "valueCode": "Hispanic or Latino"
		 * }
		 * ]
		 * }
		 */

		myInstanceVal.setAnyExtensionsAllowed(false);
		ValidationResult output = myVal.validateWithResult(encoded);
		assertEquals(output.toString(), 1, output.getMessages().size());

		assertEquals("The extension http://hl7.org/fhir/v3/ethnicity is unknown, and not allowed here", output.getMessages().get(0).getMessage());
		assertEquals(ResultSeverityEnum.ERROR, output.getMessages().get(0).getSeverity());
	}

	@Test
	public void testValidateRawXmlResource() {
		// @formatter:off
		String input = "<Patient xmlns=\"http://hl7.org/fhir\">" + "<id value=\"123\"/>" + "</Patient>";
		// @formatter:on

		ValidationResult output = myVal.validateWithResult(input);
		assertEquals(output.toString(), 0, output.getMessages().size());
	}

	@Test
	public void testValidateRawXmlResourceBadAttributes() {
		//@formatter:off
		String input = "<Patient xmlns=\"http://hl7.org/fhir\">" + "<id value=\"123\"/>" + "<foo value=\"222\"/>"
			+ "</Patient>";
		//@formatter:on

		ValidationResult output = myVal.validateWithResult(input);
		assertEquals(output.toString(), 1, output.getMessages().size());
		ourLog.info(output.getMessages().get(0).getLocationString());
		ourLog.info(output.getMessages().get(0).getMessage());
		assertEquals("/f:Patient", output.getMessages().get(0).getLocationString());
		assertEquals("Undefined element 'foo'", output.getMessages().get(0).getMessage());
	}

	@Test
	public void testValidateRawXmlResourceWithEmptyPrimitive() {
		// @formatter:off
		String input = "<Patient xmlns=\"http://hl7.org/fhir\"><name><given/></name></Patient>";
		// @formatter:on

		ValidationResult output = myVal.validateWithResult(input);
		List<SingleValidationMessage> messages = logResultsAndReturnNonInformationalOnes(output);
		assertEquals(output.toString(), 3, messages.size());
		assertThat(messages.get(0).getMessage(), containsString("Element must have some content"));
		assertThat(messages.get(1).getMessage(), containsString("primitive types must have a value or must have child extensions"));
		assertThat(messages.get(2).getMessage(), containsString("All FHIR elements must have a @value or children [hasValue() | (children().count() > id.count())]"));
	}

	@Test
	public void testValidateRawXmlResourceWithPrimitiveContainingOnlyAnExtension() {
		// @formatter:off
		String input = "<ActivityDefinition xmlns=\"http://hl7.org/fhir\">\n" +
			"                        <id value=\"referralToMentalHealthCare\"/>\n" +
			"                        <status value=\"draft\"/>\n" +
			"                        <description value=\"refer to primary care mental-health integrated care program for evaluation and treatment of mental health conditions now\"/>\n" +
			"                        <code>\n" +
			"                                <coding>\n" +
			"                                        <!-- Error: Connection to http://localhost:960 refused -->\n" +
			"                                        <!--<system value=\"http://snomed.info/sct\"/>-->\n" +
			"                                        <code value=\"306206005\"/>\n" +
			"                                </coding>\n" +
			"                        </code>\n" +
			"                        <!-- Specifying this this way results in a null reference exception in the validator -->\n" +
			"                        <timingTiming>\n" +
			"                                <event>\n" +
			"                                        <extension url=\"http://fhir.org/cql-expression\">\n" +
			"                                                <valueString value=\"Now()\"/>\n" +
			"                                        </extension>\n" +
			"                                </event>\n" +
			"                        </timingTiming>\n" +
			"                </ActivityDefinition>";
		// @formatter:on

		ValidationResult output = myVal.validateWithResult(input);
		List<SingleValidationMessage> res = logResultsAndReturnNonInformationalOnes(output);
		assertEquals(output.toString(), 0, res.size());
	}

	@Test
	public void testValidateRawXmlWithMissingRootNamespace() {
		//@formatter:off
		String input = ""
			+ "<Patient>"
			+ "    <text>"
			+ "        <status value=\"generated\"/>"
			+ "        <div xmlns=\"http://www.w3.org/1999/xhtml\">Some narrative</div>"
			+ "    </text>"
			+ "    <name>"
			+ "        <use value=\"official\"/>"
			+ "        <family value=\"Doe\"/>"
			+ "        <given value=\"John\"/>"
			+ "    </name>"
			+ "    <gender value=\"male\"/>"
			+ "    <birthDate value=\"1974-12-25\"/>"
			+ "</Patient>";
		//@formatter:on

		ValidationResult output = myVal.validateWithResult(input);
		assertEquals(output.toString(), 1, output.getMessages().size());
		assertEquals("This cannot be parsed as a FHIR object (no namespace)", output.getMessages().get(0).getMessage());
		ourLog.info(output.getMessages().get(0).getLocationString());
	}

	/**
	 * A reference with only an identifier should be valid
	 */
	@Test
	public void testValidateReferenceWithDisplayValid() throws Exception {
		Patient p = new Patient();
		p.getManagingOrganization().setDisplay("HELLO");

		ValidationResult output = myVal.validateWithResult(p);
		List<SingleValidationMessage> nonInfo = logResultsAndReturnNonInformationalOnes(output);
		assertThat(nonInfo, empty());
	}

	/**
	 * A reference with only an identifier should be valid
	 */
	@Test
	public void testValidateReferenceWithIdentifierValid() throws Exception {
		Patient p = new Patient();
		p.getManagingOrganization().getIdentifier().setSystem("http://acme.org");
		p.getManagingOrganization().getIdentifier().setValue("foo");

		ValidationResult output = myVal.validateWithResult(p);
		List<SingleValidationMessage> nonInfo = logResultsAndReturnNonInformationalOnes(output);
		assertThat(nonInfo, empty());
	}

	/**
	 * See #370
	 */
	@Test
	public void testValidateRelatedPerson() {

		/*
		 * Try with a code that is in http://hl7.org/fhir/ValueSet/relatedperson-relationshiptype
		 * and therefore should validate
		 */
		RelatedPerson rp = new RelatedPerson();
		rp.getPatient().setReference("Patient/1");
		rp.addRelationship().addCoding().setSystem("http://hl7.org/fhir/v2/0131").setCode("c");

		ValidationResult results = myVal.validateWithResult(rp);
		List<SingleValidationMessage> outcome = logResultsAndReturnNonInformationalOnes(results);
		assertThat(outcome, empty());

		/*
		 * Code system is case insensitive, so try with capital C
		 */
		rp = new RelatedPerson();
		rp.getPatient().setReference("Patient/1");
		rp.addRelationship().addCoding().setSystem("http://hl7.org/fhir/v2/0131").setCode("C");

		results = myVal.validateWithResult(rp);
		outcome = logResultsAndReturnNonInformationalOnes(results);
		assertThat(outcome, empty());

		/*
		 * Now a bad code
		 */
		rp = new RelatedPerson();
		rp.getPatient().setReference("Patient/1");
		rp.addRelationship().addCoding().setSystem("http://hl7.org/fhir/v2/0131").setCode("GAGAGAGA");

		results = myVal.validateWithResult(rp);
		outcome = logResultsAndReturnNonInformationalOnes(results);
		assertThat(outcome, not(empty()));

	}

	@Test
	public void testValidateResourceContainingLoincCode() {
		addValidConcept("http://loinc.org", "1234567");

		Observation input = new Observation();
		// input.getMeta().addProfile("http://hl7.org/fhir/StructureDefinition/devicemetricobservation");

		input.addIdentifier().setSystem("http://acme").setValue("12345");
		input.getContext().setReference("http://foo.com/Encounter/9");
		input.setStatus(ObservationStatus.FINAL);
		input.getCode().addCoding().setSystem("http://loinc.org").setCode("12345");

		myInstanceVal.setValidationSupport(myMockSupport);
		ValidationResult output = myVal.validateWithResult(input);
		List<SingleValidationMessage> errors = logResultsAndReturnAll(output);

		assertThat(errors.toString(), containsString("warning"));
		assertThat(errors.toString(), containsString("Unknown code: http://loinc.org / 12345"));
	}

	@Test
	public void testValidateResourceContainingProfileDeclaration() {
		addValidConcept("http://loinc.org", "12345");

		Observation input = new Observation();
		input.getMeta().addProfile("http://hl7.org/fhir/StructureDefinition/devicemetricobservation");

		input.addIdentifier().setSystem("http://acme").setValue("12345");
		input.getContext().setReference("http://foo.com/Encounter/9");
		input.setStatus(ObservationStatus.FINAL);
		input.getCode().addCoding().setSystem("http://loinc.org").setCode("12345");

		myInstanceVal.setValidationSupport(myMockSupport);
		ValidationResult output = myVal.validateWithResult(input);
		List<SingleValidationMessage> errors = logResultsAndReturnNonInformationalOnes(output);

		assertThat(errors.toString(), containsString("Element 'Observation.subject': minimum required = 1, but only found 0"));
		assertThat(errors.toString(), containsString("Element 'Observation.context': max allowed = 0, but found 1"));
		assertThat(errors.toString(), containsString("Element 'Observation.device': minimum required = 1, but only found 0"));
		assertThat(errors.toString(), containsString(""));
	}

	@Test
	public void testValidateResourceContainingProfileDeclarationDoesntResolve() {
		addValidConcept("http://loinc.org", "12345");

		Observation input = new Observation();
		input.getMeta().addProfile("http://foo/myprofile");

		input.getCode().addCoding().setSystem("http://loinc.org").setCode("12345");
		input.setStatus(ObservationStatus.FINAL);

		myInstanceVal.setValidationSupport(myMockSupport);
		ValidationResult output = myVal.validateWithResult(input);
		List<SingleValidationMessage> errors = logResultsAndReturnNonInformationalOnes(output);
		assertEquals(errors.toString(), 1, errors.size());
		assertEquals("StructureDefinition reference \"http://foo/myprofile\" could not be resolved", errors.get(0).getMessage());
	}

	@Test
	public void testValidateResourceFailingInvariant() {
		Observation input = new Observation();

		// Has a value, but not a status (which is required)
		input.getCode().addCoding().setSystem("http://loinc.org").setCode("12345");
		input.setValue(new StringType("AAA"));

		ValidationResult output = myVal.validateWithResult(input);
		assertThat(output.getMessages().size(), greaterThan(0));
		assertEquals("Profile http://hl7.org/fhir/StructureDefinition/Observation, Element 'Observation.status': minimum required = 1, but only found 0", output.getMessages().get(0).getMessage());

	}

	@Test
	public void testValidateResourceWithDefaultValueset() {
		Observation input = new Observation();

		input.setStatus(ObservationStatus.FINAL);
		input.getCode().setText("No code here!");

		ourLog.info(ourCtx.newXmlParser().setPrettyPrint(true).encodeResourceToString(input));

		ValidationResult output = myVal.validateWithResult(input);
		assertEquals(output.getMessages().size(), 0);
	}

	@Test
	public void testValidateResourceWithDefaultValuesetBadCode() {
		//@formatter:off
		String input =
			"<Observation xmlns=\"http://hl7.org/fhir\">\n" +
				"   <status value=\"notvalidcode\"/>\n" +
				"   <code>\n" +
				"      <text value=\"No code here!\"/>\n" +
				"   </code>\n" +
				"</Observation>";
		//@formatter:on
		ValidationResult output = myVal.validateWithResult(input);
		logResultsAndReturnAll(output);
		assertEquals(
			"The value provided ('notvalidcode') is not in the value set http://hl7.org/fhir/ValueSet/observation-status (http://hl7.org/fhir/ValueSet/observation-status, and a code is required from this value set) (error message = Unknown code[notvalidcode] in system[null])",
			output.getMessages().get(0).getMessage());
	}

	@Test
	public void testValidateResourceWithExampleBindingCodeValidationFailing() {
		Observation input = new Observation();

		myInstanceVal.setValidationSupport(myMockSupport);

		input.setStatus(ObservationStatus.FINAL);
		input.getCode().addCoding().setSystem("http://loinc.org").setCode("12345");

		ValidationResult output = myVal.validateWithResult(input);
		List<SingleValidationMessage> errors = logResultsAndReturnNonInformationalOnes(output);
		assertEquals(errors.toString(), 0, errors.size());

	}

	@Test
	public void testValidateResourceWithExampleBindingCodeValidationFailingNonLoinc() {
		Observation input = new Observation();

		myInstanceVal.setValidationSupport(myMockSupport);
		addValidConcept("http://acme.org", "12345");

		input.setStatus(ObservationStatus.FINAL);
		input.getCode().addCoding().setSystem("http://acme.org").setCode("9988877");

		ValidationResult output = myVal.validateWithResult(input);
		List<SingleValidationMessage> errors = logResultsAndReturnAll(output);
		assertThat(errors.toString(), errors.size(), greaterThan(0));
		assertEquals("Unknown code: http://acme.org / 9988877", errors.get(0).getMessage());

	}

	@Test
	public void testValidateResourceWithExampleBindingCodeValidationPassingLoinc() {
		Observation input = new Observation();

		myInstanceVal.setValidationSupport(myMockSupport);
		addValidConcept("http://loinc.org", "12345");

		input.setStatus(ObservationStatus.FINAL);
		input.getCode().addCoding().setSystem("http://loinc.org").setCode("12345");

		ValidationResult output = myVal.validateWithResult(input);
		List<SingleValidationMessage> errors = logResultsAndReturnNonInformationalOnes(output);
		assertEquals(errors.toString(), 0, errors.size());
	}

	@Test
	public void testValidateResourceWithExampleBindingCodeValidationPassingLoincWithExpansion() {
		Observation input = new Observation();

		ValueSetExpansionComponent expansionComponent = new ValueSetExpansionComponent();
		expansionComponent.addContains().setSystem("http://loinc.org").setCode("12345").setDisplay("Some display code");

		mySupportedCodeSystemsForExpansion.put("http://loinc.org", expansionComponent);
		myInstanceVal.setValidationSupport(myMockSupport);
		addValidConcept("http://loinc.org", "12345");

		input.setStatus(ObservationStatus.FINAL);
		input.getCode().addCoding().setSystem("http://loinc.org").setCode("1234");

		ValidationResult output = myVal.validateWithResult(input);
		List<SingleValidationMessage> errors = logResultsAndReturnNonInformationalOnes(output);
		assertEquals(1, errors.size());
		assertEquals("Unknown code: http://loinc.org / 1234", errors.get(0).getMessage());
	}

	@Test
	public void testValidateResourceWithExampleBindingCodeValidationPassingNonLoinc() {
		Observation input = new Observation();

		myInstanceVal.setValidationSupport(myMockSupport);
		addValidConcept("http://acme.org", "12345");

		input.setStatus(ObservationStatus.FINAL);
		input.getCode().addCoding().setSystem("http://acme.org").setCode("12345");

		ValidationResult output = myVal.validateWithResult(input);
		List<SingleValidationMessage> errors = logResultsAndReturnAll(output);
		assertEquals(errors.toString(), 0, errors.size());
	}

	@Test
	public void testValidateResourceWithValuesetExpansionBad() {

		Patient patient = new Patient();
		patient.addIdentifier().setSystem("http://example.com/").setValue("12345").getType().addCoding().setSystem("http://example.com/foo/bar").setCode("bar");

		ValidationResult output = myVal.validateWithResult(patient);
		List<SingleValidationMessage> all = logResultsAndReturnAll(output);
		assertEquals(1, all.size());
		assertEquals("Patient.identifier.type", all.get(0).getLocationString());
		assertEquals(
			"None of the codes provided are in the value set http://hl7.org/fhir/ValueSet/identifier-type (http://hl7.org/fhir/ValueSet/identifier-type, and a code should come from this value set unless it has no suitable code) (codes = http://example.com/foo/bar#bar)",
			all.get(0).getMessage());
		assertEquals(ResultSeverityEnum.WARNING, all.get(0).getSeverity());

	}

	@Test
	public void testValidateResourceWithValuesetExpansionGood() {
		Patient patient = new Patient();
		patient.addIdentifier().setSystem("http://system").setValue("12345").getType().addCoding().setSystem("http://hl7.org/fhir/v2/0203").setCode("MR");

		ValidationResult output = myVal.validateWithResult(patient);
		List<SingleValidationMessage> all = logResultsAndReturnAll(output);
		assertEquals(0, all.size());
	}

	@Test
	@Ignore
	public void testValidateStructureDefinition() throws IOException {
		String input = IOUtils.toString(FhirInstanceValidatorR4Test.class.getResourceAsStream("/sdc-questionnaire.profile.xml"));

		ValidationResult output = myVal.validateWithResult(input);
		logResultsAndReturnAll(output);

		assertEquals(output.toString(), 3, output.getMessages().size());
		ourLog.info(output.getMessages().get(0).getLocationString());
		ourLog.info(output.getMessages().get(0).getMessage());
	}

	@AfterClass
	public static void afterClassClearContext() {
		myDefaultValidationSupport.flush();
		myDefaultValidationSupport = null;
		TestUtil.clearAllStaticFieldsForUnitTest();
	}


}<|MERGE_RESOLUTION|>--- conflicted
+++ resolved
@@ -68,243 +68,6 @@
 		myValidConcepts.add(theSystem + "___" + theCode);
 	}
 
-<<<<<<< HEAD
-	/**
-	 * See #531
-	 */
-	@Test
-	public void testContactPointSystemUrlWorks() {
-		Patient p = new Patient();
-		ContactPoint t = p.addTelecom();
-		t.setSystem(org.hl7.fhir.r4.model.ContactPoint.ContactPointSystem.URL);
-		t.setValue("http://infoway-inforoute.ca");
-
-		ValidationResult results = myVal.validateWithResult(p);
-		List<SingleValidationMessage> outcome = logResultsAndReturnNonInformationalOnes(results);
-		assertThat(outcome, empty());
-
-	}
-
-	/**
-	 * See #370
-	 */
-	@Test
-	public void testValidateRelatedPerson() {
-
-		/*
-		 * Try with a code that is in http://hl7.org/fhir/ValueSet/relatedperson-relationshiptype
-		 * and therefore should validate
-		 */
-		RelatedPerson rp = new RelatedPerson();
-		rp.getPatient().setReference("Patient/1");
-		rp.addRelationship().addCoding().setSystem("http://hl7.org/fhir/v2/0131").setCode("c");
-
-		ValidationResult results = myVal.validateWithResult(rp);
-		List<SingleValidationMessage> outcome = logResultsAndReturnNonInformationalOnes(results);
-		assertThat(outcome, empty());
-
-		/*
-		 * Code system is case insensitive, so try with capital C
-		 */
-		rp = new RelatedPerson();
-		rp.getPatient().setReference("Patient/1");
-		rp.addRelationship().addCoding().setSystem("http://hl7.org/fhir/v2/0131").setCode("C");
-
-		results = myVal.validateWithResult(rp);
-		outcome = logResultsAndReturnNonInformationalOnes(results);
-		assertThat(outcome, empty());
-
-		/*
-		 * Now a bad code
-		 */
-		rp = new RelatedPerson();
-		rp.getPatient().setReference("Patient/1");
-		rp.addRelationship().addCoding().setSystem("http://hl7.org/fhir/v2/0131").setCode("GAGAGAGA");
-
-		results = myVal.validateWithResult(rp);
-		outcome = logResultsAndReturnNonInformationalOnes(results);
-		assertThat(outcome, not(empty()));
-
-	}
-
-	@Test
-	// @Ignore
-	public void testValidateBuiltInProfiles() throws Exception {
-		org.hl7.fhir.r4.model.Bundle bundle;
-		String name = "profiles-resources";
-		ourLog.info("Uploading " + name);
-		String vsContents;
-		vsContents = IOUtils.toString(FhirInstanceValidatorR4Test.class.getResourceAsStream("/org/hl7/fhir/r4/model/profile/" + name + ".xml"), "UTF-8");
-
-		TreeSet<String> ids = new TreeSet<>();
-
-		bundle = ourCtx.newXmlParser().parseResource(org.hl7.fhir.r4.model.Bundle.class, vsContents);
-		for (BundleEntryComponent i : bundle.getEntry()) {
-			org.hl7.fhir.r4.model.Resource next = i.getResource();
-			ids.add(next.getId());
-
-			if (next instanceof StructureDefinition) {
-				StructureDefinition sd = (StructureDefinition) next;
-				if (sd.getKind() == StructureDefinitionKind.LOGICAL) {
-					ourLog.info("Skipping logical type: {}", next.getId());
-					continue;
-				}
-			}
-
-			ourLog.info("Validating {}", next.getId());
-			ourLog.trace(ourCtx.newXmlParser().setPrettyPrint(true).encodeResourceToString(next));
-
-			ValidationResult output = myVal.validateWithResult(next);
-			List<SingleValidationMessage> errors = logResultsAndReturnNonInformationalOnes(output);
-
-			// This isn't a validator problem but a definition problem.. it should get fixed at some point and
-			// we can remove this
-			if (next.getId().equalsIgnoreCase("http://hl7.org/fhir/OperationDefinition/StructureDefinition-generate")) {
-				assertEquals(1, errors.size());
-				assertEquals("A search type can only be specified for parameters of type string [searchType implies type = 'string']", errors.get(0).getMessage());
-				continue;
-			}
-
-			assertThat("Failed to validate " + i.getFullUrl() + " - " + errors, errors, empty());
-		}
-
-		ourLog.info("Validated the following:\n{}", ids);
-	}
-
-
-	@Test
-	@Ignore
-	public void testValidateBundleWithObservations() throws Exception {
-		String name = "profiles-resources";
-		ourLog.info("Uploading " + name);
-		String inputString;
-		inputString = IOUtils.toString(FhirInstanceValidatorR4Test.class.getResourceAsStream("/brian_reinhold_bundle.json"), "UTF-8");
-		Bundle bundle = ourCtx.newJsonParser().parseResource(Bundle.class, inputString);
-
-		FHIRPathEngine fp = new FHIRPathEngine(new HapiWorkerContext(ourCtx, myDefaultValidationSupport));
-		List<Base> fpOutput;
-		BooleanType bool;
-
-		fpOutput = fp.evaluate(bundle.getEntry().get(0).getResource(), "component.where(code = %resource.code).empty()");
-		assertEquals(1, fpOutput.size());
-		bool = (BooleanType) fpOutput.get(0);
-		assertTrue(bool.getValue());
-		//
-		// fpOutput = fp.evaluate(bundle, "component.where(code = %resource.code).empty()");
-		// assertEquals(1, fpOutput.size());
-		// bool = (BooleanType) fpOutput.get(0);
-		// assertTrue(bool.getValue());
-
-		ValidationResult output = myVal.validateWithResult(inputString);
-		List<SingleValidationMessage> errors = logResultsAndReturnNonInformationalOnes(output);
-		assertThat(errors, empty());
-
-	}
-
-	/**
-	 * See #853
-	 */
-	@Test
-	public void testObservationsWithMultiplePerformers() {
-		Observation observation = new Observation();
-		observation.setStatus(ObservationStatus.FINAL);
-		observation.setCode(new CodeableConcept().addCoding(new Coding().setSystem("http://system").setCode("code")));
-		Practitioner p1 = new Practitioner();
-		Practitioner p2 = new Practitioner();
-		observation.addPerformer(new Reference(p1));
-		observation.addPerformer(new Reference(p2));
-
-		ValidationResult output = myVal.validateWithResult(observation);
-		List<SingleValidationMessage> errors = logResultsAndReturnNonInformationalOnes(output);
-		assertThat(errors, empty());
-	}
-
-	@Test
-	public void testBase64Invalid() {
-		Base64BinaryType value = new Base64BinaryType(new byte[]{2, 3, 4, 5, 6, 7, 8, 9, 8, 7, 6, 5, 4, 3, 2, 1});
-		Media med = new Media();
-		med.getContent().setContentType("LCws");
-		med.getContent().setDataElement(value);
-		med.getContent().setTitle("bbbb syst");
-		med.setStatus(Media.MediaStatus.ABORTED);
-		String encoded = ourCtx.newJsonParser().setPrettyPrint(true).encodeResourceToString(med);
-
-		encoded = encoded.replace(value.getValueAsString(), "%%%2@()()");
-
-		ourLog.info("Encoded: {}", encoded);
-
-		ValidationResult output = myVal.validateWithResult(encoded);
-		List<SingleValidationMessage> errors = logResultsAndReturnNonInformationalOnes(output);
-		assertEquals(1, errors.size());
-		assertEquals("The value \"%%%2@()()\" is not a valid Base64 value", errors.get(0).getMessage());
-
-	}
-
-	@Test
-	public void testBase64Valid() {
-		Base64BinaryType value = new Base64BinaryType(new byte[]{2, 3, 4, 5, 6, 7, 8, 9, 8, 7, 6, 5, 4, 3, 2, 1});
-		Media med = new Media();
-		med.getContent().setContentType("LCws");
-		med.getContent().setDataElement(value);
-		med.getContent().setTitle("bbbb syst");
-		med.setStatus(Media.MediaStatus.ABORTED);
-		String encoded = ourCtx.newJsonParser().setPrettyPrint(true).encodeResourceToString(med);
-
-		ourLog.info("Encoded: {}", encoded);
-
-		ValidationResult output = myVal.validateWithResult(encoded);
-		List<SingleValidationMessage> errors = logResultsAndReturnNonInformationalOnes(output);
-		assertEquals(0, errors.size());
-
-	}
-
-	@Test
-	public void testLargeBase64() throws IOException {
-		String input = IOUtils.toString(FhirInstanceValidatorR4Test.class.getResourceAsStream("/r4/diagnosticreport-example-gingival-mass.json"), Constants.CHARSET_UTF8);
-		ValidationResult output = myVal.validateWithResult(input);
-		List<SingleValidationMessage> errors = logResultsAndReturnNonInformationalOnes(output);
-		assertEquals(0, errors.size());
-	}
-
-
-	@Test @Ignore
-	public void testValidateDocument() throws Exception {
-		String vsContents = IOUtils.toString(FhirInstanceValidatorR4Test.class.getResourceAsStream("/sample-document.xml"), "UTF-8");
-
-		ValidationResult output = myVal.validateWithResult(vsContents);
-		logResultsAndReturnNonInformationalOnes(output);
-		assertTrue(output.isSuccessful());
-	}
-
-	/**
-	 * A reference with only an identifier should be valid  
-	 */
-	@Test
-	public void testValidateReferenceWithIdentifierValid() throws Exception {
-		Patient p = new Patient();
-		p.getManagingOrganization().getIdentifier().setSystem("http://acme.org");
-		p.getManagingOrganization().getIdentifier().setValue("foo");
-		
-		ValidationResult output = myVal.validateWithResult(p);
-		List<SingleValidationMessage> nonInfo = logResultsAndReturnNonInformationalOnes(output);
-		assertThat(nonInfo, empty());
-	}
-
-	/**
-	 * A reference with only an identifier should be valid  
-	 */
-	@Test
-	public void testValidateReferenceWithDisplayValid() throws Exception {
-		Patient p = new Patient();
-		p.getManagingOrganization().setDisplay("HELLO");
-		
-		ValidationResult output = myVal.validateWithResult(p);
-		List<SingleValidationMessage> nonInfo = logResultsAndReturnNonInformationalOnes(output);
-		assertThat(nonInfo, empty());
-	}
-
-=======
->>>>>>> 9fd9d196
 	@SuppressWarnings("unchecked")
 	@Before
 	public void before() {
